function [tmp_file,grid_size,urange] = accumulate_sqw (dummy, spe_file, par_file, sqw_file, efix, emode, alatt, angdeg,...
                                                u, v, psi, psi_planned, omega, dpsi, gl, gs, grid_size_in, urange_in)
% Read one or more spe files and a detector parameter file, and create an output sqw file.
% T.G.Perring  14 August 2007

% Modified 23/10/2010 by R.A. Ewings from gen_sqw

% -------------------------------------------
<<<<<<< HEAD
if ~isa(dummy,classname)    % classname is a private method 
    error('Check type of input arguments')
end

% Check number of input arguments (necessary to get more useful error message because this is just a gateway routine)
% --------------------------------------------------------------------------------------------------------------------
if ~(nargin>=16 && nargin<=18)
    error('Check number of input arguments')
end

% check if urange is given
urange_given=false;
if exist('urange_in','var')
   if ~(isnumeric(urange_in) && length(size(urange_in))==2 && all(size(urange_in)==[2,4]) && all(urange_in(2,:)-urange_in(1,:)>=0))
            error('urange must be 2x4 array, first row lower limits, second row upper limits, with lower<=upper')
   end
   urange = urange_in;
   urange_given=true;
end

% Set default grid size if none given
if ~exist('grid_size_in','var')
    disp('--------------------------------------------------------------------------------')
    disp('Using default grid size of 50x50x50x50 for output sqw file')
    grid_size_in=[50,50,50,50];
elseif ~(isnumeric(grid_size_in)&&(isscalar(grid_size_in)||(isvector(grid_size_in)&&all(size(grid_size_in)==[1,4]))))
   error ('Grid size must be scalar or row vector length 4')
end     

% Check other input arguments and convert angular values to radians
% ------------------------
[efix,psi,omega,dpsi,gl,gs]=gensqw_check_input_arg( dummy,spe_file, par_file, sqw_file, efix,...
                                                     psi, omega, dpsi, gl, gs);

% generate the list of input data classess  
spe_data = gensqw_build_input_datafiles(spe_file,par_file,alatt,angdeg,efix,psi,omega,dpsi,gl,gs);
nfiles = numel(spe_data);

% If no input data range provided, calculate it from the files
if ~urange_given
    urange = gensqw_find_urange(spe_data,par_file,...
                 efix,emode,alatt, angdeg,u,v, psi,omega, dpsi, gl, gs);    

    disp('Calculating data limits for planned psi');
    eps_lo = zeros(nfiles,1);
    eps_hi = zeros(nfiles,1);
    for i=1:nfiles
        eps_lo(i) = min(spe_data{i}.en);
        eps_hi(i) = max(spe_data{i}.en);        
    end
%    eps=spe_data{1}.en;
%    eps_lo=min(eps); eps_hi=max(eps);


    if isa(spe_data{1},'rundata')
    % by default, rundata returs its values in degrees
        omega_d = omega;
        dpsi_d  = dpsi;
        gl_d = gl;
        gs_d = gs;           
        % get unmasked detector parameters in Horace format
        det =get_rundata(spe_data{1},'det_par','-hor');
    else
   % Convert input angles to radians (except lattice parameters)        
        rad2deg=180/pi;  
        omega_d = omega.*rad2deg;
        dpsi_d  = dpsi.*rad2deg;
        gl_d = gl.*rad2deg;
        gs_d = gs.*rad2deg;
        % get detector parameters 
        [data,det_masked,keep,det]=get_data(spe_data{1}, par_file);        
    end
    if numel(psi_planned) ~= numel(efix)
        efixI = efix(1);
        eps_loI = eps_lo(1);        
        eps_hiI = eps_hi(1);
        omega_dI = omega_d(1);
        dpsi_dI  = dpsi_d(1);
        gl_dI = gl_d(1);
        gs_dI = gs_d(1);                
    else
        efixI = efix;        
        eps_loI = eps_lo;
        eps_hiI = eps_hi;
        omega_dI = omega_d;
        dpsi_dI  = dpsi_d;
        gl_dI = gl_d;
        gs_dI = gs_d;                        
    end
    
    urange_full=calc_sqw_urange(efixI, emode, eps_loI, eps_hiI, det, alatt, angdeg, u, v,psi_planned , ...
        omega_dI, dpsi_dI, gl_dI, gs_dI);
    %
    %
    if ~(all(urange_full(1,:)<=urange(1,:)) && all(urange_full(2,:)>=urange(2,:)))
        error('Data range calculated from psi_planned is smaller than that required by all the data');
    end
    urange=urange_full;
end

%==========
%Now check if any tmp files that correspond to the required spe files
%already exist. If so, check that their data ranges are correct.
tmp_sqw_path = fileparts(sqw_file);
[tmp_file,testit]=gensqw_check_tmp_files(spe_file,tmp_sqw_path,urange);

testit=testit>=0;
% Write temporary sqw output file(s) (these can be deleted if all has gone well once gen_sqw has been run)
% --------------------------------------------------------------------------------------------------------
% *** should check that the temporary file names do not coincide with spe file names

if nfiles==1
    tmp_file='';    % temporary file not created, so to avoid misleading return argument, set to empty string
    disp('--------------------------------------------------------------------------------')
    disp('Creating output sqw file:')
    grid_size = write_spe_to_sqw (spe_data{1}, par_file, sqw_file, efix(1), emode, alatt, angdeg,...
                                  u, v, psi(1), omega(1), dpsi(1), gl(1), gs(1), grid_size_in, urange);
else
 % write tmp file and combine them into single sqw file;
   grid_size = gensqw_write_all_tmp(spe_data(testit),par_file,tmp_file(testit),efix(testit),emode,alatt,angdeg,...
                                 u, v, psi(testit), omega(testit), dpsi(testit), gl(testit), gs(testit),...
                                 grid_size_in, urange);
    
  

    % Create single sqw file combining all intermediate sqw files
    % ------------------------------------------------------------
    disp('--------------------------------------------------------------------------------')
    disp('Creating output sqw file:')
    write_nsqw_to_sqw (tmp_file, sqw_file);

    disp('--------------------------------------------------------------------------------')
end  % =============================> spe/par file processing

%========
%Unlike gen_sqw, tmp files are NOT deleted

% % delete temporary files as user will presumably use hdf and tmp files
% % production will be cheap;
% if get(hor_config,'delete_tmp')
%     tmp_path=fileparts(tmp_file{1});
%     delete([tmp_path,filesep,'*.tmp']);
% end
% %

%=========

% Clear output arguments if nargout==0 to have a silent return
if nargout==0
    clear tmp_file grid_size urange
end

=======
error(' This function is deprecated; Use gen_sqw with the same parameters and ''accumulate'' key instead')


>>>>>>> c2dec637
<|MERGE_RESOLUTION|>--- conflicted
+++ resolved
@@ -1,166 +1,10 @@
-function [tmp_file,grid_size,urange] = accumulate_sqw (dummy, spe_file, par_file, sqw_file, efix, emode, alatt, angdeg,...
-                                                u, v, psi, psi_planned, omega, dpsi, gl, gs, grid_size_in, urange_in)
-% Read one or more spe files and a detector parameter file, and create an output sqw file.
-% T.G.Perring  14 August 2007
-
-% Modified 23/10/2010 by R.A. Ewings from gen_sqw
-
-% -------------------------------------------
-<<<<<<< HEAD
-if ~isa(dummy,classname)    % classname is a private method 
-    error('Check type of input arguments')
-end
-
-% Check number of input arguments (necessary to get more useful error message because this is just a gateway routine)
-% --------------------------------------------------------------------------------------------------------------------
-if ~(nargin>=16 && nargin<=18)
-    error('Check number of input arguments')
-end
-
-% check if urange is given
-urange_given=false;
-if exist('urange_in','var')
-   if ~(isnumeric(urange_in) && length(size(urange_in))==2 && all(size(urange_in)==[2,4]) && all(urange_in(2,:)-urange_in(1,:)>=0))
-            error('urange must be 2x4 array, first row lower limits, second row upper limits, with lower<=upper')
-   end
-   urange = urange_in;
-   urange_given=true;
-end
-
-% Set default grid size if none given
-if ~exist('grid_size_in','var')
-    disp('--------------------------------------------------------------------------------')
-    disp('Using default grid size of 50x50x50x50 for output sqw file')
-    grid_size_in=[50,50,50,50];
-elseif ~(isnumeric(grid_size_in)&&(isscalar(grid_size_in)||(isvector(grid_size_in)&&all(size(grid_size_in)==[1,4]))))
-   error ('Grid size must be scalar or row vector length 4')
-end     
-
-% Check other input arguments and convert angular values to radians
-% ------------------------
-[efix,psi,omega,dpsi,gl,gs]=gensqw_check_input_arg( dummy,spe_file, par_file, sqw_file, efix,...
-                                                     psi, omega, dpsi, gl, gs);
-
-% generate the list of input data classess  
-spe_data = gensqw_build_input_datafiles(spe_file,par_file,alatt,angdeg,efix,psi,omega,dpsi,gl,gs);
-nfiles = numel(spe_data);
-
-% If no input data range provided, calculate it from the files
-if ~urange_given
-    urange = gensqw_find_urange(spe_data,par_file,...
-                 efix,emode,alatt, angdeg,u,v, psi,omega, dpsi, gl, gs);    
-
-    disp('Calculating data limits for planned psi');
-    eps_lo = zeros(nfiles,1);
-    eps_hi = zeros(nfiles,1);
-    for i=1:nfiles
-        eps_lo(i) = min(spe_data{i}.en);
-        eps_hi(i) = max(spe_data{i}.en);        
-    end
-%    eps=spe_data{1}.en;
-%    eps_lo=min(eps); eps_hi=max(eps);
-
-
-    if isa(spe_data{1},'rundata')
-    % by default, rundata returs its values in degrees
-        omega_d = omega;
-        dpsi_d  = dpsi;
-        gl_d = gl;
-        gs_d = gs;           
-        % get unmasked detector parameters in Horace format
-        det =get_rundata(spe_data{1},'det_par','-hor');
-    else
-   % Convert input angles to radians (except lattice parameters)        
-        rad2deg=180/pi;  
-        omega_d = omega.*rad2deg;
-        dpsi_d  = dpsi.*rad2deg;
-        gl_d = gl.*rad2deg;
-        gs_d = gs.*rad2deg;
-        % get detector parameters 
-        [data,det_masked,keep,det]=get_data(spe_data{1}, par_file);        
-    end
-    if numel(psi_planned) ~= numel(efix)
-        efixI = efix(1);
-        eps_loI = eps_lo(1);        
-        eps_hiI = eps_hi(1);
-        omega_dI = omega_d(1);
-        dpsi_dI  = dpsi_d(1);
-        gl_dI = gl_d(1);
-        gs_dI = gs_d(1);                
-    else
-        efixI = efix;        
-        eps_loI = eps_lo;
-        eps_hiI = eps_hi;
-        omega_dI = omega_d;
-        dpsi_dI  = dpsi_d;
-        gl_dI = gl_d;
-        gs_dI = gs_d;                        
-    end
-    
-    urange_full=calc_sqw_urange(efixI, emode, eps_loI, eps_hiI, det, alatt, angdeg, u, v,psi_planned , ...
-        omega_dI, dpsi_dI, gl_dI, gs_dI);
-    %
-    %
-    if ~(all(urange_full(1,:)<=urange(1,:)) && all(urange_full(2,:)>=urange(2,:)))
-        error('Data range calculated from psi_planned is smaller than that required by all the data');
-    end
-    urange=urange_full;
-end
-
-%==========
-%Now check if any tmp files that correspond to the required spe files
-%already exist. If so, check that their data ranges are correct.
-tmp_sqw_path = fileparts(sqw_file);
-[tmp_file,testit]=gensqw_check_tmp_files(spe_file,tmp_sqw_path,urange);
-
-testit=testit>=0;
-% Write temporary sqw output file(s) (these can be deleted if all has gone well once gen_sqw has been run)
-% --------------------------------------------------------------------------------------------------------
-% *** should check that the temporary file names do not coincide with spe file names
-
-if nfiles==1
-    tmp_file='';    % temporary file not created, so to avoid misleading return argument, set to empty string
-    disp('--------------------------------------------------------------------------------')
-    disp('Creating output sqw file:')
-    grid_size = write_spe_to_sqw (spe_data{1}, par_file, sqw_file, efix(1), emode, alatt, angdeg,...
-                                  u, v, psi(1), omega(1), dpsi(1), gl(1), gs(1), grid_size_in, urange);
-else
- % write tmp file and combine them into single sqw file;
-   grid_size = gensqw_write_all_tmp(spe_data(testit),par_file,tmp_file(testit),efix(testit),emode,alatt,angdeg,...
-                                 u, v, psi(testit), omega(testit), dpsi(testit), gl(testit), gs(testit),...
-                                 grid_size_in, urange);
-    
-  
-
-    % Create single sqw file combining all intermediate sqw files
-    % ------------------------------------------------------------
-    disp('--------------------------------------------------------------------------------')
-    disp('Creating output sqw file:')
-    write_nsqw_to_sqw (tmp_file, sqw_file);
-
-    disp('--------------------------------------------------------------------------------')
-end  % =============================> spe/par file processing
-
-%========
-%Unlike gen_sqw, tmp files are NOT deleted
-
-% % delete temporary files as user will presumably use hdf and tmp files
-% % production will be cheap;
-% if get(hor_config,'delete_tmp')
-%     tmp_path=fileparts(tmp_file{1});
-%     delete([tmp_path,filesep,'*.tmp']);
-% end
-% %
-
-%=========
-
-% Clear output arguments if nargout==0 to have a silent return
-if nargout==0
-    clear tmp_file grid_size urange
-end
-
-=======
-error(' This function is deprecated; Use gen_sqw with the same parameters and ''accumulate'' key instead')
-
-
->>>>>>> c2dec637
+function [tmp_file,grid_size,urange] = accumulate_sqw (dummy, spe_file, par_file, sqw_file, efix, emode, alatt, angdeg,...
+                                                u, v, psi, psi_planned, omega, dpsi, gl, gs, grid_size_in, urange_in)
+% Read one or more spe files and a detector parameter file, and create an output sqw file.
+% T.G.Perring  14 August 2007
+
+% Modified 23/10/2010 by R.A. Ewings from gen_sqw
+
+% -------------------------------------------
+error(' This function is deprecated; Use gen_sqw with the same parameters and ''accumulate'' key instead')
+