--- conflicted
+++ resolved
@@ -1,53 +1,49 @@
-function [bytes,data_sz] = serialize_si_block_(obj,data,type)
-<<<<<<< HEAD
-% Serialize an instrument or sample data block.
-%
-% The block contains theheader, describing the class name
-% (instrument or sample) together with classes version  and
-% the sample/instrument  information, serialized according to the
-% algorithm, enspired by hlp_serialize/hlp_deserialize.
-%
-=======
-% serialize an instrument or sample data block
-% 
->>>>>>> 09868d29
-%
-% $Revision:: 1751 ($Date:: 2019-06-03 09:47:49 +0100 (Mon, 3 Jun 2019) $)
-%
-
-%type = class(data); % not yet a class or not always a class!
-if isempty(data)
-    bytes = [];
-    data_sz = 0;
-else
-    % new instrument:
-    % get format used to convert data into bytes
-    
-    % obtain formatter, to use for the instrument or sample header.
-    form = obj.get_si_head_form(type);
-    % build block descriptor, to describe common sample/instrument block
-    % containing the information about stored innstrument/sample version
-    data_block = build_block_descriptor_(obj,data,type);
-    % Currently we have format of sample and instrument as of version 2,
-    % despite the format of the information block is still of version 1;
-    data_block.version = uint32(2);
-    % convert this information into bytes
-    bytes = obj.sqw_serializer_.serialize(data_block,form);
-    %sz = obj.([type,'_pos_'])-obj.([type,'_head_pos_']);
-    %
-    % get the format of sample or instrument:
-    
-    data_form = obj.get_si_form();
-    if data_block.all_same
-        if iscell(data)
-            bytes2 = obj.sqw_serializer_.serialize(data{1},data_form);
-        else
-            bytes2 = obj.sqw_serializer_.serialize(data,data_form);
-        end
-    else
-        bytes2 = obj.sqw_serializer_.serialize(data,data_form);
-    end
-    data_sz = numel(bytes2);
-    bytes = [bytes;bytes2'];
-end
-
+function [bytes,data_sz] = serialize_si_block_(obj,data,type)
+% Serialize an instrument or sample data block.
+% 
+%
+% The block contains theheader, describing the class name
+% (instrument or sample) together with classes version  and
+% the sample/instrument  information, serialized according to the
+% algorithm, enspired by hlp_serialize/hlp_deserialize.
+%
+%
+% $Revision:: 1751 ($Date:: 2019-06-03 09:47:49 +0100 (Mon, 3 Jun 2019) $)
+%
+
+%type = class(data); % not yet a class or not always a class!
+if isempty(data)
+    bytes = [];
+    data_sz = 0;
+else
+    % new instrument:
+    % get format used to convert data into bytes
+    
+    % obtain formatter, to use for the instrument or sample header.
+    form = obj.get_si_head_form(type);
+    % build block descriptor, to describe common sample/instrument block
+    % containing the information about stored innstrument/sample version
+    data_block = build_block_descriptor_(obj,data,type);
+    % Currently we have format of sample and instrument as of version 2,
+    % despite the format of the information block is still of version 1;
+    data_block.version = uint32(2);
+    % convert this information into bytes
+    bytes = obj.sqw_serializer_.serialize(data_block,form);
+    %sz = obj.([type,'_pos_'])-obj.([type,'_head_pos_']);
+    %
+    % get the format of sample or instrument:
+    
+    data_form = obj.get_si_form();
+    if data_block.all_same
+        if iscell(data)
+            bytes2 = obj.sqw_serializer_.serialize(data{1},data_form);
+        else
+            bytes2 = obj.sqw_serializer_.serialize(data,data_form);
+        end
+    else
+        bytes2 = obj.sqw_serializer_.serialize(data,data_form);
+    end
+    data_sz = numel(bytes2);
+    bytes = [bytes;bytes2'];
+end
+