<<<<<<< HEAD
function instrument = let_instrument(ei, hz5, hz3, slot5_mm, mode, inst_ver)
% Return instrument description for LET
%
%   >> instrument = let_instrument(ei, hz5, hz3, slot_mm, mode, inst_ver)
%
% Input parameters can be scalar or arrays. Array argument(s) result in an
% array of isntrument descriptions, where any scalar arguments are the
% same for all instruments.
%
% Input:
% ------
%   ei          Incident energy (meV)
%
%   hz5         Chopper 5  frequency
%
%   hz3         Chopper 3 frequency
%
%   slot5_mm    Full width of the chopper 5 slot (in mm)
%               Permissible values depend on the instrument version (see below)
%                   inst_ver = 1    10mm
%                   inst_ver = 2    15mm, 20mm, 31mm
%                   
%   mode        Resolution mode: determines the frequency of chopper 1
%                   mode = 1    "high resolution" (hz1 = 0.5*hz5)
%                   mode = 2    "high flux"       (hz1 = 0.5*hz3)
%
%   inst_ver    Instrument version:
%                   inst_ver = 1    LET with double funnel snout at chopper 5
%                                   Covers period up to Autumn 2016
%                   inst_ver = 2    LET with single focussing final guide
%                                   section. Cover the period from Autumn 2017


% Created by T.G.Perring
%  Data from Rob Bewley's Matlab program Multi_rep_new_LET.m, which was given to
% TGP by RIB on 20 Dec 2016.
%  Divergence data from McStas simulations performed by RIB and sent to TGP 
% on 20 DEc 2016.


% Check input arguments are valid
% -------------------------------
if ~(isnumeric(ei) && all(ei(:))>0)
    error('Incident energy must be greater than zero')
end

if ~(isnumeric(hz5) && all(hz5(:))>0)
    error('Chopper 5 frequency must be greater than zero')
end

if ~(isnumeric(hz3) && all(hz3(:))>0)
    error('Chopper 3 frequency must be greater than zero')
end

if ~(isnumeric(slot5_mm) && all(slot5_mm(:))>0)
    error('Slot width (mm) must be greater than zero')
end

if ~(isnumeric(mode) && all(mode(:)==1 | mode(:)==2))
    error('Instrument running mode must be 1 or 2')
end

if ~(isnumeric(inst_ver) && all(inst_ver(:)==1 | inst_ver(:)==2))
    error('Instrument version must be 1 or 2')
end

% Expand arguments if necessary
[ei, hz5, hz3, slot5_mm, mode, inst_ver] = expand_args...
    (ei, hz5, hz3, slot5_mm, mode, inst_ver);
n_inst = numel(ei);

% Check values for slot width
for i=1:n_inst
    if inst_ver(i)==1
        if slot5_mm(i)~=10
            error('With instrument version 1, slot_mm can only be equal to 10mm')
        end
    else
        if ~(slot5_mm(i)==15 || slot5_mm(i)==20 || slot5_mm(i)==31)
            error('With instrument version 2, slot_mm can only be equal to 15mm, 20mm or 31mm')
        end
    end
end

% Get look up tables for divergences
data_dir = fullfile(fileparts(mfilename('fullpath')),'private');
div.ver1_h = load(fullfile(data_dir,'LET_ver1_horiz_div.mat'));
div.ver1_v = load(fullfile(data_dir,'LET_ver1_vert_div.mat'));
div.ver2_h = load(fullfile(data_dir,'LET_ver2_horiz_div.mat'));
div.ver2_v = load(fullfile(data_dir,'LET_ver2_vert_div.mat'));

% Construct instrument(s)
instrument = LET_instrument_single (ei(1), hz5(1), hz3(1), slot5_mm(1), mode(1), inst_ver(1), div);
if n_inst>1
    instrument = repmat(instrument,size(ei));
    for i=2:n_inst
        instrument(i) = LET_instrument_single (ei(i), hz5(i), hz3(i), slot5_mm(i), mode(i), inst_ver(i), div);
    end
end


%--------------------------------------------------------------------------------------------------
function instrument = LET_instrument_single (ei, hz5, hz3, slot5_mm, mode, inst_ver, div)

% Instrument parameters from Rob Bewley's code Multi_rep_new_LET.m
Lmch = 15.67;   % mod to chop 5 distance in m. mod is taken at chop 1
Lchs = 1.5;     % distance from chop 5 to sample
mod_sam = 25.0; % mod to sample distance

x0 = mod_sam - Lchs;
x1 = Lchs;
xCh1toS = Lmch + Lchs;
xCh5toS = Lchs;


% -----------------------------------------------------------------------------
% Moderator
% -----------------------------------------------------------------------------
%   distance        Distance from sample (m) (+ve, against the usual convention)
%   angle           Angle of normal to incident beam (deg)
%                  (positive if normal is anticlockwise from incident beam)
%   pulse_model     Model for pulse shape (e.g. 'ikcarp')
%   pp              Parameters for the pulse shape model (array; length depends on pulse_model)

distance=x0+x1;
angle=0.0;                      % *** In absence of information; guide loses true value anyway
pulse_model='ikcarp';
pp=[77.3/sqrt(ei)+1.944,0,0];   % *** Based on RIB line of code: fwhm_mod=29*(Lami)+6.6;
                                % *** and fwhh = 3.394680670846503*tau for chisqr function
    
moderator=IX_moderator(distance,angle,pulse_model,pp);

% -----------------------------------------------------------------------------
% Divergence
% -----------------------------------------------------------------------------
%   angle           Vector of divergences (radians)
%   profile         Vector with profile. The first and last elements must be
%                  zero, and all other elements must be >= 0. Does not need to be
%                  normalised.

lam = sqrt(81.80420126/ei);
if inst_ver==1
    horiz_div = get_divergence (div.ver1_h, lam);
    vert_div  = get_divergence (div.ver1_v, lam);
elseif inst_ver==2
    horiz_div = get_divergence (div.ver2_h, lam);
    vert_div  = get_divergence (div.ver2_v, lam);
else
    error('Unrecognised instrument version')
end



% -----------------------------------------------------------------------------
% Disk choppers
% -----------------------------------------------------------------------------
%   name            Name of the chopper (e.g. 'chopper_5')
%   distance        Distance from sample (m) (+ve if upstream of sample, against the usual convention)
%   frequency       Frequency of rotation of each disk (Hz)
%   radius          Radius of chopper body (m)
%   slot_width      Slit width (m)

% chopper_1
if mode==1      % high resolution mode
    hz1 = 0.5*hz5;
elseif mode==2  % high flux mode
    hz1 = 0.5*hz3;
else
    error('Unrecognised instrument running mode')
end

slot1_mm = 40;      % slot width mm
radius1_mm = 280;   % chopper radius mm

chop1=IX_doubledisk_chopper('chopper_1', xCh1toS, hz1, radius1_mm/1000, slot1_mm/1000);

% chopper_5
radius5_mm = 280;   % chopper radius mm
chop5=IX_doubledisk_chopper('chopper_5', xCh5toS, hz5, radius5_mm/1000, slot5_mm/1000);


% -----------------------------------------------------------------------------
% Build instrument
% -----------------------------------------------------------------------------
instrument.moderator = moderator;
instrument.chop_shape = chop1;
instrument.chop_mono = chop5;
instrument.horiz_div = horiz_div;
instrument.vert_div  = vert_div;
=======
function inst = let_instrument(ei, hz5, hz3, slot5_mm, mode, varargin)
% Return instrument description for LET
%
%   >> inst = let_instrument(ei, hz5, hz3, slot_mm, mode, '-version', inst_ver)
%
% [NOTE: The older syntax still works if the version number is given:
%   >> inst = let_instrument(ei, hz5, hz3, slot_mm, mode, inst_ver)
%
% Input parameters can be scalar or arrays. Array argument(s) result in an
% array of isntrument descriptions, where any scalar arguments are the
% same for all instruments.
%
% Input:
% ------
%   ei          Incident energy (meV)
%
%   hz5         Chopper 5 frequency (Hz)
%
%   hz3         Chopper 3 frequency (Hz)
%
%   slot5_mm    Full width of the chopper 5 slot (in mm)
%               Permissible values depend on the instrument version (see below)
%                   inst_ver = 1    10mm
%                   inst_ver = 2    15mm, 20mm, 31mm
%                   
%   mode        Resolution mode: determines the frequency of chopper 1
%                   mode = 1    "high resolution" (hz1 = 0.5*hz5)
%                   mode = 2    "high flux"       (hz1 = 0.5*hz3)
%
%   inst_ver    Instrument version:
%                   inst_ver = 1    LET with double funnel snout at chopper 5
%                                   Covers period up to Autumn 2016
%                   inst_ver = 2    LET with single focussing final guide
%                                   section. Cover the period from Autumn 2017
%
%               Default: the latest version. Please ensure you specify 
%               explicity the instrument version to ensure you get the
%               same results from using this function even if the instrument
%               is modified
%
% Output:
% -------
%   inst        Instrument description: object of class IX_inst_DGdisk
%               This class is recognised by Tobyfit and other resolution 
%               function utilities


% Created by T.G.Perring
%  Data from Rob Bewley's Matlab program Multi_rep_new_LET.m, which was given to
% TGP by RIB on 20 Dec 2016.
%  Divergence data from McStas simulations performed by RIB and sent to TGP 
% on 20 DEc 2016.


% Parse input
% -----------
latest_version = 2;

keyval_def =  struct('version',latest_version);
opt.prefix = '-';
[par,keyval,present] = parse_arguments (varargin, keyval_def, opt);

% Parse to handle older syntax of 4th argument being inst_ver:
if numel(par)==0
    inst_ver = keyval.version;
elseif numel(par)==1 && ~present.version
    inst_ver = par{1};
else
    error('Check the number and type of input arguments')
end


% Check input arguments are valid
% -------------------------------
if ~(isnumeric(ei) && all(ei(:))>0)
    error('Incident energy must be greater than zero')
end

if ~(isnumeric(hz5) && all(hz5(:))>0)
    error('Chopper 5 frequency must be greater than zero')
end

if ~(isnumeric(hz3) && all(hz3(:))>0)
    error('Chopper 3 frequency must be greater than zero')
end

if ~(isnumeric(slot5_mm) && all(slot5_mm(:))>0)
    error('Slot width (mm) must be greater than zero')
end

if ~(isnumeric(mode) && all(mode(:)==1 | mode(:)==2))
    error('Instrument running mode must be 1 or 2')
end

if ~(isnumeric(inst_ver) && all(inst_ver(:)==1 | inst_ver(:)==2))
    error('Instrument version must be 1 or 2')
end

% Expand arguments if necessary
[ei, hz5, hz3, slot5_mm, mode, inst_ver] = expand_args...
    (ei, hz5, hz3, slot5_mm, mode, inst_ver);
n_inst = numel(ei);

% Check values for slot width
for i=1:n_inst
    if inst_ver(i)==1
        if slot5_mm(i)~=10
            error('With instrument version 1, slot_mm can only be equal to 10mm')
        end
    else
        if ~(slot5_mm(i)==15 || slot5_mm(i)==20 || slot5_mm(i)==31)
            error('With instrument version 2, slot_mm can only be equal to 15mm, 20mm or 31mm')
        end
    end
end

% Get look up tables for divergences
data_dir = fullfile(fileparts(mfilename('fullpath')),'private');
div.ver1_h = load(fullfile(data_dir,'LET_ver1_horiz_div.mat'));
div.ver1_v = load(fullfile(data_dir,'LET_ver1_vert_div.mat'));
div.ver2_h = load(fullfile(data_dir,'LET_ver2_horiz_div.mat'));
div.ver2_v = load(fullfile(data_dir,'LET_ver2_vert_div.mat'));

% Construct instrument(s)
inst = LET_instrument_single (ei(1), hz5(1), hz3(1), slot5_mm(1), mode(1), inst_ver(1), div);
if n_inst>1
    inst = repmat(inst,size(ei));
    for i=2:n_inst
        inst(i) = LET_instrument_single (ei(i), hz5(i), hz3(i), slot5_mm(i), mode(i), inst_ver(i), div);
    end
end


%--------------------------------------------------------------------------------------------------
function instrument = LET_instrument_single (ei, hz5, hz3, slot5_mm, mode, inst_ver, div)

% Instrument parameters from Rob Bewley's code Multi_rep_new_LET.m
Lmch = 15.67;   % mod to chop 5 distance in m. mod is taken at chop 1
Lchs = 1.5;     % distance from chop 5 to sample
mod_sam = 25.0; % mod to sample distance

x0 = mod_sam - Lchs;
x1 = Lchs;
xCh1toS = Lmch + Lchs;
xCh5toS = Lchs;


% -----------------------------------------------------------------------------
% Moderator
% -----------------------------------------------------------------------------
%   distance        Distance from sample (m) (+ve, against the usual convention)
%   angle           Angle of normal to incident beam (deg)
%                  (positive if normal is anticlockwise from incident beam)
%   pulse_model     Model for pulse shape (e.g. 'ikcarp')
%   pp              Parameters for the pulse shape model (array; length depends on pulse_model)

distance=x0+x1;
angle=0.0;                      % *** In absence of information; guide loses true value anyway
pulse_model='ikcarp';
pp=[77.3/sqrt(ei)+1.944,0,0];   % *** Based on RIB line of code: fwhm_mod=29*(Lami)+6.6;
                                % *** and fwhh = 3.394680670846503*tau for chisqr function
    
moderator=IX_moderator(distance,angle,pulse_model,pp);

% -----------------------------------------------------------------------------
% Divergence
% -----------------------------------------------------------------------------
%   angle           Vector of divergences (radians)
%   profile         Vector with profile. The first and last elements must be
%                  zero, and all other elements must be >= 0. Does not need to be
%                  normalised.

lam = sqrt(81.80420126/ei);
if inst_ver==1
    horiz_div = get_divergence (div.ver1_h, lam);
    vert_div  = get_divergence (div.ver1_v, lam);
elseif inst_ver==2
    horiz_div = get_divergence (div.ver2_h, lam);
    vert_div  = get_divergence (div.ver2_v, lam);
else
    error('Unrecognised instrument version')
end


% -----------------------------------------------------------------------------
% Disk choppers
% -----------------------------------------------------------------------------
%   name            Name of the chopper (e.g. 'chopper_5')
%   distance        Distance from sample (m) (+ve if upstream of sample, against the usual convention)
%   frequency       Frequency of rotation of each disk (Hz)
%   radius          Radius of chopper body (m)
%   slot_width      Slit width (m)

% chopper_1
if mode==1      % high resolution mode
    hz1 = 0.5*hz5;
elseif mode==2  % high flux mode
    hz1 = 0.5*hz3;
else
    error('Unrecognised instrument running mode')
end

slot1_mm = 40;      % slot width mm
radius1_mm = 280;   % chopper radius mm

chop1=IX_doubledisk_chopper('chopper_1', xCh1toS, hz1, radius1_mm/1000, slot1_mm/1000);

% chopper_5
radius5_mm = 280;   % chopper radius mm
chop5=IX_doubledisk_chopper('chopper_5', xCh5toS, hz5, radius5_mm/1000, slot5_mm/1000);


% -----------------------------------------------------------------------------
% Build instrument
% -----------------------------------------------------------------------------
source = IX_source('ISIS','',10);
instrument = IX_inst_DGdisk (moderator, chop1, chop5,...
    horiz_div, vert_div, ei, '-name', 'LET', '-source', source);
>>>>>>> c53407c4
<|MERGE_RESOLUTION|>--- conflicted
+++ resolved
@@ -1,8 +1,10 @@
-<<<<<<< HEAD
-function instrument = let_instrument(ei, hz5, hz3, slot5_mm, mode, inst_ver)
+function inst = let_instrument(ei, hz5, hz3, slot5_mm, mode, varargin)
 % Return instrument description for LET
 %
-%   >> instrument = let_instrument(ei, hz5, hz3, slot_mm, mode, inst_ver)
+%   >> inst = let_instrument(ei, hz5, hz3, slot_mm, mode, '-version', inst_ver)
+%
+% [NOTE: The older syntax still works if the version number is given:
+%   >> inst = let_instrument(ei, hz5, hz3, slot_mm, mode, inst_ver)
 %
 % Input parameters can be scalar or arrays. Array argument(s) result in an
 % array of isntrument descriptions, where any scalar arguments are the
@@ -12,9 +14,9 @@
 % ------
 %   ei          Incident energy (meV)
 %
-%   hz5         Chopper 5  frequency
-%
-%   hz3         Chopper 3 frequency
+%   hz5         Chopper 5 frequency (Hz)
+%
+%   hz3         Chopper 3 frequency (Hz)
 %
 %   slot5_mm    Full width of the chopper 5 slot (in mm)
 %               Permissible values depend on the instrument version (see below)
@@ -30,6 +32,17 @@
 %                                   Covers period up to Autumn 2016
 %                   inst_ver = 2    LET with single focussing final guide
 %                                   section. Cover the period from Autumn 2017
+%
+%               Default: the latest version. Please ensure you specify 
+%               explicity the instrument version to ensure you get the
+%               same results from using this function even if the instrument
+%               is modified
+%
+% Output:
+% -------
+%   inst        Instrument description: object of class IX_inst_DGdisk
+%               This class is recognised by Tobyfit and other resolution 
+%               function utilities
 
 
 % Created by T.G.Perring
@@ -37,6 +50,24 @@
 % TGP by RIB on 20 Dec 2016.
 %  Divergence data from McStas simulations performed by RIB and sent to TGP 
 % on 20 DEc 2016.
+
+
+% Parse input
+% -----------
+latest_version = 2;
+
+keyval_def =  struct('version',latest_version);
+opt.prefix = '-';
+[par,keyval,present] = parse_arguments (varargin, keyval_def, opt);
+
+% Parse to handle older syntax of 4th argument being inst_ver:
+if numel(par)==0
+    inst_ver = keyval.version;
+elseif numel(par)==1 && ~present.version
+    inst_ver = par{1};
+else
+    error('Check the number and type of input arguments')
+end
 
 
 % Check input arguments are valid
@@ -91,11 +122,11 @@
 div.ver2_v = load(fullfile(data_dir,'LET_ver2_vert_div.mat'));
 
 % Construct instrument(s)
-instrument = LET_instrument_single (ei(1), hz5(1), hz3(1), slot5_mm(1), mode(1), inst_ver(1), div);
+inst = LET_instrument_single (ei(1), hz5(1), hz3(1), slot5_mm(1), mode(1), inst_ver(1), div);
 if n_inst>1
-    instrument = repmat(instrument,size(ei));
+    inst = repmat(inst,size(ei));
     for i=2:n_inst
-        instrument(i) = LET_instrument_single (ei(i), hz5(i), hz3(i), slot5_mm(i), mode(i), inst_ver(i), div);
+        inst(i) = LET_instrument_single (ei(i), hz5(i), hz3(i), slot5_mm(i), mode(i), inst_ver(i), div);
     end
 end
 
@@ -151,7 +182,6 @@
 end
 
 
-
 % -----------------------------------------------------------------------------
 % Disk choppers
 % -----------------------------------------------------------------------------
@@ -183,228 +213,6 @@
 % -----------------------------------------------------------------------------
 % Build instrument
 % -----------------------------------------------------------------------------
-instrument.moderator = moderator;
-instrument.chop_shape = chop1;
-instrument.chop_mono = chop5;
-instrument.horiz_div = horiz_div;
-instrument.vert_div  = vert_div;
-=======
-function inst = let_instrument(ei, hz5, hz3, slot5_mm, mode, varargin)
-% Return instrument description for LET
-%
-%   >> inst = let_instrument(ei, hz5, hz3, slot_mm, mode, '-version', inst_ver)
-%
-% [NOTE: The older syntax still works if the version number is given:
-%   >> inst = let_instrument(ei, hz5, hz3, slot_mm, mode, inst_ver)
-%
-% Input parameters can be scalar or arrays. Array argument(s) result in an
-% array of isntrument descriptions, where any scalar arguments are the
-% same for all instruments.
-%
-% Input:
-% ------
-%   ei          Incident energy (meV)
-%
-%   hz5         Chopper 5 frequency (Hz)
-%
-%   hz3         Chopper 3 frequency (Hz)
-%
-%   slot5_mm    Full width of the chopper 5 slot (in mm)
-%               Permissible values depend on the instrument version (see below)
-%                   inst_ver = 1    10mm
-%                   inst_ver = 2    15mm, 20mm, 31mm
-%                   
-%   mode        Resolution mode: determines the frequency of chopper 1
-%                   mode = 1    "high resolution" (hz1 = 0.5*hz5)
-%                   mode = 2    "high flux"       (hz1 = 0.5*hz3)
-%
-%   inst_ver    Instrument version:
-%                   inst_ver = 1    LET with double funnel snout at chopper 5
-%                                   Covers period up to Autumn 2016
-%                   inst_ver = 2    LET with single focussing final guide
-%                                   section. Cover the period from Autumn 2017
-%
-%               Default: the latest version. Please ensure you specify 
-%               explicity the instrument version to ensure you get the
-%               same results from using this function even if the instrument
-%               is modified
-%
-% Output:
-% -------
-%   inst        Instrument description: object of class IX_inst_DGdisk
-%               This class is recognised by Tobyfit and other resolution 
-%               function utilities
-
-
-% Created by T.G.Perring
-%  Data from Rob Bewley's Matlab program Multi_rep_new_LET.m, which was given to
-% TGP by RIB on 20 Dec 2016.
-%  Divergence data from McStas simulations performed by RIB and sent to TGP 
-% on 20 DEc 2016.
-
-
-% Parse input
-% -----------
-latest_version = 2;
-
-keyval_def =  struct('version',latest_version);
-opt.prefix = '-';
-[par,keyval,present] = parse_arguments (varargin, keyval_def, opt);
-
-% Parse to handle older syntax of 4th argument being inst_ver:
-if numel(par)==0
-    inst_ver = keyval.version;
-elseif numel(par)==1 && ~present.version
-    inst_ver = par{1};
-else
-    error('Check the number and type of input arguments')
-end
-
-
-% Check input arguments are valid
-% -------------------------------
-if ~(isnumeric(ei) && all(ei(:))>0)
-    error('Incident energy must be greater than zero')
-end
-
-if ~(isnumeric(hz5) && all(hz5(:))>0)
-    error('Chopper 5 frequency must be greater than zero')
-end
-
-if ~(isnumeric(hz3) && all(hz3(:))>0)
-    error('Chopper 3 frequency must be greater than zero')
-end
-
-if ~(isnumeric(slot5_mm) && all(slot5_mm(:))>0)
-    error('Slot width (mm) must be greater than zero')
-end
-
-if ~(isnumeric(mode) && all(mode(:)==1 | mode(:)==2))
-    error('Instrument running mode must be 1 or 2')
-end
-
-if ~(isnumeric(inst_ver) && all(inst_ver(:)==1 | inst_ver(:)==2))
-    error('Instrument version must be 1 or 2')
-end
-
-% Expand arguments if necessary
-[ei, hz5, hz3, slot5_mm, mode, inst_ver] = expand_args...
-    (ei, hz5, hz3, slot5_mm, mode, inst_ver);
-n_inst = numel(ei);
-
-% Check values for slot width
-for i=1:n_inst
-    if inst_ver(i)==1
-        if slot5_mm(i)~=10
-            error('With instrument version 1, slot_mm can only be equal to 10mm')
-        end
-    else
-        if ~(slot5_mm(i)==15 || slot5_mm(i)==20 || slot5_mm(i)==31)
-            error('With instrument version 2, slot_mm can only be equal to 15mm, 20mm or 31mm')
-        end
-    end
-end
-
-% Get look up tables for divergences
-data_dir = fullfile(fileparts(mfilename('fullpath')),'private');
-div.ver1_h = load(fullfile(data_dir,'LET_ver1_horiz_div.mat'));
-div.ver1_v = load(fullfile(data_dir,'LET_ver1_vert_div.mat'));
-div.ver2_h = load(fullfile(data_dir,'LET_ver2_horiz_div.mat'));
-div.ver2_v = load(fullfile(data_dir,'LET_ver2_vert_div.mat'));
-
-% Construct instrument(s)
-inst = LET_instrument_single (ei(1), hz5(1), hz3(1), slot5_mm(1), mode(1), inst_ver(1), div);
-if n_inst>1
-    inst = repmat(inst,size(ei));
-    for i=2:n_inst
-        inst(i) = LET_instrument_single (ei(i), hz5(i), hz3(i), slot5_mm(i), mode(i), inst_ver(i), div);
-    end
-end
-
-
-%--------------------------------------------------------------------------------------------------
-function instrument = LET_instrument_single (ei, hz5, hz3, slot5_mm, mode, inst_ver, div)
-
-% Instrument parameters from Rob Bewley's code Multi_rep_new_LET.m
-Lmch = 15.67;   % mod to chop 5 distance in m. mod is taken at chop 1
-Lchs = 1.5;     % distance from chop 5 to sample
-mod_sam = 25.0; % mod to sample distance
-
-x0 = mod_sam - Lchs;
-x1 = Lchs;
-xCh1toS = Lmch + Lchs;
-xCh5toS = Lchs;
-
-
-% -----------------------------------------------------------------------------
-% Moderator
-% -----------------------------------------------------------------------------
-%   distance        Distance from sample (m) (+ve, against the usual convention)
-%   angle           Angle of normal to incident beam (deg)
-%                  (positive if normal is anticlockwise from incident beam)
-%   pulse_model     Model for pulse shape (e.g. 'ikcarp')
-%   pp              Parameters for the pulse shape model (array; length depends on pulse_model)
-
-distance=x0+x1;
-angle=0.0;                      % *** In absence of information; guide loses true value anyway
-pulse_model='ikcarp';
-pp=[77.3/sqrt(ei)+1.944,0,0];   % *** Based on RIB line of code: fwhm_mod=29*(Lami)+6.6;
-                                % *** and fwhh = 3.394680670846503*tau for chisqr function
-    
-moderator=IX_moderator(distance,angle,pulse_model,pp);
-
-% -----------------------------------------------------------------------------
-% Divergence
-% -----------------------------------------------------------------------------
-%   angle           Vector of divergences (radians)
-%   profile         Vector with profile. The first and last elements must be
-%                  zero, and all other elements must be >= 0. Does not need to be
-%                  normalised.
-
-lam = sqrt(81.80420126/ei);
-if inst_ver==1
-    horiz_div = get_divergence (div.ver1_h, lam);
-    vert_div  = get_divergence (div.ver1_v, lam);
-elseif inst_ver==2
-    horiz_div = get_divergence (div.ver2_h, lam);
-    vert_div  = get_divergence (div.ver2_v, lam);
-else
-    error('Unrecognised instrument version')
-end
-
-
-% -----------------------------------------------------------------------------
-% Disk choppers
-% -----------------------------------------------------------------------------
-%   name            Name of the chopper (e.g. 'chopper_5')
-%   distance        Distance from sample (m) (+ve if upstream of sample, against the usual convention)
-%   frequency       Frequency of rotation of each disk (Hz)
-%   radius          Radius of chopper body (m)
-%   slot_width      Slit width (m)
-
-% chopper_1
-if mode==1      % high resolution mode
-    hz1 = 0.5*hz5;
-elseif mode==2  % high flux mode
-    hz1 = 0.5*hz3;
-else
-    error('Unrecognised instrument running mode')
-end
-
-slot1_mm = 40;      % slot width mm
-radius1_mm = 280;   % chopper radius mm
-
-chop1=IX_doubledisk_chopper('chopper_1', xCh1toS, hz1, radius1_mm/1000, slot1_mm/1000);
-
-% chopper_5
-radius5_mm = 280;   % chopper radius mm
-chop5=IX_doubledisk_chopper('chopper_5', xCh5toS, hz5, radius5_mm/1000, slot5_mm/1000);
-
-
-% -----------------------------------------------------------------------------
-% Build instrument
-% -----------------------------------------------------------------------------
 source = IX_source('ISIS','',10);
 instrument = IX_inst_DGdisk (moderator, chop1, chop5,...
-    horiz_div, vert_div, ei, '-name', 'LET', '-source', source);
->>>>>>> c53407c4
+    horiz_div, vert_div, ei, '-name', 'LET', '-source', source);