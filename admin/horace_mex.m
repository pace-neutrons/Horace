function horace_mex()
% Usage:
% horace_mex;
% Create mex files for all the Horace C(++) routines assuming that proper mex
% file compilers are configured for Matlab
%
% to configure a gcc compiler (version >= 4.3 requested)  to produce omp
% code one have to edit  ~/.matlab/mexoptions.sh file and add -fopenmp key
% to the proper compiler and linker keys


start_dir=pwd;
C_compiled=false;
pths = horace_paths;
root_dir = pths.root;

% build package version
build_version_h(root_dir)

% check OS for hdf compilation purpose
if ispc
    hdf_ext = '_win';
elseif isunix
    hdf_ext = '_unix';
elseif ismac
    hdf_ext = '_unix';
    warning('HORACE_MEX:not_implemented',...
        'MAC compilation is not implemented. Trying with Unix settings which probably would not work');
end
% settings for compiling hdf routines
[ma,me,mi]=H5.get_libversion();
hdf_version = ma+0.1*me+0.001*mi;
build_hdf_reader= true;
if hdf_version == 1.812
    hdf_root_dir = fullfile(pths.low_level,'external',['HDF5_1.8.12',hdf_ext]);
elseif hdf_version == 1.806
    hdf_root_dir = fullfile(pths.low_level,'external',['HDF5_1.8.6',hdf_ext]);
else
    build_hdf_reader = false;
    warning('HORACE_MEX:not_implemented',...
        ['Matlab uses %d.%d.%d version of HDF library. ',...
        'HDF mex code is provided for HDF 1.8.12 and 1.8.6 versions only.',...
        ' You need to download appropriate hdf headers yourself and modify horace_mex to use your version'],...
        ma,me,mi);
end
% lib directories:
%arc = computer('arch');
%lib_dir = fullfile(matlabroot,'bin',arc);

try % mex C++
    disp('**********> Creating mex files from C++ code')
    % root directory is assumed to be that in which this function resides
    cd(root_dir);
    clear mex;

    cpp_in_rel_dir = ['_LowLevelCode',filesep,'cpp',filesep];
    % get folder names corresponding to the current Matlab version and OS
    [VerFolderName, ~, OSdirname] = matlab_version_folder();
    if ispc
        out_rel_dir = fullfile('horace_core','DLL',OSdirname);
        out_hdf_dir = fullfile('horace_core','DLL',OSdirname,VerFolderName);
    else %Unix
        out_rel_dir = fullfile('horace_core','DLL',OSdirname,VerFolderName);
        out_hdf_dir = out_rel_dir;
    end

    if(~exist(out_rel_dir,'dir'))
        mkdir(out_rel_dir);
    end
    % simple OMP routines
    % build C++ files
    % mex_single(fullfile(cpp_in_rel_dir,'serialiser'), out_rel_dir,...
    %     'c_serialize.cpp')
    % mex_single(fullfile(cpp_in_rel_dir,'serialiser'), out_rel_dir,...
    %     'c_deserialize.cpp')
    % mex_single(fullfile(cpp_in_rel_dir,'serialiser'), out_rel_dir,...
    %     'c_serial_size.cpp')

    mex_single([cpp_in_rel_dir 'accumulate_cut_c'], out_rel_dir, ...
        'accumulate_cut_c.cpp');
    mex_single([cpp_in_rel_dir 'bin_pixels_c'], out_rel_dir, ...
        'bin_pixels_c.cpp','BinningArg.cpp');
    mex_single([cpp_in_rel_dir 'calc_projections_c'], out_rel_dir, ...
        'calc_projections_c.cpp');
    mex_single([cpp_in_rel_dir 'sort_pixels_by_bins'], out_rel_dir, ...
        'sort_pixels_by_bins.cpp');
    mex_single([cpp_in_rel_dir 'mtimesx_horace'], out_rel_dir, ...
        'mtimesx_mex.cpp');
    mex_single([cpp_in_rel_dir 'compute_pix_sums'], out_rel_dir, ...
        'compute_pix_sums_c.cpp','compute_pix_sums_helpers.cpp');

    mex_single([cpp_in_rel_dir 'GetMD5'], out_rel_dir, ...
        'GetMD5.cpp');
    mex_single([cpp_in_rel_dir 'mex_bin_plugin'], out_rel_dir, ...
        'mex_bin_plugin.cpp');

    % create the procedure to access hdf files
    if build_hdf_reader
        cof = {'hdf_mex_reader.cpp','hdf_pix_accessor.cpp','input_parser.cpp',...
            'pix_block_processor.cpp'};
        mex_hdf([cpp_in_rel_dir 'hdf_mex_reader'], out_hdf_dir,hdf_root_dir,cof{:} );
    end

    disp('**********> Successfully created required mex files from C++')
    C_compiled=true;
    add_version_folder(out_rel_dir);
catch ME
    warning('HORACE:horace_mex:no_mex', 'Can not create C++ mex files, reason: %s. Please try to do it manually.',ME.message);

end
try
    cof = {'combine_sqw.cpp','exchange_buffer.cpp','../file_parameters/fileParameters.cpp',...
        'pix_mem_map.cpp', 'sqw_pix_writer.cpp', 'sqw_reader.cpp', 'nsqw_pix_reader.cpp'};
    mex_single([cpp_in_rel_dir 'combine_sqw'], out_rel_dir,cof{:} );
    disp('**********> Successfully created mex file for combining components from C++')
catch ME
    warning('HORACE:horace_mex:no_mex', 'Can not create C++ combining procedure, reason: %s. Combining using C++ is not available',ME.message);
end

cd(start_dir);
if C_compiled
    set(hor_config,'use_mex',true);
end

function add_version_folder(out_rel_dir)
% Add folder with compiled mex files to Matlab search path
%
%hor_folder = fileparts(which('horace_init.m'));
root_folder = fileparts(fileparts(mfilename('fullpath')));
mex_folder    = fullfile(root_folder,out_rel_dir);
addpath(mex_folder);

function mex_hdf (in_rel_dir, out_rel_dir,hdf_root, varargin)
% Usage:
% mex_single (in_rel_dir, out_rel_dir,hdf_root, varargin)
%
% Inputs:
% in_rel_dir -- the folder where hdf code is located vrt. the current
%               folder
% out_rel_dir -- the folder where target files should be placed vrt. to the
%                current folder
% hdf_root    -- the path to the
% mex a set of files to produce a single mex file, the file with the mex
% function has to be first in the  list of the files to compile
%

curr_dir = pwd;
if(nargin<1)
    error('MEX_SINGLE:invalid_arg',' request at leas one file name to process');
end
fnames = varargin(:);
nFiles   = numel(fnames); % files go in varargin
add_fNames = cellfun(@(x)[x,' '],fnames,'UniformOutput',false);
add_files  = cellfun(@(x)(fullfile(curr_dir,in_rel_dir,x)),fnames,'UniformOutput',false);
outdir = fullfile(curr_dir,out_rel_dir);

short_fname = cell2str(add_fNames{1});
disp(['Mex file creation from ',short_fname,' ...'])

if ~check_access(outdir,add_files{1})
    error('MEX_SINGLE:invalid_arg',' can not get write access to new mex file: %s',fullfile(outdir,add_files{1}));
end
hdf_include = fullfile(hdf_root,'include');
if ispc
    hdf_lib = fullfile(hdf_root,'lib');
else
    arc = computer('arch');
    matlab_root = find_matlab_path();
    hdf_lib     = fullfile(matlab_root,arc);
end
mex(['-I',hdf_include],['-L',hdf_lib],'-lhdf5','-lhdf5_hl',add_files{:}, '-outdir', outdir);




%%----------------------------------------------------------------
function mex_single (in_rel_dir, out_rel_dir, varargin)
% Usage:
% mex_single (in_rel_dir, out_rel_dir, varargin)
%
% mex a set of files to produce a single mex file, the file with the mex
% function has to be first in the  list of the files to compile

fprintf('**** compiling: %s\n',varargin{1})
curr_dir = pwd;
if(nargin<1)
    error('MEX_SINGLE:invalid_arg',' request at leas one file name to process');
end
<<<<<<< HEAD
code_root = fileparts(in_rel_dir);
common_include = fullfile(curr_dir,code_root);
=======
% common include directory:
common_include = fullfile(curr_dir,fileparts(in_rel_dir));
>>>>>>> 6d324161
fnames = varargin(:);
nFiles   = numel(fnames);% files go in varargin
add_fNames = cellfun(@(x)[x,' '],fnames,'UniformOutput',false);
add_files  = cellfun(@(x)(fullfile(curr_dir,in_rel_dir,x)),fnames,'UniformOutput',false);
outdir = fullfile(curr_dir,out_rel_dir);

short_fname = cell2str(add_fNames{1});
disp(['Mex file creation from ',short_fname,' ...'])

if ~check_access(outdir,add_files{1})
    error('MEX_SINGLE:invalid_arg',' can not get write access to new mex file: %s',fullfile(outdir,add_files{1}));
end
if ispc
    cxx_flags =['COMPFLAGS= $COMPFLAGS',' -I',common_include,' /openmp /std:c++20'];
    ld_flags = 'LDFLAGS= --no-undefined';
else
    cxx_flags = ['CXXFLAGS= $CFLAGS',' -I',common_include,' -fopenmp -std=c++20'];
    ld_flags  = 'LDFLAGS= -pthread -Wl,--no-undefined  -fopenmp';
end

if(nFiles==1)
    fname      = strtrim(add_files{1});
    %cxx_flags = "
    mex(cxx_flags,ld_flags,fname, '-outdir', outdir);
else
    %mex('-g',add_files{:}, '-outdir', outdir);
    mex('-lut',cxx_flags,ld_flags,add_files{:}, '-outdir', outdir);
end

function access =check_access(outdir,filename)

[~, sfname] = fileparts(filename);
fname = fullfile(outdir,[sfname,'.',mexext()]);

if exist(fname,'file')
    try
        delete(fname);
        access = true;
    catch
        access = false;
    end
else
    h=fopen(fname,'w+');
    if h<3
        access = false;
    else
        if fclose(h)~=0
            error('MEX_SINGLE:invalid_arg',' can not close opened test file: %s',fname);
        end
        delete(fname);
        access = true;
    end
end


%%
function str = cell2str(c)
%CELL2STR Convert cell array into evaluable string.
%
%   See also MAT2STR

if ~iscell(c)

    if ischar(c)
        str = c;
    elseif isnumeric(c)
        str = mat2str(c);
    else
        error('HORACE:horace_mex:invalid_argument', 'Illegal array in input.')
    end

else

    if isempty(c)
        str = '';
    else
        if ~all(ischar(c))
            error('HORACE:horace_mex:invalid_argument', 'Char cell array required');
        end
        str = cell2mat(c);
    end

end<|MERGE_RESOLUTION|>--- conflicted
+++ resolved
@@ -69,12 +69,12 @@
     end
     % simple OMP routines
     % build C++ files
-    % mex_single(fullfile(cpp_in_rel_dir,'serialiser'), out_rel_dir,...
-    %     'c_serialize.cpp')
-    % mex_single(fullfile(cpp_in_rel_dir,'serialiser'), out_rel_dir,...
-    %     'c_deserialize.cpp')
-    % mex_single(fullfile(cpp_in_rel_dir,'serialiser'), out_rel_dir,...
-    %     'c_serial_size.cpp')
+    mex_single(fullfile(cpp_in_rel_dir,'serialiser'), out_rel_dir,...
+        'c_serialize.cpp')
+    mex_single(fullfile(cpp_in_rel_dir,'serialiser'), out_rel_dir,...
+        'c_deserialize.cpp')
+    mex_single(fullfile(cpp_in_rel_dir,'serialiser'), out_rel_dir,...
+        'c_serial_size.cpp')
 
     mex_single([cpp_in_rel_dir 'accumulate_cut_c'], out_rel_dir, ...
         'accumulate_cut_c.cpp');
@@ -186,13 +186,8 @@
 if(nargin<1)
     error('MEX_SINGLE:invalid_arg',' request at leas one file name to process');
 end
-<<<<<<< HEAD
-code_root = fileparts(in_rel_dir);
-common_include = fullfile(curr_dir,code_root);
-=======
 % common include directory:
 common_include = fullfile(curr_dir,fileparts(in_rel_dir));
->>>>>>> 6d324161
 fnames = varargin(:);
 nFiles   = numel(fnames);% files go in varargin
 add_fNames = cellfun(@(x)[x,' '],fnames,'UniformOutput',false);
