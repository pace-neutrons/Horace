--- conflicted
+++ resolved
@@ -286,117 +286,6 @@
         S = saveobj (obj)
     end
 
-<<<<<<< HEAD
-            %Throw if the properties are inconsistent and return without
-            %problem it they are not.
-        end
-        function do = get.do_check_combo_arg(obj)
-            % Developer property. Intended for creating algorithms, which
-            % change bunch of interdependent properties one after another
-            % without overloading the class.
-            % Set this property to false at the beginning, change interdependent
-            % properties, run check_combo_arg after setting all interdependent
-            % properties to its values so if check_combo_arg throws the error,
-            % the interdependent properties are inconsistent and the object is
-            % invalid.
-
-            do = obj.do_check_combo_arg_;
-        end
-        function obj = set.do_check_combo_arg(obj,val)
-            %use set function to be able to overload this method by children
-            obj = set_do_check_combo_arg(obj,val);
-        end
-        function [is,mess] = eq(obj,other_obj,varargin)
-            % Generic equality operator, allowing comparison of
-            % serializable objects
-            %
-            % Inputs:
-            % other_obj -- the object or array of objects to compare with
-            % current object
-            % Optional:
-            % any set of parameters equal_to_tol function would accept
-            names = cell(2,1);
-            if nargout == 2
-                names{1} = inputname(1);
-                names{2} = inputname(2);
-                [is,mess] = eq_(obj,other_obj,nargout,names,varargin{:});
-            else
-                is = eq_(obj,other_obj,nargout,names,varargin{:});
-            end
-        end
-        function [nis,mess] = ne(obj,other_obj,varargin)
-            % Non-equal operator
-            %
-            % TODO: can be done more efficiently as eq needs to check all
-            % the fields and ne may return when found first non-equal field
-            names = cell(2,1);
-            if nargout == 2
-                names{1} = inputname(1);
-                names{2} = inputname(2);
-                [is,mess] = eq_(obj,other_obj,nargout,names,varargin{:});
-            else
-                is = eq_(obj,other_obj,nargout,names,varargin{:});
-            end
-            nis = ~is;
-        end
-    end
-
-    methods (Static)
-        function obj = from_struct(in_struct,existing_obj)
-            % restore object or array of objects from a structure,
-            % previously obtained by to_struct operation.
-            % To work with a generic structure, the structure should
-            % contain fields:
-            % serial_name -- containing the name of the class, with empty
-            %                constructor
-            % Inputs:
-            % in_struct    -- the structure, obtained earlier using to_struct
-            %                 method of serializable class
-            % Optional:
-            % existing_obj -- the instance of a serializable
-            %                 object to recover from the structure. This
-            %                 instance of the object will be set as output to
-            %                 the state, defined by in_struct information.
-            %                 if such class is provided, the in_struct do
-            %                 not have to contain the "serial_name" field.
-            %                 Its assumed that the "in_struct" defines the
-            %                 state  of the "existing_obj"
-            % Returns:
-            % obj          -- initialized to the state, defined by in_struct
-            %                 structure, instance of the object, which
-            if nargin == 1
-                existing_obj = [];
-            end
-            obj = from_struct_(in_struct,existing_obj);
-        end
-        function is = is_serial_struct(val)
-            % helper method to check if the input structure is obtained
-            % using serializable to_struct method or just some structure
-            % (may be bare_struct or may be not)
-            if isstruct(val)
-                is = isfield(val,'serial_name') && isfield(val,'version');
-            else
-                is = false;
-            end
-        end
-
-        function [obj,nbytes] = deserialize(byte_array,pos)
-            % recover the object from the serialized into array of bytes
-            % Inputs:
-            % byte_array -- 1D array of bytes, obtained by some
-            %               serialization operation
-            % pos        -- the location of the initial position of
-            %               the sequence to deserialize in the input byte
-            %               array. If absent, assumed to be 1;
-            % Returns:
-            % obj        -- deserialized object
-            % nbytes     -- the number of bytes the object occupies in the
-            %               input array of bytes
-            if nargin==1
-                pos = 1;
-            end
-            [obj,nbytes] = deserialize_(byte_array,pos);
-=======
     methods (Static)
         % Used by Matlab to restore objects using the Matlab intrinsic load
         % function.
@@ -469,7 +358,6 @@
         function obj = set.do_check_combo_arg (obj, val)
             % Use a protected method so can overload this set method by children
             obj = set_do_check_combo_arg (obj, val);
->>>>>>> a3144593
         end
 
         function val = get.do_check_combo_arg (obj)
@@ -478,150 +366,6 @@
     end
 
     methods(Access=protected)
-<<<<<<< HEAD
-        function obj = set_do_check_combo_arg(obj,val)
-            % overloadable setters for checking interdependent properties.
-            % May be overloaded by children for example to change the check
-            % in compositing properties which values are in turn
-            % serializable
-            obj.do_check_combo_arg_ = logical(val);
-        end
-        %------------------------------------------------------------------
-        function obj = from_old_struct(obj,inputs)
-            % Restore object from the old structure, which describes the
-            % previous version of the object.
-            %
-            % The method is called by loadobj in the case if the input
-            % structure does not contain a version or the version, stored
-            % in the structure does not correspond to the current version
-            % of the class.
-            %
-            % By default, this function interfaces the default from_bare_struct
-            % method, but when the old structure substantially differs from
-            % the modern structure, this method needs the specific overloading
-            % to allow loadobj to recover new structure from an old structure.
-            %
-            % Piece of the code to add to the custom overload of
-            % "from_old_structure" function:
-            %if ~isfield(inputs,'version')
-            %   Add the code which processes old structure, inhereted from
-            %   very old serializable classes, which do not store version
-            %   whith them.
-            %elseif inputs.version < obj.classVersion()
-            %   Add appropriate code to convert from previous class version
-            %   modern class version version
-            %end
-            if isfield(inputs,'array_dat')
-                obj = obj.from_bare_struct(inputs.array_dat);
-            else
-                obj = obj.from_bare_struct(inputs);
-            end
-        end
-        function [obj,remains] = set_positional_and_key_val_arguments(obj,...
-                positinal_param_names_list,old_keyval_compat,varargin)
-            % Utility method, to use in a serializable class constructor,
-            % allowing to specify the constructor parameters in the form:
-            %
-            % ObjConstructor(positional_par1,positional_par2,positional_par3,...
-            % positional_par...,key1,val1,key2,val2,...keyN,valN);
-            %
-            % The keys are the names of the properties and the values are
-            % the values of the properties to set.
-            % The positional parameters are intended to be the values of
-            % the properties with names defined in the
-            % positinal_param_names_list list.
-            %
-            % Everything not identified as positional parameters or
-            % Key-Value pair is returned in remains cellarray
-            %
-            % Inputs:
-            % positinal_param_names_list
-            %            -- cellarray of positional parameter names,
-            %               coinciding with the names of the properties the
-            %               function is called to set
-            % old_keyval_compat
-            %            -- if set to true, keys in varargin may have form
-            %               '-keyN' in addition to 'keyN'. Deprecation
-            %                warning is issued for this kind of names.
-            % varargin   -- cellarray of the constructor inputs, in the
-            %               form, described above.
-            %
-            % End of positional parameters list is established by finding
-            % in varargin the element, belonging to the
-            % positinal_param_names_list  (first key)
-            %
-            % If the same property is defined using positional parameter
-            % and as key-value pair, the key-val parameter value takes
-            % priority.
-            %
-            %
-            % EXAMPLE:
-            % if class have the properties {'a1'=1, 'a2'='blabla',
-            % 'a3'=sqw() 'a4=[1,1,1], 'a5'=something} and these properties
-            % are the independent properties defining the state of the
-            % object and provided in positional_param_names_list as:
-            % ppp = {'a1','a2','a3','a4','a5'}
-            % Then the call to the function with the list of input parameters:
-            % varargin = {1,'blabla',an_sqw_obj,'a4',[1,0,0],'blabla'}
-            % in the form:
-            %>> [obj,remains] = set_positional_and_key_val_arguments(obj,ppp,false,varargin{:});
-            %
-            % sets up the three first arguments as positional parameters,
-            % for properties a1,a2 and a3, a4 is set as key-value pair,
-            % 'blabla' is returned in remains and property a5 remains
-            % unset.
-            %
-            %
-            [obj,remains] = ...
-                set_positional_and_key_val_arguments_(obj,...
-                positinal_param_names_list,old_keyval_compat,varargin{:});
-            %
-            % Simple Code sample to insert into new object constructor
-            % to use this function as part of generic constructor:
-            %
-            % flds = obj.saveableFields();
-            % [obj,remains] = obj.set_positional_and_key_val_arguments(...
-            %        flds,false,varargin{:});
-            %  if ~isempty(remains) % process the parameters not recognized
-            %                       % as positional or key-value arguments
-            %      error('HORACE:class_name:invalid_argument',...
-            %           ' Class constructor has been invoked with non-recognized parameters: %s',...
-            %                         disp2str(remains));
-            %  end
-        end
-        function [is,mess,name_a,name_b,namer,argi] = process_inputs_for_eq(...
-                obj,rhs_obj,narg_out,names,varargin)
-            % the common part of eq operator children can use to process
-            % common eq or ne operator options and common comparison code,
-            % i.e. comparison for object type and shapes
-            %
-            % Inputs:
-            % lhs_obj  -- left hand side object or array of objects to
-            %             compare
-            % rhs_obj  -- right hand side object or array of objects to
-            %             compare
-            % narg_out -- number of output arguments requested; defines the
-            %             if non-equal result throws or returns message
-            % names    -- 2-element cellarray of the names f the objects
-            %             to be used as the base of the message, which
-            %             explain difference between objects if found
-            % Optional:
-            % varargin -- list of optional parameters of comparison to
-            %             process, as accepted by equal_to_tol operation.
-            % Returns:
-            % is       -- true if the objects precomparison is true and
-            %             false if it is not. Precomparison checks object
-            %             equality of the object types and the
-            % mess     -- empty if narg_out == 1 or message, describing the
-            %             reason why comparing objects are different.
-            % name_a   -- the name the lhs object to compare
-            % name_b   -- the name the rhs object to compare
-            % names    -- the function used to produce names of the objects
-            %             to compare in case of array of objects
-            [is,mess,name_a,name_b,namer,argi] = process_inputs_for_eq_(obj,rhs_obj,narg_out, ...
-                names,varargin{:});
-        end
-=======
         function obj = set_do_check_combo_arg (obj, val)
             % Allows overloading the property do_check_combo_arg_ over the tree
             % of serializable objects where each contains its own 
@@ -630,6 +374,5 @@
             % property.
             obj.do_check_combo_arg_ = logical (val);
         end
->>>>>>> a3144593
     end
 end