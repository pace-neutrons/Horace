--- conflicted
+++ resolved
@@ -122,56 +122,11 @@
     default_fig_name = 'Herbert 1D plot';   % all have the same default name
 end
 
-<<<<<<< HEAD
-% Check plot limits:
-if ~newplot
-    if ~isempty(par)
-        error('HERBERT:graphics:invalid_argument', ...
-            'Cannot specify plot limits when overplotting');
-    end
-    % Need to specify xlims,ylims not give in case need to create a figure
-    xlims=false;
-    ylims=false;
-else
-    if isempty(par)
-        xlims=false;
-        ylims=false;
-    elseif numel(par)==2||numel(par)==4
-        bad=false;
-        xlims=true;
-        if isnumeric(par{1}) && isscalar(par{1}), xlo=par{1}; else; bad=true; end
-        if isnumeric(par{2}) && isscalar(par{2}), xhi=par{2}; else; bad=true; end
-        if numel(par)==4
-            ylims=true;
-            if isnumeric(par{3}) && isscalar(par{3}), ylo=par{3}; else; bad=true; end
-            if isnumeric(par{4}) && isscalar(par{4}), yhi=par{4}; else; bad=true; end
-        else
-            ylims=false;
-        end
-        if bad
-            error('HERBERT:graphics:invalid_argument', ...
-                'Plot limits must be numeric scalars');
-
-        elseif xlims && xlo>=xhi
-            error('HERBERT:graphics:invalid_argument', ...
-                'Plot limits along x axis must have xlo < xhi');
-
-        elseif ylims && ylo>=yhi
-            error('HERBERT:graphics:invalid_argument', ...
-                'Plot limits along signal axis must have ylo < yhi');
-        end
-    else
-        error('HERBERT:graphics:invalid_argument', ...
-            'Check plot limits are numeric and the number of limits (must be none, xlo & xhi, or xlo,xhi,ylo & yhi)');
-    end
-end
-=======
 % Parse the optional arguments and set the plot target
 w2_ok = false;
 [new_figure, ~, xlims, ylims] = genie_figure_parse_plot_args (...
     default_fig_name, new_axes, force_current_axes, ...
     w, '', w2_ok, '', lims_type, varargin{:});
->>>>>>> ddead1ce
 
 
 % Perform plot
