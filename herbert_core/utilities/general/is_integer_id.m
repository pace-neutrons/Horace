<<<<<<< HEAD
function [ok,mess,ix,perm,id] = is_integer_id(id_in)
=======
function [ok, mess, ix, perm] = is_integer_id (id_in)
>>>>>>> 66a6f162
% Check that identifiers are unique, and return indexing array
%
%   >> [ok, mess, ix, perm] = is_integer_id (id)
%
% Input:
% ------
<<<<<<< HEAD
%   id_in   Input index array
=======
%   id      Input index array (assumed to be numeric)
>>>>>>> 66a6f162
%
% Output:
% -------
%   ok      True if indicies are unique, false if not
%   mess    Message if not OK; empty string if ok
%   ix      Indexing array (column vector)
%           If already sorted in ascending order, ix = []
%           If not, ix is such that id_in(ix) is sorted in ascending order
%           If not OK, ix = []
%   perm    True if id is a permutation of the integers 1:numel(id)
<<<<<<< HEAD
%   id      Input index array id_in sorted after conversion to column vector

% columnize
id = id_in(:);

% empty id_in will crash the all(id>=1) below
if isempty(id)
    ok = false;
    mess = 'id array must not be empty';
=======
%           False otherwise
%           If not OK, perm = false


% Catch case of empty input or non-numeric
% (Empty id_in will crash the all(id>=1) below)
if isempty(id_in) || ~isnumeric(id_in)
    ok = false;
    mess = 'identifiers empty or invalid type';
>>>>>>> 66a6f162
    ix = [];
    perm = false;
    return;
end

<<<<<<< HEAD
=======
% Non-empty numeric input
id = id_in(:);

>>>>>>> 66a6f162
ok = true;
mess = '';

% Check inputs are positive integers
if all(id>0) && all(rem(id,1)==0)
    % Determine if already sorted
    if issorted(id)
        ix = [];
        perm = (id(1)==1 && id(end)==numel(id));
    elseif issorted(flipud(id)) % reverse direction sorted
        ix = (numel(id):-1:1)'; % column vector of descending contiguous sequence
        perm = (id(end)==1 && id(1)==numel(id));% check perm goes from N to 1
        id = id(ix);
    else
        [id,ix] = sort(id);
        perm = (id(1)==1 && id(end)==numel(id));
    end
    
    % Check if unique identifiers; use diff rather than unique for efficiency (TGP)
    if any(diff(id)==0) % array is sorted so check adjacent differences
        ok = false;
        mess = 'identifiers must be unique';
        ix = [];
        perm = false;
    end
else
    ok = false;
    mess = 'identifiers must have integer values and be greater than zero';
    ix = [];
    perm = false;
end<|MERGE_RESOLUTION|>--- conflicted
+++ resolved
@@ -1,19 +1,11 @@
-<<<<<<< HEAD
 function [ok,mess,ix,perm,id] = is_integer_id(id_in)
-=======
-function [ok, mess, ix, perm] = is_integer_id (id_in)
->>>>>>> 66a6f162
 % Check that identifiers are unique, and return indexing array
 %
 %   >> [ok, mess, ix, perm] = is_integer_id (id)
 %
 % Input:
 % ------
-<<<<<<< HEAD
 %   id_in   Input index array
-=======
-%   id      Input index array (assumed to be numeric)
->>>>>>> 66a6f162
 %
 % Output:
 % -------
@@ -24,38 +16,23 @@
 %           If not, ix is such that id_in(ix) is sorted in ascending order
 %           If not OK, ix = []
 %   perm    True if id is a permutation of the integers 1:numel(id)
-<<<<<<< HEAD
+%           False otherwise
+%           If not OK, perm = false
 %   id      Input index array id_in sorted after conversion to column vector
 
 % columnize
 id = id_in(:);
-
-% empty id_in will crash the all(id>=1) below
-if isempty(id)
-    ok = false;
-    mess = 'id array must not be empty';
-=======
-%           False otherwise
-%           If not OK, perm = false
-
 
 % Catch case of empty input or non-numeric
 % (Empty id_in will crash the all(id>=1) below)
 if isempty(id_in) || ~isnumeric(id_in)
     ok = false;
     mess = 'identifiers empty or invalid type';
->>>>>>> 66a6f162
     ix = [];
     perm = false;
     return;
 end
 
-<<<<<<< HEAD
-=======
-% Non-empty numeric input
-id = id_in(:);
-
->>>>>>> 66a6f162
 ok = true;
 mess = '';
 
