--- conflicted
+++ resolved
@@ -169,12 +169,7 @@
         'throw_on_err',false);
     cntl.keys_once=false;   % so name_a and name_b can be overridden by input arguments
     cntl.keys_at_end=false; % as may have name_a or name_b appear first in some cases
-<<<<<<< HEAD
     [par, opt, present, ~] = parse_arguments(varargin, opt, cntl);
-=======
-    [par, opt, present, ~, ok, mess] = parse_arguments(varargin, opt, cntl);
-    if ~ok, error(mess), end
->>>>>>> ccc12a35
 
     % Determine the tolerance
     ok_positive_scalar = @(x)(isnumeric(x) && isscalar(x) && ~isnan(x) && x>=0);
@@ -394,48 +389,6 @@
             '%s and %s: Sizes of arrays of objects being compared are not equal',...
             name_a,name_b);
     end
-<<<<<<< HEAD
-
-    try
-        fieldsA = {meta.class.fromName(class(a)).PropertyList(:).Name}
-        fieldsB = {meta.class.fromName(class(b)).PropertyList(:).Name}
-
-    catch ME
-        % Still some old-style classes floating around
-
-        if isempty(meta.class.fromName(class(a)))
-            fieldsA = fieldnames(struct(a));
-            fieldsB = fieldnames(struct(b));
-        else
-            rethrow(ME)
-        end
-    end
-
-    extraA = setdiff(fieldsA,fieldsB);
-    extraB = setdiff(fieldsB,fieldsA);
-
-    % Check fieldnames are identical
-    if ~isempty(extraA) || ~isempty(extraB)
-        error('HERBERT:equal_to_tol:inputs_mismatch',...
-              'Input %s with extra fields: "%s" DIFFERENT from Input %s: with extra fields: "%s"',...
-              name_a,strjoin(extraA,'; '),name_b,strjoin(extraB,'; '));
-    end
-
-    if isscalar(a) || isa(a, 'containers.Map')
-        name_a_ind = name_a;
-        name_b_ind = name_b;
-        Sa = struct(a);
-        Sb = struct(b);
-
-        % If we get here, we need the "right" names
-        fieldsA = fieldnames(Sa);
-        for j=1:numel(fieldsA)
-            equal_to_tol_private(Sa.(fieldsA{j}), Sb.(fieldsA{j}), opt,...
-                                 [name_a_ind,'.',fieldsA{j}], [name_b_ind,'.',fieldsA{j}]);
-        end
-    else
-        for i=1:numel(a)
-=======
     if ismethod(a,'eq') && ~isa(a,'handle')
         try
             [is,mess] = eq(a,b,opt.ignore_str);
@@ -451,46 +404,52 @@
             end
         end
         if ~is
-            error('HERBERT:equal_to_toll:inputs_mismatch',...
+            error('HERBERT:equal_to_tol:inputs_mismatch',...
                 'Input object %s differs from input object %s reason: %s',...
                 name_a,name_b,mess);
         end
         return;
     end
+
+    try
+        fieldsA = {meta.class.fromName(class(a)).PropertyList(:).Name}
+        fieldsB = {meta.class.fromName(class(b)).PropertyList(:).Name}
+
+    catch ME
+        % Still some old-style classes floating around
+
+        if isempty(meta.class.fromName(class(a)))
+            fieldsA = fieldnames(struct(a));
+            fieldsB = fieldnames(struct(b));
+        else
+            rethrow(ME)
+        end
+    end
+
+    extraA = setdiff(fieldsA,fieldsB);
+    extraB = setdiff(fieldsB,fieldsA);
+
     % Check fieldnames are identical
-    try
-        fieldsA=fieldnames(struct(a));   % gets hidden properties too
-        fieldsB=fieldnames(struct(b));
-    catch ME
-        if strcmp(ME.identifier,'MATLAB:invalid_conversion')
-            error('HERBERT:equal_to_toll:inputs_mismatch',...
-                'Input object %s with value %s or input object %s with value %s can not be converted to structure',...
-                name_a,evalc('disp(a)'),name_b,evalc('disp(b)'));
-        end
-        rethrow ME;
-    end
-    if ~(numel(fieldsA)==numel(fieldsB))
-        isBinA = ismember(fieldsA,fieldsB);
-        isAinB = ismember(fieldsB,fieldsA);
-        extraA = fieldsA(~isBinA);
-        extraB = fieldsB(~isAinB);
-        error('HERBERT:equal_to_toll:inputs_mismatch',...
-            'Input %s with extra fields: "%s" DIFFERENT from Input %s: with extra fields: "%s"',...
-            name_a,strjoin(extraA,'; '),name_b,strjoin(extraB,'; '));
-
-    elseif ~all(ismember(fieldsA,fieldsB))
-        isBinA = ismember(fieldsA,fieldsB);
-        isAinB = ismember(fieldsB,fieldsA);
-        extraA = fieldsA(~isBinA);
-        extraB = fieldsB(~isAinB);
-        error('HERBERT:equal_to_toll:inputs_mismatch',...
-            'Input''s %s fields: "%s" DIFFERENT from Input''s %s fields: "%s"',...
-            name_a,strjoin(extraA,'; '),name_b,strjoin(extraB,'; '));
-    end
-
-    for i=1:numel(a)
-        if numel(a)>1
->>>>>>> ccc12a35
+    if ~isempty(extraA) || ~isempty(extraB)
+        error('HERBERT:equal_to_tol:inputs_mismatch',...
+              'Input %s with extra fields: "%s" DIFFERENT from Input %s: with extra fields: "%s"',...
+              name_a,strjoin(extraA,'; '),name_b,strjoin(extraB,'; '));
+    end
+
+    if isscalar(a) || isa(a, 'containers.Map')
+        name_a_ind = name_a;
+        name_b_ind = name_b;
+        Sa = struct(a);
+        Sb = struct(b);
+
+        % If we get here, we need the "right" names
+        fieldsA = fieldnames(Sa);
+        for j=1:numel(fieldsA)
+            equal_to_tol_private(Sa.(fieldsA{j}), Sb.(fieldsA{j}), opt,...
+                                 [name_a_ind,'.',fieldsA{j}], [name_b_ind,'.',fieldsA{j}]);
+        end
+    else
+        for i=1:numel(a)
             name_a_ind = [name_a,'(',arraystr(sz,i),')'];
             name_b_ind = [name_b,'(',arraystr(sz,i),')'];
             Sa = struct(a(i));
@@ -520,7 +479,6 @@
     % Check fieldnames are identical
     fieldsA = fieldnames(a);
     fieldsB = fieldnames(b);
-<<<<<<< HEAD
     extraA = setdiff(fieldsA,fieldsB);
     extraB = setdiff(fieldsB,fieldsA);
 
@@ -528,19 +486,6 @@
         error('HERBERT:equal_to_tol:inputs_mismatch',...
             'The structure: "%s" names: "%s" DIFFER from the struct: "%s"  names: "%s"',...
             name_a,strjoin(extraA,'; '),name_b,strjoin(extraB,'; '));
-=======
-    if (numel(fieldsA) ~= numel(fieldsB))...
-            || (~(isempty(fieldsA)&&isempty(fieldsB)) && ~any(ismember(fieldsA,fieldsB)))
-        ismema=ismember(fieldsA,fieldsB);
-        ismemb=ismember(fieldsB,fieldsA);
-        extraA = fieldsA(~ismema);
-        extraA = strjoin(extraA,'; ');
-        extraB = fieldsB(~ismemb);
-        extraB = strjoin(extraB,'; ');
-        error('HERBERT:equal_to_toll:inputs_mismatch',...
-            'The structue: "%s" names: "%s" DIFFER from the struct: "%s"  names: "%s"',...
-            name_a,extraA,name_b,extraB);
->>>>>>> ccc12a35
     end
 
     % Check contents of each field are the same
@@ -642,10 +587,9 @@
 % Check two arrays have smae size and each element is the same within
 % requested relative or absolute tolerance.
 
-<<<<<<< HEAD
 sz=size(a);
 
-if sz ~= size(b)
+if any(sz ~= size(b))
     error('HERBERT:equal_to_tol:inputs_mismatch',...
           '%s and %s: Different size numeric arrays',...
           name_a,name_b);
@@ -664,34 +608,10 @@
         error('HERBERT:equal_to_tol:inputs_mismatch',...
             '%s and %s: NaN elements not in same locations in numeric arrays',...
             name_a,name_b);
-=======
-if isequal(size(a),size(b))
-    % Turn arrays into vectors (avoids problems with matlab changing shapes
-    % of arrays when logical filtering is performed
-    sz=size(a);
-    a=a(:);
-    b=b(:);
-
-    % Treatment of NaN elements
-    if nan_equal
-        % If NaNs are to be ignored, remove them from consideration
-        keep=~isnan(a);
-        if ~all(keep==~isnan(b))    % check NaNs have the same locations in both arrays
-            error('HERBERT:equal_to_toll:inputs_mismatch',...
-                '%s and %s: NaN elements not in same locations in numeric arrays',...
-                name_a,name_b);
-        elseif ~any(keep(:))        % if all elements are Nans, can simply return
-            return
-        elseif ~all(keep(:))        % filter out elements if some to be ignored
-            a=a(keep);
-            b=b(keep);
-        end
->>>>>>> ccc12a35
     else
         a=a(keep);
         b=b(keep);
     end
-<<<<<<< HEAD
 else
     % If any NaNs the equality fails
     bad=(isnan(a)|isnan(b));
@@ -737,74 +657,6 @@
         error('HERBERT:equal_to_tol:inputs_mismatch',...
               '%s and %s: Not all elements are equal; max. error = %s at element %s',...
               name_a,name_b,num2str(max_delta),['(',arraystr(sz,ind),')']);
-=======
-
-    % Treatment of Inf elements
-    infs_mark=isinf(a);
-    if any(infs_mark)   % Inf elements are present
-        if any(infs_mark~=isinf(b))
-            error('HERBERT:equal_to_toll:inputs_mismatch',...
-                '%s and %s: Inf elements not in same locations in numeric arrays',...
-                name_a,name_b);
-        end
-        if any(sign(a(infs_mark))~=sign(b(infs_mark)))
-
-            ind=find(infs_mark,1);
-            error('HERBERT:equal_to_toll:inputs_mismatch',...
-                '%s and %s: Inf elements have different signs; first occurence at element %s',...
-                name_a,name_b,['(',arraystr(sz,ind),')']);
-        end
-        a=a(~infs_mark);            % filter out Inf elements from further consideration
-        b=b(~infs_mark);
-    end
-
-    % Compare elements. Pass the case of empty arrays - these are considered equal
-    if ~isempty(a)
-        % All elements to be compared are finite (dealt with Inf and NaN above)
-        delta_abs = abs(a-b);
-        delta_rel = abs(a-b)./max(abs(a),abs(b));
-        abs_tol = tol(1);
-        rel_tol = tol(2);
-        if abs_tol==0 && rel_tol==0 && any(a~=b)
-            % Equality required
-            [max_delta,ind] = max(delta_abs);
-            error('HERBERT:equal_to_toll:inputs_mismatch',...
-                '%s and %s: Not all elements are equal; max. error = %s at element %s',...
-                name_a,name_b,num2str(max_delta),['(',arraystr(sz,ind),')']);
-
-        elseif rel_tol==0 && any(delta_abs>abs_tol)
-            % Absolute tolerance must be satisfied
-            [max_delta,ind] = max(delta_abs);
-            error('HERBERT:equal_to_toll:inputs_mismatch',...
-                '%s and %s: Absolute tolerance failure; max. error = %s at element %s',...
-                name_a,name_b,num2str(max_delta),['(',arraystr(sz,ind),')']);
-
-        elseif abs_tol==0 && any(delta_rel>rel_tol)
-            % Relative tolerance must be satisfied
-            [max_delta,ind] = max(delta_rel);
-            error('HERBERT:equal_to_toll:inputs_mismatch',...
-                '%s and %s: Relative tolerance failure; max. error = %s at element %s',...
-                name_a,name_b,num2str(max_delta),['(',arraystr(sz,ind),')']);
-
-        elseif any((delta_abs>abs_tol)&(delta_rel>rel_tol))
-            % Absolute or relative tolerance must be satisfied
-            bad = (delta_abs>abs_tol)&(delta_rel>rel_tol);
-            ind_bad = find(bad);
-            [max_delta_abs,ind_abs] = max(delta_abs(bad));
-            [max_delta_rel,ind_rel] = max(delta_rel(bad));
-            if max_delta_rel/rel_tol>max_delta_abs/abs_tol
-                ind_bad = ind_bad(ind_rel);
-                error('HERBERT:equal_to_toll:inputs_mismatch',...
-                    '%s and %s: Relative and absolute tolerance failure; max. error = %s (relative) at element %s',...
-                    name_a,name_b,num2str(max_delta_rel),['(',arraystr(sz,ind_bad),')']);
-            else
-                ind_bad = ind_bad(ind_abs);
-                error('HERBERT:equal_to_toll:inputs_mismatch',...
-                    '%s and %s: Relative and absolute tolerance failure; max. error = %s (absolute) at element %s',...
-                    name_a,name_b,num2str(max_delta_abs),['(',arraystr(sz,ind_bad),')']);
-            end
-        end
->>>>>>> ccc12a35
     end
 
 elseif rel_tol == 0
@@ -830,7 +682,6 @@
     end
 
 else
-<<<<<<< HEAD
 
     diff = abs(a-b);
     [max_delta_abs, ind_abs] = max(diff);
@@ -848,12 +699,6 @@
                   name_a,name_b,num2str(max_delta_abs),['(',arraystr(sz,ind_abs),')']);
         end
     end
-=======
-    error('HERBERT:equal_to_toll:inputs_mismatch',...
-        '%s and %s: Different size numeric arrays',...
-        name_a,name_b);
-
->>>>>>> ccc12a35
 end
 
 end
