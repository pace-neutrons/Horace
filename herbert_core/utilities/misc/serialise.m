--- conflicted
+++ resolved
@@ -1,13 +1,9 @@
 function ser = serialise(a)
 %Wrapper to handle mex/nomex
 [use_mex,fm] = config_store.instance().get_value('herbert_config',...
-<<<<<<< HEAD
    'use_mex','force_mex_if_use_mex');
-=======
-    'use_mex','force_mex_if_use_mex');
 % Temporary disabled mex, #394
 use_mex = false;
->>>>>>> fc56b7c7
 if use_mex
     try
         ser = c_serialise(a);
@@ -20,12 +16,5 @@
         end
     end
 end
-<<<<<<< HEAD
-if ~use_mex
+
     ser = hlp_serialise(a);
-end
- %ser = hlp_serialise(a);
-=======
-
-ser = hlp_serialise(a);
->>>>>>> fc56b7c7
