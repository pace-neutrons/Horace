function [idx_lng,minmax_idx] = long_idx(idx_short,minmax_idx)
%long_idx  construct long index build from array or cellarray of indices in
% 1 to 3 dimensions to use in data compression and pixels identification
%
% Input:
%  idx_short
%     either -- [N x numel] array of short indices
%     or     -- N element cellarray of 1 dimensional arrays representing
%               indices to process. The indices are interpreted as axis of
%               N-dimensional box. In this case N currenty implemented to
%               be in the range [1, 3].
% Optional:
% minmax_idx -- [N x 2] array of min-max values for input indices.
%               where minmax_idx(:,1) represent minimal and minmax_idx(:,2)
%               maximal values of input index array.
%               If not provided, this value is calulated from input indices
%               using minmax function.
%Returns:
%  idx_lng  -- linear indices of the n-dimensional box build on input
%              indices provided.
%

if nargin<2
    if iscell(idx_short)
<<<<<<< HEAD
=======
        minmax_cell =  cellfun(@(x)min_max(x(:)'),idx_short,'UniformOutput',false);
        minmax_idx  =  cat(1,minmax_cell{:});
>>>>>>> 64a32cf0
    else
        minmax_idx = min_max(idx_short);
    end
end


sz  = minmax_idx(:,2)-minmax_idx(:,1)+1;
if iscell(idx_short)
    ii = 1:numel(sz);
    idx_short = arrayfun(@(ii)(idx_short{ii}-minmax_idx(ii,1)+1),ii,'UniformOutput',false);
    idx_lng   = uint64(sub2ind(sz',idx_short{:}));
else
    idx_short = idx_short-minmax_idx(:,1)+1;
    idx_lng   = uint64(sub2ind(sz',idx_short(1,:),idx_short(2,:),idx_short(3,:)));
end<|MERGE_RESOLUTION|>--- conflicted
+++ resolved
@@ -22,11 +22,8 @@
 
 if nargin<2
     if iscell(idx_short)
-<<<<<<< HEAD
-=======
         minmax_cell =  cellfun(@(x)min_max(x(:)'),idx_short,'UniformOutput',false);
         minmax_idx  =  cat(1,minmax_cell{:});
->>>>>>> 64a32cf0
     else
         minmax_idx = min_max(idx_short);
     end
