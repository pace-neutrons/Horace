--- conflicted
+++ resolved
@@ -84,7 +84,6 @@
             [ok,mess,force_save,argi]=parse_char_options(varargin,options);
             if ~ok
                 error('HERBERT:config_store:invalid_argument',mess);
-<<<<<<< HEAD
             end
             store_config_(obj,config_class,force_save,argi{:});
         end
@@ -97,90 +96,6 @@
             % not been loaded in memory before
             %
             % TODO: this function identical to get_config_field below. One should
-            % remain
-            %
-            %Usage:
-            %>>val = ...
-            %      config_store.instance().get_value(class_name,property_name)
-            % or
-            %>>[val1,val2,val3] = ...
-            %       config_store.instance().get_value(class_name,...
-            %                               property_name1,property_name2,property_name3);
-            %
-            out = get_config_field_value_(obj,class_name_or_inst,varargin{:});
-            for i=1:nargout
-                varargout{i} = out{i};
-            end
-        end
-
-        function  varargout = get_config_field(this,class_to_restore, varargin)
-            % Returns the values of the requested field(s) from the
-            % specified configuration file
-=======
-            end
-            store_config_(obj,config_class,force_save,argi{:});
-        end
-        %------------------------------------------------------------------
-        function   varargout = get_value(obj,class_name_or_inst,varargin)
-            % Return specific config property value or list of values
-            % from a config class, with specific class name.
->>>>>>> 55cd8636
-            %
-            % Loads configuration from file if it is present there and have
-            % not been loaded in memory before
-            %
-<<<<<<< HEAD
-            % TODO: this function identical to get_value above. One should
-=======
-            % TODO: this function identical to get_config_field below. One should
->>>>>>> 55cd8636
-            % remain
-            %
-            %Usage:
-            %[val1,val2,...] =
-            %        config_store.instance().get_config_field(config_class,
-<<<<<<< HEAD
-            %        field_is_missing_warning,field1,field2,....);
-            % where:
-            % config_class -- the configuration class or its name to get
-            %                 values from.
-            % field1,field2, etc...
-            %              -- the names of the fields of the above
-            %                 class to get their values.
-            % Returns:
-            % val1,val2, etc...
-            %              -- the values of the requested fields
-=======
-            %        field_is_missing_warning,field1,[field2,....]);
-            % Inputs:
-            % config_class -- the configuration class or its name to get
-            %                 values from.
-            % field1       -- the name of the configuration field to return
-            %                 value for
-            % Optional:
-            % field2,...   -- the names of more fields to retrieve
-            %
-            % Returns:
-            % val1         -- the value of the configuration field with the
-            %                 name field1
-            % Optional
-            % val2,val3... -- the values of additional fields requested as
-            %                 input
-            %
-            out = get_config_field_value_(obj,class_name_or_inst,varargin{:});
-            for i=1:nargout
-                varargout{i} = out{i};
-            end
-        end
-
-        function  varargout = get_config_field(this,class_to_restore, varargin)
-            % Returns the values of the requested field(s) from the
-            % specified configuration file
-            %
-            % Loads configuration from file if it is present there and have
-            % not been loaded in memory before
-            %
-            % TODO: this function identical to get_value above. One should
             % remain
             %
             %Usage:
@@ -201,7 +116,41 @@
             % Optional
             % val2,val3... -- the values of additional fields requested as
             %                 input
->>>>>>> 55cd8636
+            %
+            out = get_config_field_value_(obj,class_name_or_inst,varargin{:});
+            for i=1:nargout
+                varargout{i} = out{i};
+            end
+        end
+
+        function  varargout = get_config_field(this,class_to_restore, varargin)
+            % Returns the values of the requested field(s) from the
+            % specified configuration file
+            %
+            % Loads configuration from file if it is present there and have
+            % not been loaded in memory before
+            %
+            % TODO: this function identical to get_value above. One should
+            % remain
+            %
+            %Usage:
+            %[val1,val2,...] =
+            %        config_store.instance().get_config_field(config_class,
+            %        field_is_missing_warning,field1,[field2,....]);
+            % Inputs:
+            % config_class -- the configuration class or its name to get
+            %                 values from.
+            % field1       -- the name of the configuration field to return
+            %                 value for
+            % Optional:
+            % field2,...   -- the names of more fields to retrieve
+            %
+            % Returns:
+            % val1         -- the value of the configuration field with the
+            %                 name field1
+            % Optional
+            % val2,val3... -- the values of additional fields requested as
+            %                 input
             %
             out = get_config_field_value_(this,class_to_restore,varargin{:});
             for i=1:nargout
