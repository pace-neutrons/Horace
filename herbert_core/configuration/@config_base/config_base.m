classdef config_base
    % Base class for configurations, which have single instance for the whole
    % package and can be automatically stored/restored from hdd using
    % config_storage class
    %
    %
    % all derived classes used with configuration have to define two
    % abstract methods of this class:
    % 1)
    % helper function returns the list of the public properties,
    % which values one needs to store.
    %   fields = get_storage_field_names(class_instance)
    % 2)
    % method returns default property value idefined by condif class instance
    % ignoring current value, stored in common configuration and returned by
    % usual get.property method:
    % value = get_default_value(obj,field_name)
    %

    % And specify the setters and getters for all stored properties in
    % the following form:
    %
    % a) the property itself has to be defined as dependent e.g.:
    %
    % properties(Dependent)
    %     stored_poperty
    % end
    %
    % b) it has default value, which differs from the property itself.
    %
    %    If user supposes to use suggested abstract methods implementations,
    %    the name of the internal property with defaults
    %    has to be different from the public property name a) by the underscore
    %    at the end of its name
    %
    % properties(Access=private)
    %    stored_poperty_=default_value
    % end
    %
    % c) Its getter has the form:
    %function use = get.stored_poperty(this)
    %        use = get_or_restore_field(this,'stored_poperty');
    %end
    % d) Its setter has the form:
    %function this = set.stored_poperty(this,val)
    %       config_store.instance().store_config(this,'stored_poperty',val);
    %end
    %

    properties(Dependent)
        % property defines the name of the derived storage class. The
        % storage knows the stored configuration under this name.
        class_name;
        % property specifies if changes to the class should be stored on
        % hdd to restore them later
        saveable;
        % if this property is set to true, class getters return default configurations
        % instead of saved configurations
        returns_defaults;

        % the folder where the configuration data are stored (defined by
        % config store class, and provided here as an interface to it)
        config_folder;
        % similarly to serializable, allows disabling the check for
        % interdependent properties until they all have been set up.
        do_check_combo_arg
    end
    properties(Dependent,Hidden)
        % defines the list of properties, which never stored on HDD and
        % exist in memory only.
        % To define such properties, the child class should add the name of
        % the property to this list.
        mem_only_prop_list;

        % if true, issue warning if class have never been configured and
        % its values are choosen from defaults.
        warn_if_missing_config
    end

    properties(Access=protected)
        % the name of the derived class with provides information to store
        class_name_ ;
        is_saveable_ = true;
        returns_defaults_=false;
        do_check_combo_arg_ = true;
        % list of the properties, which never stored on hdd
        mem_only_prop_list_ = {};
        % issue warning if the configuration file is missing and this is
        % the first time you define the configuration, which is set to
        % defaults
        warn_if_missing_config_ = true;
    end

    methods(Abstract)
        fields = get_storage_field_names(class_instance)
        % helper function returns the list of the public properties,
        % which values one needs to store.
        %
        % For the example provided in the class description, this method
        % has to have a form:
        %
        %function fields = get_storage_field_names(class_instance)
        %   fields  = {stored_poperty};
        %end

        value = get_default_value(obj,field_name);
        % function value = get_default_value(obj,field_name)
<<<<<<< HEAD
        %     % method gets default property value ignoring current value, stored
        %     % in configuration and returned by usual get.property method
=======
        %     % method returns default property value idefined by config
        %     % class instance ignoring current value, stored in common
        %     % configuration and returned by usual get.property method.
>>>>>>> 55cd8636
        %     %
        %     % Default protected field names, corresponding to property names
        %     % normaly nave the form:
        %     % protected_prop_name = [public_prop_name,'_']
        %     % so default implementation of this function have the fome:
        %     %
        %     value = obj.([field_name,'_']);
        % end

    end
    methods
        function obj=config_base(class_name)
            % constructor accepts input parameter which should be
            % the derived class name.
            %
            %Parameters:
            %class_name -- the string which defines the stored class name
            %
            if ischar(class_name)
                obj.class_name_ = class_name;
            else
                error('HERBERT:config_base:constructor', ...
                    'first config_base variable has to be a string, providing the derived class name');
            end
        end

        function name=get.class_name(this)
            name = this.class_name_;
        end

        function folder = get.config_folder(~)
            folder = config_store.instance.config_folder;
        end
        function obj=set.config_folder(obj,val)
            cfg = config_store.instance();
            cfg.config_folder = val;

            warning('HERBERT:temporary_config_path', ...
                '\n *** The config path: %s\n *** will last until the end of session or "clear classes" command is issued', ...
                cfg.config_folder)
        end
        %-----------------------------------------------------------------
        function is = get_saveable_default(this)
            % this method returns the default saveable state the
            % particular object
            % if object is not saveable, this method should be overloaded
            %
            is = this.is_saveable_;
        end

        function is=get.saveable(this)
            is = config_store.instance.get_saveable(this);
        end

        function this=set.saveable(this,val)
            config_store.instance.set_saveable(this,val);
        end
        %------------------------------------------------------------------
        function is = get.returns_defaults(this)
            is = this.returns_defaults_;
        end

        function this=set.returns_defaults(this,val)
            this.returns_defaults_ = val > 0;
        end
        %
        function do = get.do_check_combo_arg(obj)
            do = obj.do_check_combo_arg_;
        end
        function obj = set.do_check_combo_arg(obj,val)
            obj.do_check_combo_arg_ = logical(val);
        end
        %
        function mopl = get.mem_only_prop_list(obj)
            mopl = obj.mem_only_prop_list_;
        end
        %
        function do = get.warn_if_missing_config(obj)
            do = obj.warn_if_missing_config_;
        end
        function obj = set.warn_if_missing_config(obj,val)
            obj.warn_if_missing_config_ = logical(val);
        end

    end
    methods
        function isit = is_default(this)
            % check if a configuration has been changed by user or
            % still has its default values
            cn = this.class_name;
            isit = ~config_store.instance.has_config(cn);
        end

        %------------------------------------------------------------------
        function value =get_or_restore_field(obj,field_name)
            % method to restore value from config_store if available or
            % take default value from the class defaults if not

            % the method is used as the part of a standard derived class getter.

            if obj.returns_defaults
                value = get_default_value(obj,field_name);
            else
                % get actual configuration
                % if class have never been stored in configuration, it
                % will return defaults
                value = config_store.instance.get_config_field( ...
                    obj,field_name);
            end
        end

        function data=get_defaults(obj)
            % method returns the structure with default class data,
            fields = obj.get_storage_field_names();
            data=struct();
            for i=1:numel(fields)
                data.(fields{i}) = get_default_value(obj,fields{i});
            end
        end

        function data=get_data_to_store(this)
            % method returns the structure with the data, expected to be stored
            % in configuration
            fields = this.get_storage_field_names();
            data=struct();
            for i=1:numel(fields)
                data.(fields{i}) = this.(fields{i});
            end
        end

        function obj = set_stored_data(obj,data)
            % Method executes class setters for the config class_instance
            % using data structure provided as second argument
            %
            % data structure has to have fields with names equal to the
            % names of the class setters
            %
            % it can be used to load data from config store to config class
            % instance though such usage is not standard and should be used
            % for testing and debugging purposes only
            %
            obj.do_check_combo_arg = false;
            fields = fieldnames(data);
            for i=1:numel(fields)
                field_name = fields{i};
                obj.(field_name) = data.(field_name);
            end
            obj.do_check_combo_arg = true;
            obj = obj.check_combo_arg();
        end
        function obj = check_combo_arg(obj)
            % do validation of the interdependent properties
        end
    end
end<|MERGE_RESOLUTION|>--- conflicted
+++ resolved
@@ -105,14 +105,9 @@
 
         value = get_default_value(obj,field_name);
         % function value = get_default_value(obj,field_name)
-<<<<<<< HEAD
-        %     % method gets default property value ignoring current value, stored
-        %     % in configuration and returned by usual get.property method
-=======
         %     % method returns default property value idefined by config
         %     % class instance ignoring current value, stored in common
         %     % configuration and returned by usual get.property method.
->>>>>>> 55cd8636
         %     %
         %     % Default protected field names, corresponding to property names
         %     % normaly nave the form:
