--- conflicted
+++ resolved
@@ -5,15 +5,6 @@
 %
 %   >> [spec_to_u, u_to_rlu, spec_to_rlu] = obj.calc_proj_matrix(n_matrix)
 %
-<<<<<<< HEAD
-%  n_martix -- number from 1 to 3, identifying one of 3 matrix to return.
-%              If out of 1-3 range, first martix is returned.
-%
-% Output:      Dependint on n_matrix, output is equal
-% -------
-% 1-- spec_to_u   Matrix (3x3)to convert momentum from coordinates in spectrometer
-%              frame to crystal Cartesian axes:
-=======
 %  n_matrix -- number from 1 to 3, identifying one of 3 matrix to return.
 %              If out of 1-3 range, first martix is returned.
 %
@@ -21,7 +12,6 @@
 % -------
 % 1-- spec_to_u   Matrix (3x3)to convert momentum from coordinates in
 %               spectrometer frame to crystal Cartesian axes:
->>>>>>> f110fa56
 %                   v_crystal_Cart = spec_to_u * v_spec
 %
 % 2-- u_to_rlu    Matrix (3x3) of crystal Cartesian axes in reciprocal lattice units
