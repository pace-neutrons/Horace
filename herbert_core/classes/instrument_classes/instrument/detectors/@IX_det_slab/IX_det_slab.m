classdef IX_det_slab < IX_det_abstractType
    % IX_det_slab    Array of cuboidal detectors
    % Defines the size and absorption of an array of cuboidal detectors.
    %
    % The class does not define the position or orientation, which is done
    % elsewhere.

    % Original author: T.G.Perring

    properties (Access=private)
        % Stored properties - but kept private and accessible only through
        % public dependent properties because validity checks of setters
        % may require checks against the other properties
        depth_  = 0;    % Detector element thicknesses (m) (column vector)
        width_  = 0;    % Detector element widths (m) (column vector)
        height_ = 0;    % Detector element heights (m) (column vector)
        atten_  = 0;    % Attenuation length (to 1/e) at 2200 m/s (m) (column vector)
    end

    properties (Dependent)
        % Mirrors of private properties; these define object state:
        depth       % Detector element thicknesses (m) (column vector)
        width       % Detector element widths (m) (column vector)
        height      % Detector element heights (m) (column vector)
        atten       % Attenuation length (to 1/e) at 2200 m/s (m) (column vector)

        % Other dependent properties required by abstract template:
        ndet        % Number of detectors (get access only) (scalar)s        
    end

    methods
        %------------------------------------------------------------------
        % Constructor
        function obj=IX_det_slab (varargin)
            % Constructor for cuboidal detector
            %
            %   >> obj = IX_det_slab (depth, width, height, atten)
            %
            % The origin of the detector coordinate frame the the centre of the detector
            % and has x perpendicular to the detector face but into the detector. The
            % fron face of the detector is therefore at negative x.
            %
            % Input:
            % ------
            % All arguments can be scalar or arrays; all arrays must have the
            % same number of elements
            %
            %   depth       Depth of detector elements (m)      (x axis)
            %   width       Width of detector elements (m)       (y axis)
            %   height      Height of detector elements (m)   (z axis)
            %   atten       Attenuation distance at 2200 m/s (m)

            if nargin>0
                % Define parameters accepted by constructor as keys and also the
                % order of the positional parameters, if the parameters are
                % provided without their names
                property_names = {'depth', 'width', 'height', 'atten'};
                mandatory = [true, true, true, true];

                % Set positional parameters and key-value pairs and check their
                % consistency using public setters interface. Run
                % check_combo_arg after all settings have been done.
                % All is done within set_positional_and_key_val_arguments
                options = struct('key_dash', true, 'mandatory_props', mandatory);
                [obj, remains] = set_positional_and_key_val_arguments (obj, ...
                    property_names, options, varargin{:});
                
                if ~isempty(remains)
                    error('HERBERT:IX_det_slab:invalid_argument', ...
<<<<<<< HEAD
                        'Unrecognised extra parameters provided as input to IX_det_slab constructor: %s',...
                        disp2str(remains));
=======
                        ['Unrecognised extra parameters provided as input to ',...
                        'IX_det_slab constructor:\n %s'], disp2str(remains));
>>>>>>> 66a6f162
                end
                
            else
            
            	oldval = obj.do_check_combo_arg_;
                obj.do_check_combo_arg_ = false;
            	obj.depth = obj.depth_;
            	obj.width = obj.width_;
            	obj.height = obj.height_;
                obj.atten = obj.atten_;
                obj.do_check_combo_arg_ = oldval;
                
            end
        end

        %------------------------------------------------------------------
        % Set methods for dependent properties
        function obj=set.depth(obj,val)
            if any(val(:) < 0)
                error('HERBERT:IX_det_slab:invalid_argument', ...
                    'Detector element depth(s) must be greater or equal to zero')
            end
            obj.depth_ = val(:);
            if obj.do_check_combo_arg_
                obj = obj.check_combo_arg();
            end
        end

        function obj=set.width(obj,val)
            if any(val(:) < 0)
                error('HERBERT:IX_det_slab:invalid_argument', ...
                    'Detector element width(s) must be greater or equal to zero')
            end
            obj.width_ = val(:);
            if obj.do_check_combo_arg_
                obj = obj.check_combo_arg();
            end
        end

        function obj=set.height(obj,val)
            if any(val(:) < 0)
                error('HERBERT:IX_det_slab:invalid_argument', ...
                    'Detector element height(s) must be greater or equal to zero')
            end
            obj.height_ = val(:);
            if obj.do_check_combo_arg_
                obj = obj.check_combo_arg();
            end
        end

        function obj=set.atten(obj,val)
            if any(val(:) < 0)
                error('HERBERT:IX_det_slab:invalid_argument', ...
                    'Detector element attenuation length(s) must be greater or equal to zero')
            end
            obj.atten_ = val(:);
            if obj.do_check_combo_arg_
                obj = obj.check_combo_arg();
            end
        end

        %------------------------------------------------------------------
        % Get methods for dependent properties
        function val = get.depth(obj)
            val = obj.depth_;
        end

        function val = get.width(obj)
            val = obj.width_;
        end

        function val = get.height(obj)
            val = obj.height_;
        end

        function val = get.atten(obj)
            val = obj.atten_;
        end

        function val = get.ndet(obj)
            val = numel(obj.depth_);
        end
        %------------------------------------------------------------------

    end
    
    %======================================================================
        % SERIALIZABLE INTERFACE
    %======================================================================

    methods
        function ver = classVersion(~)
            ver = 2;
        end

        function flds = saveableFields(~)
            % Return cellarray of properties defining the class
            flds = {'depth', 'width', 'height', 'atten'};
        end

        function obj = check_combo_arg(obj)
            % Verify interdependent variables and the validity of the
            % obtained serializable object. Return the result of the check.
            %
            % Recompute any cached arguments.
            %
            % Throw an error if the properties are inconsistent and return
            % without problem it they are not.

            flds = obj.saveableFields();
            
            % Inherited method from IX_det_abstractType
            obj = obj.expand_internal_properties_to_max_length (flds);            
        end
        
    end
    
    %----------------------------------------------------------------------
    methods(Access=protected)
        function [inputs,obj] = convert_old_struct(obj,inputs,ver)
            % Update structure created from earlier class versions to the current
            % version. Converts the bare structure for a scalar instance of an object.
            % Overload this method for customised conversion. Called within
            % from_old_struct on each element of S and each obj in array of objects
            % (in case of serializable array of objects)
            inputs = convert_old_struct_(obj,inputs);
        end
    end

    %------------------------------------------------------------------
    methods (Static)
        function obj = loadobj(S)
            % Boilerplate loadobj method, calling the generic loadobj method of
            % the serializable class
            obj = IX_det_slab();
            obj = loadobj@serializable(S,obj);
        end
    end
    %======================================================================

end<|MERGE_RESOLUTION|>--- conflicted
+++ resolved
@@ -67,13 +67,8 @@
                 
                 if ~isempty(remains)
                     error('HERBERT:IX_det_slab:invalid_argument', ...
-<<<<<<< HEAD
-                        'Unrecognised extra parameters provided as input to IX_det_slab constructor: %s',...
-                        disp2str(remains));
-=======
                         ['Unrecognised extra parameters provided as input to ',...
                         'IX_det_slab constructor:\n %s'], disp2str(remains));
->>>>>>> 66a6f162
                 end
                 
             else
