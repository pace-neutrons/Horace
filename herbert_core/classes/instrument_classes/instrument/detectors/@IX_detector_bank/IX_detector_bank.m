--- conflicted
+++ resolved
@@ -48,16 +48,10 @@
         % IX_det_He3tube. The detector type inherits from IX_det_abstractType 
         det
 
-<<<<<<< HEAD
-    properties(Constant,Access=private)
-        fields_to_save_ = {'id','x2','phi','azim', 'dmat', 'det'};
-        %fields_to_save_ = {'combined'};
-=======
         % Other dependent properties:
         % ---------------------------
         % Number of detectors (get access only) (scalar)
         ndet
->>>>>>> 66a6f162
     end
     
     methods
@@ -106,107 +100,6 @@
             % frame is the same as the secondary spectrometer coordinate
             % frame i.e. the default is: 'dmat',eye(3)
             
-<<<<<<< HEAD
-            
-            obj = obj@serializable();
-            
-            % Default single detector
-            if nargin==0
-                return
-            end   
-            
-            % Parse detector orientation. Must have one and just one of the keyval
-            % present, and no other parameters
-            if numel(varargin)==0
-                dmat = eye(3);
-                ndet0 = 1;
-            elseif numel(varargin) == 2
-                types = {'dmat','rotvec'}; % unpack this from det_orient_trans(); for ease of reading
-                if ~isempty(varargin{1}) && is_string(varargin{1})
-                    iout = stringmatchi(varargin{1},types);
-                    if ~isempty(iout) % varargin{1} is in types
-                        % convert varargin{2} to dmat, either unchanged if
-                        % already dmat, or converted from rotvec to dmat.
-                        % also extract no. detectors as per dmat
-                        [ok,mess,ndet0,dmat] = det_orient_trans (varargin{2}, types{iout}, 'dmat');
-                        if ~ok
-                            error( ...
-                             'HERBERT:IX_detector_bank_constructor:invalid_argument', ...
-                             mess); 
-                        end
-                    else
-                        error('HERBERT:IX_detector_bank_constructor:invalid_argument', ...
-                          'Unrecognised or ambiguous orientation type')
-                    end
-                else
-                    error('HERBERT:IX_detector_bank_constructor:invalid_argument', ...
-                          'first optional argument must be a non-empty char/string');
-                end
-            else
-                error('HERBERT:IX_detector_bank_constructor:invalid_argument', ...
-                      'must be 2 or 0 optional arguments to describe orientation type and value');
-            end
-            % dmat is now a 'dmat' type i.e. with size [3,3,ndet0]
-            
-            % Check detector identifiers, 
-            % and return id converted to column vector, sorted. Return ok==false if ids are
-            % empty, not unique, or not positive integer.
-            %
-            [ok,mess,ix] = is_integer_id_nosort(id);
-            if ~ok
-                error('HERBERT:IX_detector_bank_constructor:invalid_argument',mess);
-            end
-            
-            % make id a column vector and set no. detectors as per id
-            id = id(:);
-            ndet = numel(id);
-            
-            % Expand position coordinates to vectors if input as scalars
-            % (i.e. constant over all vectors) and columnize from the shape
-            % of id, which is now columnized
-            [x2_exp, phi_exp, azim_exp] = expand_args_by_ref (id, x2, phi, azim);
-            
-            % Set object properties from argument expansion
-            % Note that it is now assumed that x2/phi/azim are not empty
-            obj.id_   = id; % already sorted if need be in is_integer_id
-            if isempty(ix)
-                obj.x2_   = x2_exp;
-                obj.phi_  = phi_exp;
-                obj.azim_ = azim_exp;
-            else
-                obj.x2_   = x2_exp(ix);
-                obj.phi_  = phi_exp(ix);
-                obj.azim_ = azim_exp(ix);
-            end
-            
-            % Repeat for detector orientation
-            if ndet0==ndet % dmat size matches id size
-                if isempty(ix)
-                    obj.dmat_ = dmat;
-                else
-                    obj.dmat_ = dmat(:,:,ix);
-                end
-            elseif ndet0==1 % dmat is a single [3,3] value
-                obj.dmat_ = repmat(dmat,[1,1,ndet]); % expand its size to agree with id
-            else
-                error('HERBERT:IX_detector_bank_constructor:invalid_argument', ...
-                      ['Number of detector orientations must be unity ', ...
-                       'or match the number of detector identifiers']);
-            end
-            
-            % Repeat for detector objects
-            obj.det_ = det;     % this assignment will check correct class of det
-            if det.ndet==ndet
-                if ~isempty(ix)
-                    obj.det_  = obj.det_.reorder(ix);
-                end
-            elseif det.ndet==1  % must make ndet>1, as scalar case already caught
-                obj.det_ = obj.det_.replicate(ndet);
-            else
-                error('HERBERT:IX_detector_bank_constructor:invalid_argument', ...
-                      ['Number of detectors must be unity ',  ...
-                       'or match the number of detector identifiers'])
-=======
             if nargin>0
                 % Define parameters accepted by constructor as keys and also the
                 % order of the positional parameters, if the parameters are
@@ -227,81 +120,9 @@
                         ['Unrecognised extra parameters provided as input to ',...
                         'IX_det_He3tube constructor:\n %s'], disp2str(remains));
                 end
->>>>>>> 66a6f162
-            end
-
-        end
-<<<<<<< HEAD
-        %------------------------------------------------------------------
-        % Set/get methods for dependent properties (combined)
-        %
-        % Checks that rely on interdependencies must go here
-        % first, dealing with the combined variables
-        
-        function val = get.combined(obj)
-            val = struct();
-            val.id = obj.id_;
-            val.x2 = obj.x2_;
-            val.phi = obj.phi_;
-            val.azim = obj.azim_;
-            val.dmat = obj.dmat_;
-            val.det = obj.det_;
-        end
-        
-        function obj = set.combined(obj,val)
-            % this assumes all values are consistent
-            obj.id_ = val.id;
-            obj.x2_ = val.x2;
-            obj.phi_ = val.phi;
-            obj.azim_ = val.azim;
-            obj.dmat_ = val.dmat;
-            obj.det_ = val.det;
-
-            obj.check_combo_arg();
-        end
-        
-        %------------------------------------------------------------------
-        % Set methods for dependent properties (individual)
-        %
-        % Set/get methods that rely on interdependencies between the properties
-        % having been resolved before the set must go above.
-        % 
-
-        % Set methods continue to be supported for the purposes of
-        % (a) recalibrating an instrument
-        % (b) changing the detector for instrument design purposes
-        % set.combine is still used for load/save
-        
-        %------------------------------------------------------------------
-        % Get/set methods for dependent properties
-        
-        % ------------------------------
-        % property id
-         
-        function val = get.id(obj)
-            val = obj.id_;
-        end
-        
-        function obj = set.id (obj,val)
-            
-            % NOTE: the new ids must be the same size as the old one; hence
-            % the property values do not need to be resized at this point.
-            % If the number of detectors changes, then a new bank must be
-            % constructed.
-            % UNLESS: the old ids are empty, so initialising a default
-            % object
-            if numel(val)==numel(obj.id_) || isempty(obj.id_)
-                [ok,mess,~] = is_integer_id_nosort(val);
-                if ok
-                    obj.id_ = val(:);
-                else
-                    error('HERBERT:IX_detector_bank:invalid_argument', ...
-                           ['Detector id state issue',mess]);
-                end
-            else
-                error('HERBERT:IX_detector_bank:invalid_argument', ...
-                      'The new number of detector identifiers must match the previous number');
-=======
+            end
+
+        end
         
         %------------------------------------------------------------------
         % Set methods for dependent properties
@@ -355,142 +176,16 @@
             [~, obj.dmat_] = det_orient_trans (val, 'dmat');
             if obj.do_check_combo_arg_
                 obj = obj.check_combo_arg();
->>>>>>> 66a6f162
-            end
-            
-            if obj.do_check_combo_arg_
-                obj.check_combo_arg();
-            end
-            
-        end
-        
-        % -----------------------------
-        % property x2
-        
-        function val = get.x2(obj)
-            val = obj.x2_;
-        end
-        
-<<<<<<< HEAD
-        function obj=set.x2(obj,val)
-            obj.x2_ = expand_args_by_ref (obj.id_, val);
-            
-            if obj.do_check_combo_arg_
-                obj.check_combo_arg();
-            end
-        end
-
-        % -----------------------------
-        % property phi
-        
-        function val = get.phi(obj)
-            val = obj.phi_;
-        end
-        
-        function obj=set.phi(obj,val)
-            obj.phi_ = expand_args_by_ref (obj.id_, val);
-            
-            
-            if obj.do_check_combo_arg_
-                obj.check_combo_arg();
-            end
-        end
-
-        % -----------------------------
-        % property azim
-        
-        function val = get.azim(obj)
-            val = obj.azim_;
-        end
-        
-        function obj=set.azim(obj,val)
-            obj.azim_ = expand_args_by_ref (obj.id_, val);
-            
-            
-            if obj.do_check_combo_arg_
-                obj.check_combo_arg();
-            end
-        end
-
-        % -----------------------------
-        % property dmat
-        
-        function val = get.dmat(obj)
-            val = obj.dmat_;
-        end
-        
-        function obj=set.dmat(obj,val)
-            [ok,mess,ndet0] = det_orient_trans (val, 'dmat');
-            if ~ok, error('HERBERT:IX_detector_bank:invalid_argument',mess), end
-            
-            ok = true;
-            % basic checks against existing data (new data is scalar or
-            % same number of detectors as old data)
-            if obj.ndet == ndet0
-                obj.dmat_ = val; % assign as-is
-            elseif ndet0==1
-                obj.dmat_ = repmat(val,[1,1,obj.ndet]); % scalar input, make duplicates
-            % otherwise we may be looking at loadobj onto a default
-            % detector bank in which case obj.ndet==1 and we get the number
-            % of detectors from obj.id_, which MUST have been set
-            % previously
-            elseif obj.ndet == 1 && numel(obj.id_)>0
-                if numel(obj.id_)==ndet0
-                    obj.dmat_ = val;
-                elseif ndet0 == 1
-                    obj.dmat_ = repmat(val,[1,1,numel(obj.id_)]);
-                else
-                    ok = false;
-                end
-            else
-                ok = false;
-=======
+            end
+        end
+        
         function obj = set.rotvec (obj, val)
             [~, obj.dmat_] = det_orient_trans (val, 'rotvec', 'dmat');
             if obj.do_check_combo_arg_
                 obj = obj.check_combo_arg();
->>>>>>> 66a6f162
-            end
-            
-            if ~ok
-                error('HERBERT:IX_detector_bank:invalid_argument', ...
-                       ['Number of detector orientations must be scalar ', ...
-                        'or match the number of detector identifiers']);
-            end
-            
-            if obj.do_check_combo_arg_
-                obj.check_combo_arg();
-            end
-        end
-        
-        % -----------------------------
-        % property det
-        
-        function val = get.det(obj)
-            val = obj.det_;
-        end
-        
-<<<<<<< HEAD
-        function obj=set.det(obj,val)
-            % check correct type
-            if isa(val,'IX_det_abstractType') && isscalar(val)
-                obj.det_ = val;
-            else
-                error('HERBERT:IX_detector_bank:invalid_argument', ...
-                      'Detector type must be a single IX_det_abstractType object')
-            end
-            
-            if val.ndet==obj.ndet
-                obj.det_=val;
-            else
-                if val.ndet==1
-                    obj.det_ = val.replicate(obj.ndet);
-                else
-                    error('HERBERT:IX_detector_bank:invalid_argument', ...
-                          ['The number of detectors must match be unity or ', ...
-                           'equal the number of detector identifiers']);
-                end
-=======
+            end
+        end
+        
         function obj = set.det (obj, val)
             if ~isa(val,'IX_det_abstractType') || ~isscalar(val)
                 error('HERBERT:IX_detector_bank:invalid_argument',...
@@ -499,18 +194,8 @@
             obj.det_ = val(:);
             if obj.do_check_combo_arg_
                 obj = obj.check_combo_arg();
->>>>>>> 66a6f162
-            end
-            
-            if obj.do_check_combo_arg_
-                obj.check_combo_arg();
-            end
-        end
-<<<<<<< HEAD
-
-        % -----------------------------
-        % property ndet (read-only)
-=======
+            end
+        end
         
         %------------------------------------------------------------------
         % Get methods for dependent properties
@@ -541,40 +226,15 @@
         function val = get.det(obj)
             val = obj.det_;
         end
->>>>>>> 66a6f162
         
         function val = get.ndet(obj)
             val = obj.det_.ndet;
         end
         
         %------------------------------------------------------------------
-                %
-        function obj = check_combo_arg(obj)
-            % verify consistency of IX_detector_bank containers
-            %
-            % Inputs:
-            % obj  -- the initialized instance of IX_detector_bank obj
-            %
-            % Returns: unchanged object if IX_detector_bank components are
-            %          consistent.
-            %          Throws HORACE:IX_detector_bank:invalid_argument with
-            %          details of the issue if they are not
-            obj = check_combo_arg_(obj);
-        end
-
-    end
-    
-<<<<<<< HEAD
-    methods
-            % SERIALIZABLE interface
-        %------------------------------------------------------------------
-        function ver  = classVersion(~)
-            % define version of the class to store in mat-files
-            % and nxsqw data format. Each new version would presumably read
-            % the older version, so version substitution is based on this
-            % number
-            ver = 2;
-=======
+        
+    end
+    
     %======================================================================
     % SERIALIZABLE INTERFACE
     %======================================================================
@@ -583,53 +243,16 @@
         function ver = classVersion(~)
             % Current version of class definition
             ver = 1;
->>>>>>> 66a6f162
         end
         
         function flds = saveableFields(~)
             % Return cellarray of properties defining the class
             flds = {'id', 'x2', 'phi', 'azim', 'dmat', 'det'};
         end
-<<<<<<< HEAD
-    end
-    
-    methods (Access=protected)
-        function obj = from_old_struct(obj,inputs)
-            if isfield(inputs,'version')
-                if inputs.version == 1
-                    % unexpectedly it turns out that version 1, which saves
-                    % a struct using the combined property, can be
-                    % processed by the serializable from_old struct.
-                    % the code from that method is copied here so it can be
-                    % alterned if required.
-                    if isfield(inputs,'array_dat')
-                        obj = obj.from_bare_struct(inputs.array_dat);
-                    else
-                        obj = obj.from_bare_struct(inputs);
-                    end
-                else
-                    % other versioned input is passed to the serializable code
-                    obj = from_old_struct@serializable(obj,inputs);
-                end
-            else
-                % unversioned input is passed to the serializable code
-                obj = from_old_struct@serializable(obj,inputs);
-            end
-        end
-    end
-        
-    %------------------------------------------------------------------
-    methods (Static)
-        %{
-        function obj = loadobj(S)
-            % Static method used my Matlab load function to support custom
-            % loading.
-=======
 
         function obj = check_combo_arg(obj)
             % Verify interdependent variables and the validity of the
             % obtained serializable object. Return the result of the check.
->>>>>>> 66a6f162
             %
             % Recompute any cached arguments.
             %
