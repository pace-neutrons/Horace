classdef IX_detector_array < serializable
    % Full description of a set of detector banks. Each bank is made up of
    % an array of detectors of a single type e.g. one can contain an array
    % of 3He tubes (an object of class IX_det_He3tube), another an array of
    % slab detectors (an object of class IX_det_slab) etc. There can be an
    % arbitrary number of banks of each type in any order.
    %
    % An IX_detector_array object is essentially an array of
    % IX_detector_bank objects, but with two essential differences:
    %
    %   (1) IX_detector_array ensures that the detector indices are unique
    %       across all of the detector banks, not just within one detector
    %       bank (which is all that an instance of IX_detector_bank will
    %       ensure).
    %   (2) Methods such as calculation of detector efficieny will operate
    %       on the entire IX_detector_array, calling the correct functions
    %       for each of the different detector types in the different
    %       banks.
    %
    % Accessing and changing properties
    % ---------------------------------
    % In most applications, an IX_detector_array object can be considered as a
    % single detector bank of heterogeneous detector types. For example, get
    % methods of IX_detector_bank which are generic for all detector types, such
    % as x2 (sample-detector distance) and phi and azim (scattering angles),
    % return the values for all detectors in the array of detectgor banks.
    % Similarly, the set methods for these properties apply across all of the
    % detectors. This is useful, for example, when setting the distances and
    % scattering angles after a recalibration.
    %
    % To get or set properties that are specific to a particular detector type,
    % you need to get a particular detector bank, and get or set its properties
    % using the approperiate getter and setter methods. For example, it has no
    % meaning to ask for the 3He pressure for an IX_detector_array if it
    % contains banks of scintillator detectors. Once you have changed the
    % properties of a particular detector bank, you can then set the detector
    % bank within the IX_detector_array using a set method:
    %
    %   detarray = IX_detector_array (...<arguments>...);
    %       :
    %   my_He3bank = detarray.det_bank(3);  % get 3rd detector bank
    %   my_bank.atms = 6.3;                 % set all gas pressures to 6.3 atms
    %   det_array.det_bank(3) = my_He3bank; % reset the detector bank
    
    
    properties (Access=private)
        % Array of IX_detector_bank objects (column vector, length = number
        % of detector banks)
        det_bank_ = IX_detector_bank()
        
        % Path to file source, if any
        filepath_ = ''
        
        % Name of file source, if any
        filename_ = ''
    end
    
    properties (Dependent)
        % Mirrors of private properties; these define object state:
        % ---------------------------------------------------------
        % Array of detector banks
        % (Column vector, length = number of detector banks)
        det_bank
        % Path to file source, if any.
        filepath
        % Name of file source, if any.
        filename
        
        % Generic properties across all detector banks:
        % ---------------------------------------------
        % Detector identifiers, unique integers greater or equal to one.
        % (Column vector, length = total number of detectors)
        id
        % Alias for id, field as used in Horace detpar-struct
        group
        % Sample-detector distances (m)
        % (Column vector, length = total number of detectors)
        x2
        % Scattering angles (degrees, in range 0 to 180)
        % (Column vector, length = total number of detectors)
        phi
        % Azimuthal angles (degrees)
        % (Column vector, length = total number of detectors)
        % The sense of rotation is that sitting on the beamstop and looking
        % at the sample, azim = 0 is to the east i.e. to the right,
        % azim = 90 is north i.e. vertically up etc.
        azim
        % Detector orientation matrices (size [3,3,ndet])
        % The matrix gives components in the secondary spectrometer coordinate
        % frame given those in the detector coordinate frame:
        %       xf(i) = Sum_j [D(i,j) xdet(j)]
        dmat
        % Detector rotation vectors (size [3,ndet])
        % The detector frame is obtained by rotation according to the vector
        % which has components in the secondary spectrometer coordinate frame.
        % This is an alternative representation of the information in dmat
        rotvec
        
        % Other dependent properties:
        % ---------------------------
        % Number of detectors summed across all the detector banks (get access
        % only) (scalar)
        ndet
        % Number of detectors in each of the detector banks (get access
        % only) (column vector length equal to number of detector banks)
        ndet_bank
    end
    
    methods
        %------------------------------------------------------------------
        % Constructor
        function obj=IX_detector_array (varargin)
            % Create an IX_detector_array
            %
            % From existing IX_detector_bank objects or array of objects:
            %   >> obj = IX_detector_array (bank1, bank2, ...)
            %
            % Create an instance with just a single detector bank:
            %   >> obj = IX_detector_array (id, x2, ...)
            %
            % From a detpar structure (legacy constructor)
            %   >> obj = IX_detector_array (detpar_struct)
            %
            % Input:
            % ------
            %   bank1, bank2,...    Arrays of IX_detector_bank objects
            %
            % *OR*
            %
            %   id, x2, ...         Arguments as needed to create a single
            %                       detector bank object. For more details
            %                       see <a href="matlab:help('IX_detector_bank');">IX_detector_bank</a>
            % *OR*
            %   detpar_struct       Scalar structure with the required fields
            %                       for a detpar:
            %                       'filename','filepath','group','x2','phi',...
            %                       'azim', 'width', 'height'
            
            if nargin>0
                is_detector_bank = cellfun(@(x)(isa(x,'IX_detector_bank')), varargin);
                if all(is_detector_bank)
                    % All inputs have class IX_detector_bank
                    % Concatenate into a single array
                    tmp = cellfun (@(x)(x(:)), varargin, 'uniformOutput', false);
                    obj.det_bank_ = cat(1,tmp{:});
                    clear tmp
                    
                    % Check that the detector identifiers are all unique
                    id = arrayfun (@(O)(O.id), obj.det_bank_, 'uniformOutput', false);
                    id_all = cat(1,id{:});
                    if ~is_integer_id (id_all)
                        error ('HERBERT:IX_detector_array:invalid_argument',...
                            'Detector identifiers must all be unique')
                    end
                    
                elseif numel(varargin)==1 && isstruct(varargin{1})
                    % Single argument that is a structure. Assume attempt to
                    % initialise with a detpar structure
                    S = varargin{1};
                    if ~isscalar(S)
                        error ('HERBERT:IX_detector_array:invalid_argument',...
                            'Detpar structure must be a scalar structure')
                    elseif all( isfield(S, {'filename','filepath',...
                            'group','x2','phi','azim', 'width', 'height'}))
                        
                        % get the default types and parameters for a detector - these should have been
                        % set by the user before use here. 
                        % NOTE - this is an interim solution to obtain
                        % detector parameter values until they are
                        % available in nxspe. #1338 tracks the need to
                        % update this.
                        [dtype,dparms] = IX_det_abstractType.tobyfit_defaults();
                        if strcmp(dtype,'IX_det_He3tube')
                            obj.det_bank_ = IX_detector_bank ( ...
                                S.group, S.x2, S.phi, S.azim, ...
                                IX_det_He3tube (S.width, S.height, ...
                                dparms.wall, dparms.p));
                        elseif strcmp(dtype,'IX_det_TobyfitClassic')
                            obj.det_bank_ = IX_detector_bank ( ...
                                S.group, S.x2, S.phi, S.azim, ...
                                IX_det_TobyfitClassic (S.width, S.height));
                        elseif isempty(dtype)
                            %{
                            % omitting this warning for the moment as it
                            % causes problems with
                            % test_admin/upgrade_file_formats, but it may be
                            % useful to reinstate it at some stage
                            warning("HORACE:IX_detector_array:empty detector type", ...
                                    "probably on load from detpar");
                            %}
                            obj.det_bank_ = IX_detector_bank ( ...
                                S.group, S.x2, S.phi, S.azim, ...
                                IX_det_TobyfitClassic (S.width, S.height));
                        else
                            error('HORACE:IX_detector_array:invalid_type', ...
                                  'unsupported detector type');
                        end
                        
                        obj.filename_ = S.filename;
                        obj.filepath_ = S.filepath;
                    else
                        error ('HERBERT:IX_detector_array:invalid_argument',...
                            ['Detpar structure must have fields \n',...
                            '''filename'',''filepath'',''group'',''x2'','...
                            '''phi'',''azim'', ''width'', ''height'''])
                    end
                    
                else
                    % Delegate processing of varargin to IX_detector_bank.
                    % This implies that varargin is the whole set of
                    % detector bank constructor arguments.
                    obj.det_bank_ = IX_detector_bank (varargin{:});
                end
            end
            
        end
        
        %------------------------------------------------------------------
        % Set methods for dependent properties
        %------------------------------------------------------------------
        
        % Mirrors of private properties; these define object state:
        % ---------------------------------------------------------
        function obj = set.det_bank (obj, val)
            if ~isa(val,'IX_detector_bank') || isempty(val)
                error('HERBERT:IX_detector_array:invalid_argument',...
                    'Detector bank(s) must be a non-empty IX_detector_bank array')
            end
            obj.det_bank_ = val(:);
            if obj.do_check_combo_arg_
                obj = obj.check_combo_arg();
            end
        end
        
        %---------------------------
        function obj = set.filepath (obj, val)
            if isempty(val)
                val = '';
            elseif ~is_string(val)
                error('HERBERT:IX_detector_array:invalid_argument',...
                    'Filepath must be a string ')
            end
            obj.filepath_ = val;
            if obj.do_check_combo_arg_
                obj = obj.check_combo_arg();
            end
        end
        
        %---------------------------
        function obj = set.filename (obj, val)
            if isempty(val)
                val = '';
            elseif ~is_string(val)
                error('HERBERT:IX_detector_array:invalid_argument',...
                    'Filename must be a string ')
            end
            obj.filename_ = val;
            if obj.do_check_combo_arg_
                obj = obj.check_combo_arg();
            end
        end
        
        % Generic properties across all detector banks:
        % ---------------------------------------------
        function obj = set.id (obj, val)
            ndets = obj.ndet_bank;
            % Input must be an array with ndet elements
            if ~isnumeric(val) || numel(val)~=sum(ndets)
                error('HERBERT:IX_detector_array:invalid_argument',...
                    'Detector indices must be a numeric array with %d elements', ...
                    sum(ndets))
            end
            % Check all id are unique positive integers
            [ok, mess] = is_integer_id (val);
            if ~ok
                error('HERBERT:IX_detector_array:invalid_argument',...
                    ['Detector ', mess])
            end
            % Alter every bank
            tmp = obj.det_bank_;
            nend = cumsum(ndets);
            nbeg = nend - ndets + 1;
            for i=1:numel(tmp)
                tmp(i).id = val(nbeg(i):nend(i));
            end
            obj.det_bank_ = tmp;
            
            if obj.do_check_combo_arg_
                obj = obj.check_combo_arg();
            end
        end
        
        %---------------------------
        function obj = set.x2 (obj, val)
            ndets = obj.ndet_bank;
            % Input must be scalar or an array with ndet elements
            if ~isnumeric(val) || ~(numel(val)==sum(ndets) || isscalar(val))
                error('HERBERT:IX_detector_array:invalid_argument',...
                    ['Sample - detector distance(s) must be a scalar or a ',...
                    'numeric array with %d elements'], sum(ndets))
            end
            % Alter every bank
            tmp = obj.det_bank_;
            if numel(val)>1
                nend = cumsum(ndets);
                nbeg = nend - ndets + 1;
                for i=1:numel(tmp)
                    tmp(i).x2 = val(nbeg(i):nend(i));
                end
            else
                for i=1:numel(tmp)
                    tmp(i).x2 = val;
                end
            end
            obj.det_bank_ = tmp;
            
            if obj.do_check_combo_arg_
                obj = obj.check_combo_arg();
            end
        end
        
        %---------------------------
        function obj = set.phi (obj, val)
            ndets = obj.ndet_bank;
            % Input must be scalar or an array with ndet elements
            if ~isnumeric(val) || ~(numel(val)==sum(ndets) || isscalar(val))
                error('HERBERT:IX_detector_array:invalid_argument',...
                    ['Scattering angle(s) must be a scalar or a ',...
                    'numeric array with %d elements'], sum(ndets))
            end
            % Alter every bank
            tmp = obj.det_bank_;
            if numel(val)>1
                nend = cumsum(ndets);
                nbeg = nend - ndets + 1;
                for i=1:numel(tmp)
                    tmp(i).phi = val(nbeg(i):nend(i));
                end
            else
                for i=1:numel(tmp)
                    tmp(i).phi = val;
                end
            end
            obj.det_bank_ = tmp;
            
            if obj.do_check_combo_arg_
                obj = obj.check_combo_arg();
            end
        end
        
        %---------------------------
        function obj = set.azim (obj, val)
            ndets = obj.ndet_bank;
            % Input must be scalar or an array with ndet elements
            if ~isnumeric(val) || ~(numel(val)==sum(ndets) || isscalar(val))
                error('HERBERT:IX_detector_array:invalid_argument',...
                    ['Azimuthal angle(s) must be a scalar or a ',...
                    'numeric array with %d elements'], sum(ndets))
            end
            % Alter every bank
            tmp = obj.det_bank_;
            if numel(val)>1
                nend = cumsum(ndets);
                nbeg = nend - ndets + 1;
                for i=1:numel(tmp)
                    tmp(i).azim = val(nbeg(i):nend(i));
                end
            else
                for i=1:numel(tmp)
                    tmp(i).azim = val;
                end
            end
            obj.det_bank_ = tmp;
            
            if obj.do_check_combo_arg_
                obj = obj.check_combo_arg();
            end
        end
        
        %---------------------------
        function obj = set.dmat (obj, val)
            ndets = obj.ndet_bank;
            % Input must have size [3,3,ndet] or [3,3] (==[3,3,1])
            ndetTot = sum(ndets);
            if ~(isnumeric(val) || (isequal(size(val), [3,3]) || isequal(size(val), [3,3,ndetTot])))
                if ndetTot>1
                    error('HERBERT:IX_detector_array:invalid_argument',...
                        ['Detector orientation matrices must be a numeric array ',...
                        'with size [3,3] or [3,3,%d]'], ndetTot)
                else
                    error('HERBERT:IX_detector_array:invalid_argument',...
                        ['Detector orientation matrix must be a numeric array ',...
                        'with size [3,3]'])
                end
            end
            % Alter every bank
            tmp = obj.det_bank_;
            if size(val,3)>1
                nend = cumsum(ndets);
                nbeg = nend - ndets + 1;
                for i=1:numel(tmp)
                    tmp(i).dmat = val(:,:,nbeg(i):nend(i));
                end
            else
                for i=1:numel(tmp)
                    tmp(i).dmat = val;
                end
            end
            obj.det_bank_ = tmp;
            
            if obj.do_check_combo_arg_
                obj = obj.check_combo_arg();
            end
        end
        
        %---------------------------
        function obj = set.rotvec (obj, val)
            ndets = obj.ndet_bank;
            % Input must have size [3,ndet], [3,1] or [1,3]
            if ~isnumeric(val) || ~((isvector(val) && numel(val)==3) || ...
                    isequal(size(val), [3,sum(ndets)]))
                if sum(ndets)>1
                    error('HERBERT:IX_detector_array:invalid_argument',...
                        ['Detector orientation rotation vectors must be a numeric ',...
                        'array with size [3,%d]'], sum(ndets))
                else
                    error('HERBERT:IX_detector_array:invalid_argument',...
                        ['Detector orientation rotation vector must be a numeric ',...
                        'vector length 3'])
                end
            end
            % Alter every bank
            tmp = obj.det_bank_;
            if numel(val)>3     % must have size [3,ndet] and ndet>1
                nend = cumsum(ndets);
                nbeg = nend - ndets + 1;
                for i=1:numel(tmp)
                    tmp(i).rotvec = val(:,nbeg(i):nend(i));
                end
            else
                for i=1:numel(tmp)
                    tmp(i).rotvec = val(:);     % make val a column
                end
            end
            obj.det_bank_ = tmp;
            
            if obj.do_check_combo_arg_
                obj = obj.check_combo_arg();
            end
        end
        
        
        %------------------------------------------------------------------
        % Get methods for dependent properties
        %------------------------------------------------------------------
        
        % Mirrors of private properties; these define object state:
        function val = get.det_bank (obj)
            val = obj.det_bank_;
        end
        
        function val = get.filename (obj)
            val = obj.filename_;
        end
        
        function val = get.filepath (obj)
            val = obj.filepath_;
        end
        
        % Generic properties across all detector banks:
        function val = get.id(obj)
            if numel(obj.det_bank_)>1
                tmp = arrayfun (@(O)(O.id), obj.det_bank_, 'uniformOutput', false);
                val = cell2mat(tmp);
            else
                val = obj.det_bank_.id;
            end
        end
        
        function val = get.group(obj)
            val = obj.id';
        end

        function val = get.x2(obj)
            if numel(obj.det_bank_)>1
                tmp = arrayfun (@(O)(O.x2), obj.det_bank_, 'uniformOutput' ,false);
                val = cell2mat(tmp);
            else
                val = obj.det_bank_.x2;
            end
        end
        
        function val = get.phi(obj)
            if numel(obj.det_bank_)>1
                tmp = arrayfun (@(O)(O.phi), obj.det_bank_, 'uniformOutput', false);
                val = cell2mat(tmp);
            else
                val = obj.det_bank_.phi;
            end
        end
        
        function val = get.azim(obj)
            if numel(obj.det_bank_)>1
                tmp = arrayfun (@(O)(O.azim), obj.det_bank_, 'uniformOutput', false);
                val = cell2mat(tmp);
            else
                val = obj.det_bank_.azim;
            end
        end
        
        function val = get.dmat(obj)
            if numel(obj.det_bank_)>1
                tmp = arrayfun(@(O)(O.dmat), obj.det_bank_, 'uniformOutput', false);
                val = cat(3,tmp{:});
            else
                val = obj.det_bank_.dmat;
            end
        end
        
        function val = get.rotvec(obj)
            if numel(obj.det_bank_)>1
                tmp = arrayfun(@(O)(O.rotvec), obj.det_bank_, 'uniformOutput', false);
                val = cat(2,tmp{:});
            else
                val = obj.det_bank_.rotvec;
            end
        end
        
        function val = get.ndet(obj)
            if numel(obj.det_bank_)>1
                val = sum(arrayfun (@(O)(O.ndet), obj.det_bank_));
            else
                val = obj.det_bank_.ndet;
            end
        end
        
        function val = get.ndet_bank(obj)
            if numel(obj.det_bank_)>1
                val = arrayfun (@(O)(O.ndet), obj.det_bank_);
            else
                val = obj.det_bank_.ndet;
            end
        end
<<<<<<< HEAD
        
        function val = get_detpar_representation(obj)
            %GET_DETPAR_REPRESENTATION convert first detector bank into detpar struct
            % intended for use initialising from a *default* IX_detector_array
            % (i.e. IX_detector_array() with no args) but other combinations not excluded
=======
    end
    
    methods    
        function val = get_detpar_representation(obj)
            %GET_DETPAR convert first detector bank into detpar struct
            % intended for use initialising from a *default* ix_detector_array
            % but other combinations not excluded
>>>>>>> 52fc7aaa
            val = struct();
            val.group    = obj.det_bank_(1).id;
            val.x2       = obj.det_bank_(1).x2;
            val.phi      = obj.det_bank_(1).phi;
            val.azim     = obj.det_bank_(1).azim;
<<<<<<< HEAD
            val.width    = 0; % TODO populate as per resconv_init calls
            val.height   = 0; % TODO ditto
            val.filename = obj.filename_;
            val.filepath = obj.filepath_;
=======
            val.width    = obj.det_bank_(1).width; 
            val.height   = obj.det_bank_(1).height; 
            val.filename = obj.filename_;
            val.filepath = obj.filepath_;        
>>>>>>> 52fc7aaa
        end
    end
    
    methods(Static)
        function is_dp_struct = check_detpar_parms(dp)
            % checks input dp to see if it is a proper old-style detpar struct.
            % the recipe for such a struct is given in the isdetpar= line
            % below. Such a struct can be consumed by the IX_detector_array
            % constructor. Other inputs may also be interpretable by the
            % constructor but are not handled here.
            %{
             is_dp_struct = false;
            if ~isstruct(dp)
                return;
            end

            is_dp_struct = isfield(dp,'group') && isfield(dp,'x2') && isfield(dp,'phi') ...
                    && isfield(dp,'azim') && isfield(dp,'filename') && isfield(dp,'filepath') ...
                    && isfield(dp, 'width') && isfield(dp, 'height');
            %}

            is_dp_struct = isstruct(dp) && all( isfield(dp,{'group','x2','phi','azim', ...
                'filename','filepath','width','height'}));
                end
    end
    
    %======================================================================
    % SERIALIZABLE INTERFACE
    %======================================================================
    
    methods
        function ver = classVersion(~)
            % Current version of class definition
            ver = 1;
        end
        
        function flds = saveableFields(~)
            % Return cellarray of properties defining the class
            flds = {'det_bank', 'filename', 'filepath'};
        end
        
    end
    
    %------------------------------------------------------------------
    methods (Static)
        function obj = loadobj(S)
            % Boilerplate loadobj method, calling the generic loadobj method of
            % the serializable class
            obj = IX_detector_array();
            obj = loadobj@serializable(S,obj);
        end
    end
    %======================================================================
    
end<|MERGE_RESOLUTION|>--- conflicted
+++ resolved
@@ -541,37 +541,22 @@
                 val = obj.det_bank_.ndet;
             end
         end
-<<<<<<< HEAD
-        
+    end
+    
+    methods    
         function val = get_detpar_representation(obj)
             %GET_DETPAR_REPRESENTATION convert first detector bank into detpar struct
             % intended for use initialising from a *default* IX_detector_array
             % (i.e. IX_detector_array() with no args) but other combinations not excluded
-=======
-    end
-    
-    methods    
-        function val = get_detpar_representation(obj)
-            %GET_DETPAR convert first detector bank into detpar struct
-            % intended for use initialising from a *default* ix_detector_array
-            % but other combinations not excluded
->>>>>>> 52fc7aaa
             val = struct();
             val.group    = obj.det_bank_(1).id;
             val.x2       = obj.det_bank_(1).x2;
             val.phi      = obj.det_bank_(1).phi;
             val.azim     = obj.det_bank_(1).azim;
-<<<<<<< HEAD
-            val.width    = 0; % TODO populate as per resconv_init calls
-            val.height   = 0; % TODO ditto
-            val.filename = obj.filename_;
-            val.filepath = obj.filepath_;
-=======
             val.width    = obj.det_bank_(1).width; 
             val.height   = obj.det_bank_(1).height; 
             val.filename = obj.filename_;
             val.filepath = obj.filepath_;        
->>>>>>> 52fc7aaa
         end
     end
     
