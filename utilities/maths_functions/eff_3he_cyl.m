--- conflicted
+++ resolved
@@ -1,110 +1,3 @@
-<<<<<<< HEAD
-function eff=eff_3he_cyl(wvec,rad,atms,t2rad,sintheta)
-%  Returns efficiency of cylindrical helium gas tube.
-%
-%   >> eff=effic_3he_cylinder(wvec,rad,atms,t2rad)
-%   >> eff=effic_3he_cylinder(wvec,rad,atms,t2rad,sintheta)
-%
-%    wvec      Array of final neutron wavevectors (Angsstrom^-1)
-%    rad       Outer radius of cylinder (m)
-%    atms      Pressure in number of atmospheres of 3He 
-%    t2rad     Ratio of thickness of tube wall to the
-%             radius
-%    sintheta  Sine of the angle between the cylinder
-%             axis and the directin of travel of the 
-%             neutron i.e. sintheta=1 when 
-%             neutron hits the detector perpendicular
-%             to the cylinder axis.
-%              Default: sintheta=1 (i.e. beam perpendicular to cylinder)
-%
-%   
-%  T.G.Perring June 1990:
-%  
-%  Algorithm is based on a combinateion of Taylor series and
-%  assymptotic expansion of the double integral for the
-%  efficiency, linearly interpolating betweent the two in 
-%  region of common accuracy. Checked against numerical
-%  integration to yield relative accuracy of 1 part in 10^12
-%  or better over the entire domain of the input arguments
-%
-%  T.G.Perring August 2009:
-%  
-%  Added generalisation to allow for arbitrary direction of
-%  path of neutron with respect to the cylinder.
-%
-%  T.G.Perring February 2010:
-%  
-%  Fortran code minimally adapted for Matlab
-%
-%
-% Origin of data for 3He cross-section
-% -------------------------------------
-%  CKL data : (Argonne)
-%   "At 2200 m/s xsect=5327 barns    En=25.415 meV         "
-%   "At 10 atms, rho_atomic=2.688e-4,  so sigma=1.4323 cm-1"
-%
-%  These data are not quite consistent, but the errors are small :
-%    2200 m/s = 25.299 meV
-%    5327 barns & 1.4323 cm-1 ==> 10atms ofideal gas at 272.9K
-%   but at what temperature are the tubes "10 atms" ?
-%
-%  Shall use  1.4323 cm-1 @ 3.49416 A-1 with sigma prop. 1/v
-%
-%  This corresponds to a reference energy of 25.299meV, NOT 25.415.
-% This accounts for a difference of typically 1 pt in 1000 for
-% energies around a few hundred meV.
-
-sigref=143.23; wref=3.49416; atmref=10;
-const=2*sigref*wref/atmref;
-c_eff_f=[0.7648360390553052, -0.3700950778935237    , 0.1582704090813516, -6.0170218669705407E-02, 2.0465515957968953E-02,...
-    -6.2690181465706840E-03, 1.7408667184745830E-03, -4.4101378999425122E-04, 1.0252117967127217E-04, -2.1988904738111659E-05,...
-    4.3729347905629990E-06, -8.0998753944849788E-07, 1.4031240949230472E-07, -2.2815971698619819E-08, 3.4943984983382137E-09,...
-    -5.0562696807254781E-10, 6.9315483353094009E-11, -9.0261598195695569E-12, 1.1192324844699897E-12, -1.3204992654891612E-13,...
-    1.4100387524251801E-14, -8.6430862467068437E-16,-1.1129985821867194E-16, -4.5505266221823604E-16, 3.8885561437496108E-16];
-c_eff_g=[2.033429926215546, -2.3123407369310212E-02, 7.0671915734894875E-03, -7.5970017538257162E-04, 7.4848652541832373E-05,...
-    4.5642679186460588E-05,-2.3097291253000307E-05,  1.9697221715275770E-06, 2.4115259271262346E-06, -7.1302220919333692E-07,...
-    -2.5124427621592282E-07,  1.3246884875139919E-07, 3.4364196805913849E-08, -2.2891359549026546E-08,-6.7281240212491156E-09,...
-    3.8292458615085678E-09, 1.6451021034313840E-09, -5.5868962123284405E-10,-4.2052310689211225E-10,  4.3217612266666094E-11,...
-    9.9547699528024225E-11,  1.2882834243832519E-11,-1.9103066351000564E-11, -7.6805495297094239E-12, 1.8568853399347773E-12];
-
-if nargin<=4
-    alf = const*rad*(1-t2rad)*atms./wvec;
-else
-    alf = const*(rad/sintheta)*(1-t2rad)*atms./wvec;
-end
-
-eff=zeros(size(alf));
-ilo=(alf<=9);
-ihi=(alf>=10);
-imix=(alf>9 & alf<10);
-
-if any(ilo(:))
-    eff(ilo) = (pi/4)*(alf(ilo).*effchb(0,10,c_eff_f,alf(ilo)));
-end
-
-if any(ihi(:))
-    y = 1-18./alf(ihi);
-    eff(ihi) = 1 - effchb(-1,1,c_eff_g,y)./(alf(ihi).^2);
-end
-
-if any(imix(:))
-    eff_f = (pi/4)*(alf(imix).*effchb(0,10,c_eff_f,alf(imix)));
-    y = 1-18./alf(imix);
-    eff_g = 1 - effchb(-1,1,c_eff_g,y)./(alf(imix).^2);
-    eff(imix) = (10-alf(imix)).*eff_f  + (alf(imix)-9).*eff_g;
-end
-
-%---------------------------------------------------------------------
-function y=effchb(a,b,c,x)
-% Essentially CHEBEV of "Numerical Recipes"
-d=zeros(size(x)); dd=zeros(size(x)); y=(2*x-a-b)/(b-a); y2=2*y;
-for j=numel(c):-1:2
-    sv=d;
-    d=(y2.*d-dd)+c(j);
-    dd=sv;
-end
-y=(y.*d-dd)+0.5*c(1);
-=======
 function eff=eff_3he_cyl(wvec,rad,atms,t2rad,sintheta)
 %  Returns efficiency of cylindrical helium gas tube.
 %
@@ -209,5 +102,4 @@
     d=(y2.*d-dd)+c(j);
     dd=sv;
 end
-y=(y.*d-dd)+0.5*c(1);
->>>>>>> c53407c4
+y=(y.*d-dd)+0.5*c(1);