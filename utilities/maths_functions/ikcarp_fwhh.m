<<<<<<< HEAD
function [fwhh,xmax,xlo,xhi] = ikcarp_fwhh (tauf, taus, R)
% Find the FWHH of an Ikeda-Carpenter function
%
%   >> [fwhh,xlo,xhi] = ikcarp_fwhh (tauf, taus, R)
%
% Input:
% ------
%   tauf    Fast decay time (us)
%   taus    Slow decay time (us)
%   R       Weight of storage term (0<=R<=1)
%
% Output:
% -------
%   fwhh    Full width half height (us)
%   xmax    Position of maximum
%   xlo     Position of lower half height
%   xhi     Position of upper half height


% Find the maximum
[xmax,ymax] = fminbnd(@(x)(-ikcarp(x,tauf,taus,R)), 0.1*tauf, 5*(tauf+taus),...
    optimset('TolX',1e-12,'Display','off'));
ymax=-ymax;     % as inverted the function

% Get half height positions
xlo = fzero(@(x)(ikcarp(x,tauf,taus,R)-0.5*ymax), 0.5*xmax,...
    optimset('Display','off'));

xhi = fzero(@(x)(ikcarp(x,tauf,taus,R)-0.5*ymax), [xmax,xmax+2*(taus+tauf)],...
    optimset('Display','off'));

fwhh = xhi-xlo;
=======
function [width,xmax,xlo,xhi] = ikcarp_fwhh (tauf, taus, R, frac)
% Find the width of Ikeda-Carpenter function at a given fraction of height
%
%   >> [fwhh,xlo,xhi] = ikcarp_fwhh (tauf, taus, R)         % half-height
%   >> [fwhh,xlo,xhi] = ikcarp_fwhh (tauf, taus, R, frac)
%
% Input:
% ------
%   tauf    Fast decay time (us)
%   taus    Slow decay time (us)
%   R       Weight of storage term (0<=R<=1)
% Optionally:
%   frac    Fraction of peak height at which to compute width (Default=0.5)
%
% Output:
% -------
%   width   Width of the interval between x values of frac times peak height (us)
%   xmax    Position of maximum
%   xlo     Position of lower position of frac times peak height
%   xhi     Position of upper position of frac times peak height


if nargin==3
    frac = 0.5;
end

% Find the maximum
[xmax,ymax] = fminbnd(@(x)(-ikcarp(x,tauf,taus,R)), 0.1*min(tauf,taus), 5*(tauf+taus),...
    optimset('TolX',1e-12,'Display','off'));
ymax=-ymax;     % as inverted the function

% Get fractional height position for x < xmax:
xlo = fzero(@(x)(ikcarp(x,tauf,taus,R)-frac*ymax), [0,xmax],...
    optimset('Display','off'));

% Get fractional height position for x > xmax:
x = xmax;
y = ymax;
nmult = 1;
while y >= frac*ymax
    nmult = nmult*2;
    x = x + nmult*(tauf+taus);
    y = ikcarp(x,tauf,taus,R);
end

xhi = fzero(@(x)(ikcarp(x,tauf,taus,R)-frac*ymax), [xmax,x],...
    optimset('Display','off'));

width = xhi-xlo;
>>>>>>> c53407c4
<|MERGE_RESOLUTION|>--- conflicted
+++ resolved
@@ -1,37 +1,3 @@
-<<<<<<< HEAD
-function [fwhh,xmax,xlo,xhi] = ikcarp_fwhh (tauf, taus, R)
-% Find the FWHH of an Ikeda-Carpenter function
-%
-%   >> [fwhh,xlo,xhi] = ikcarp_fwhh (tauf, taus, R)
-%
-% Input:
-% ------
-%   tauf    Fast decay time (us)
-%   taus    Slow decay time (us)
-%   R       Weight of storage term (0<=R<=1)
-%
-% Output:
-% -------
-%   fwhh    Full width half height (us)
-%   xmax    Position of maximum
-%   xlo     Position of lower half height
-%   xhi     Position of upper half height
-
-
-% Find the maximum
-[xmax,ymax] = fminbnd(@(x)(-ikcarp(x,tauf,taus,R)), 0.1*tauf, 5*(tauf+taus),...
-    optimset('TolX',1e-12,'Display','off'));
-ymax=-ymax;     % as inverted the function
-
-% Get half height positions
-xlo = fzero(@(x)(ikcarp(x,tauf,taus,R)-0.5*ymax), 0.5*xmax,...
-    optimset('Display','off'));
-
-xhi = fzero(@(x)(ikcarp(x,tauf,taus,R)-0.5*ymax), [xmax,xmax+2*(taus+tauf)],...
-    optimset('Display','off'));
-
-fwhh = xhi-xlo;
-=======
 function [width,xmax,xlo,xhi] = ikcarp_fwhh (tauf, taus, R, frac)
 % Find the width of Ikeda-Carpenter function at a given fraction of height
 %
@@ -80,5 +46,4 @@
 xhi = fzero(@(x)(ikcarp(x,tauf,taus,R)-frac*ymax), [xmax,x],...
     optimset('Display','off'));
 
-width = xhi-xlo;
->>>>>>> c53407c4
+width = xhi-xlo;