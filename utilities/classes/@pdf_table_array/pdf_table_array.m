<<<<<<< HEAD
classdef pdf_table_array
    % Array of probability distributions from which to pull random samples
    % The object is not simply an array of pdf_table objects. Instead, it
    % reorganises the contents of an array of pdf_table objects to optimise
    % the random sampling from the array for a large list of indicies into the
    % array, one random point per index.
    
    properties (Access=private)
        % Number of points in each distribution. Array size [npdf,1]
        npnt_
        
        % x values; array size [sum(npnt),1] where npnt_max is the maximum
        % number of points in any of the npdf probability distribution fuinctions
        x_
        
        % Normalised values of pdf; array size [sum(npnt),1]
        f_
        
        % Normalised cumulative distribution function; array size [sum(npnt),1]
        % A(i) is the cdf up to x(i); A(1)=0 and A(npnt)=1
        A_ = [];
        
        % cdf offset by pdf index number; array size [sum(npnt),1]
        Acum_ = [];
        
        % Gradient m(i) = (f(i+1)-f(i))/(x(i+1)-x(i)); array size [sum(npnt),1]
        % Each distribution has npnt-1 entries; excess ones are set to NaN
        m_ = [];
    end
    
    properties (Dependent)
        % Number of probability distributions
        npdf
        
        % Number of points in each of the probability distribution functions
        npnt
    end
    
    methods
        %------------------------------------------------------------------
        % Constructor
        %------------------------------------------------------------------
        function obj = pdf_table_array (pdf)
            % Create a probability distribution function array
            %
            %   >> obj = pdf_table_array (pdf)
            %
            % Input:
            % ------
            %   pdf     Array of pdf_table objects
            %
            % Output:
            % -------
            %   obj     pdf_table_array object
            
            if isa(pdf,'pdf_table')
                if numel(pdf)==0
                    error('Empty pdf_table object array is not permitted')
                end
                if ~all(arrayfun(@(x)(x.valid),pdf(:)))
                    error('Not all pdf_table objects are valid - cannot make a table array')
                end
            else
                error('Argument must be an array of pdf_table objects')
            end
            
            npdf = numel(pdf);
            npnt = arrayfun(@(x)(numel(x.f)),pdf);
            nend = cumsum(npnt(:));
            nbeg = nend - npnt(:) + 1;
            
            x = NaN(nend(end),1);
            f = NaN(nend(end),1);
            A = NaN(nend(end),1);
            Acum = NaN(nend(end),1);
            m = NaN(nend(end),1);
            for i=1:npdf
                x(nbeg(i):nend(i)) = pdf(i).x;
                f(nbeg(i):nend(i)) = pdf(i).f;
                A(nbeg(i):nend(i)) = pdf(i).A;
                Acum(nbeg(i):nend(i)) = A(nbeg(i):nend(i)) + (i-1);
                m(nbeg(i):nend(i)-1) = pdf(i).m;
            end
            obj.npnt_ = npnt;
            obj.x_ = x;
            obj.f_ = f;
            obj.A_ = A;
            obj.Acum_ = Acum;
            obj.m_ = m;
            
        end
        
        %------------------------------------------------------------------
        % Get methods for dependent properties
        function val=get.npdf(obj)
            val=numel(obj.npnt_);
        end
        
        function val=get.npnt(obj)
            val=obj.npnt_;
        end
        
        %------------------------------------------------------------------
        function X = rand_ind (obj, ind)
            % Generate random numbers from a lookup table of probability distributions
            %
            %   >> X = rand_ind  (obj, ind)
            %
            % Works by linear interpolation.
            %
            % Input:
            % ------
            %   obj         pdf_table_array object
            %
            %   ind         Array containing the probability distribution function
            %              indicies from which a random number is to be taken.
            %              min(ind(:))>=1, max(ind(:))<=npdf
            %
            % Output:
            % -------
            %   X           Array of random numbers from the distributions, with the
            %              same size as ind.
            
            np = numel(ind);        % number of random points requested
            A_samp = rand(np,1);
            Acum_samp = A_samp + (ind(:)-1);
            
            xx = obj.x_; ff = obj.f_; AA = obj.A_; mm = obj.m_; AAcum = obj.Acum_;
            ix = upper_index (AAcum, Acum_samp(:));
            X = xx(ix) + 2*(A_samp(:) - AA(ix))./...
                (ff(ix) + sqrt(ff(ix).^2 + 2*mm(ix).*(A_samp(:)-AA(ix))));
            X = reshape(X,size(ind));
            
            %------------------------------------------------------------------
        end
    end
end
=======
classdef pdf_table_array
    % Array of probability distributions from which to pull random samples
    %
    % A pdf_array object reorganises the contents of an array of pdf_table
    % objects to optimise the speed of random sampling from the array for a
    % large list of indices into the array, one random point per index:
    %
    % Useage:
    %  if pdf is an array of pdf_table objects, and ind is a large array of
    %  indices into pdf, then replace:
    %
    %   for i=1:numel(ind)
    %       X(i) = rand(pdf(ind(i)))
    %   end
    %
    % with:
    %   pdfarr = pdf_array(pdf);
    %   X = rand_ind(pdfarr, ind)
    %
    % See also pdf_table pdf_table_lookup
    
    properties (Access=private)
        % Class version number
        class_version_ = 1;
        
        % Number of points in each distribution. Array size [npdf,1]
        npnt_ = zeros(0,1)
        
        % x values; array size [sum(npnt),1]
        x_ = zeros(0,1)
        
        % Normalised values of pdf; array size [sum(npnt),1]
        f_ = zeros(0,1)
        
        % Normalised cumulative distribution function; array size [sum(npnt),1]
        % A(i) is the cdf up to x(i); A(1)=0 and A(npnt)=1
        A_ =  zeros(0,1)
        
        % cdf offset by pdf index number; array size [sum(npnt),1]
        Acum_  = zeros(0,1)
        
        % Gradient m(i) = (f(i+1)-f(i))/(x(i+1)-x(i)); array size [sum(npnt),1]
        % Each distribution has npnt-1 entries; excess ones are set to NaN
        m_  = zeros(0,1)
    end
    
    properties (Dependent)
        % Number of probability distribution functions
        npdf
        
        % Number of points in each of the probability distribution functions (column vector)
        npnt
        
        % True or false according as the object containing one or more pdfs or not
        filled
        
    end
    
    methods
        %------------------------------------------------------------------
        % Constructor
        %------------------------------------------------------------------
        function obj = pdf_table_array (pdf)
            % Create a probability distribution function array
            %
            %   >> obj = pdf_table_array (pdf)
            %
            % Input:
            % ------
            %   pdf     Array of pdf_table objects
            %
            % Output:
            % -------
            %   obj     pdf_table_array object
            
            if nargin==1 && isstruct(pdf)
                % Assume trying to initialise from a structure array of properties
                obj = pdf_table_array.loadobj(pdf);
                
            elseif nargin>0
                if isa(pdf,'pdf_table')
                    if numel(pdf)==0
                        error('Empty pdf_table object array is not permitted')
                    end
                    if ~all(arrayfun(@(x)(x.filled),pdf(:)))
                        error('Not all pdf_table objects are filled - cannot make a table array')
                    end
                else
                    error('Argument must be an array of pdf_table objects')
                end
                
                npdf = numel(pdf);
                npnt = arrayfun(@(x)(numel(x.f)),pdf);
                nend = cumsum(npnt(:));
                nbeg = nend - npnt(:) + 1;
                
                x = NaN(nend(end),1);
                f = NaN(nend(end),1);
                A = NaN(nend(end),1);
                Acum = NaN(nend(end),1);
                m = NaN(nend(end),1);
                for i=1:npdf
                    x(nbeg(i):nend(i)) = pdf(i).x;
                    f(nbeg(i):nend(i)) = pdf(i).f;
                    A(nbeg(i):nend(i)) = pdf(i).A;
                    Acum(nbeg(i):nend(i)) = A(nbeg(i):nend(i)) + (i-1);
                    m(nbeg(i):nend(i)-1) = pdf(i).m;
                end
                obj.npnt_ = npnt;
                obj.x_ = x;
                obj.f_ = f;
                obj.A_ = A;
                obj.Acum_ = Acum;
                obj.m_ = m;
            end
            
        end
        
        %------------------------------------------------------------------
        % Get methods for dependent properties
        function val=get.npdf(obj)
            val=numel(obj.npnt_);
        end
        
        function val=get.npnt(obj)
            val=obj.npnt_;
        end
        
        function val=get.filled(obj)
            val=(numel(obj.npnt_)>0);
        end
        
        %------------------------------------------------------------------
    end
    
    %======================================================================
    % Custom loadobj and saveobj
    % - to enable custom saving to .mat files and bytestreams
    % - to enable older class definition compatibility
    
    methods
        %------------------------------------------------------------------
        function S = saveobj(obj)
            % Method used my Matlab save function to support custom
            % conversion to structure prior to saving.
            %
            %   >> S = saveobj(obj)
            %
            % Input:
            % ------
            %   obj     Scalar instance of the object class
            %
            % Output:
            % -------
            %   S       Structure created from obj that is to be saved
            
            % The following is boilerplate code; it calls a class-specific function
            % called init_from_structure_ that takes a scalar structure and returns
            % a scalar instance of the class
            
            S = structIndep(obj);
        end
    end
    
    %------------------------------------------------------------------
    methods (Static)
        function obj = loadobj(S)
            % Static method used my Matlab load function to support custom
            % loading.
            %
            %   >> obj = loadobj(S)
            %
            % Input:
            % ------
            %   S       Either (1) an object of the class, or (2) a structure
            %           or structure array
            %
            % Output:
            % -------
            %   obj     Either (1) the object passed without change, or (2) an
            %           object (or object array) created from the input structure
            %       	or structure array)
            
            % The following is boilerplate code; it calls a class-specific function
            % called iniSt_from_structure_ that takes a scalar structure and returns
            % a scalar instance of the class
            
            if isobject(S)
                obj = S;
            else
                obj = arrayfun(@(x)loadobj_private_(x), S);
            end
        end
        %------------------------------------------------------------------
        
    end
    %======================================================================

end
>>>>>>> c53407c4
<|MERGE_RESOLUTION|>--- conflicted
+++ resolved
@@ -1,142 +1,3 @@
-<<<<<<< HEAD
-classdef pdf_table_array
-    % Array of probability distributions from which to pull random samples
-    % The object is not simply an array of pdf_table objects. Instead, it
-    % reorganises the contents of an array of pdf_table objects to optimise
-    % the random sampling from the array for a large list of indicies into the
-    % array, one random point per index.
-    
-    properties (Access=private)
-        % Number of points in each distribution. Array size [npdf,1]
-        npnt_
-        
-        % x values; array size [sum(npnt),1] where npnt_max is the maximum
-        % number of points in any of the npdf probability distribution fuinctions
-        x_
-        
-        % Normalised values of pdf; array size [sum(npnt),1]
-        f_
-        
-        % Normalised cumulative distribution function; array size [sum(npnt),1]
-        % A(i) is the cdf up to x(i); A(1)=0 and A(npnt)=1
-        A_ = [];
-        
-        % cdf offset by pdf index number; array size [sum(npnt),1]
-        Acum_ = [];
-        
-        % Gradient m(i) = (f(i+1)-f(i))/(x(i+1)-x(i)); array size [sum(npnt),1]
-        % Each distribution has npnt-1 entries; excess ones are set to NaN
-        m_ = [];
-    end
-    
-    properties (Dependent)
-        % Number of probability distributions
-        npdf
-        
-        % Number of points in each of the probability distribution functions
-        npnt
-    end
-    
-    methods
-        %------------------------------------------------------------------
-        % Constructor
-        %------------------------------------------------------------------
-        function obj = pdf_table_array (pdf)
-            % Create a probability distribution function array
-            %
-            %   >> obj = pdf_table_array (pdf)
-            %
-            % Input:
-            % ------
-            %   pdf     Array of pdf_table objects
-            %
-            % Output:
-            % -------
-            %   obj     pdf_table_array object
-            
-            if isa(pdf,'pdf_table')
-                if numel(pdf)==0
-                    error('Empty pdf_table object array is not permitted')
-                end
-                if ~all(arrayfun(@(x)(x.valid),pdf(:)))
-                    error('Not all pdf_table objects are valid - cannot make a table array')
-                end
-            else
-                error('Argument must be an array of pdf_table objects')
-            end
-            
-            npdf = numel(pdf);
-            npnt = arrayfun(@(x)(numel(x.f)),pdf);
-            nend = cumsum(npnt(:));
-            nbeg = nend - npnt(:) + 1;
-            
-            x = NaN(nend(end),1);
-            f = NaN(nend(end),1);
-            A = NaN(nend(end),1);
-            Acum = NaN(nend(end),1);
-            m = NaN(nend(end),1);
-            for i=1:npdf
-                x(nbeg(i):nend(i)) = pdf(i).x;
-                f(nbeg(i):nend(i)) = pdf(i).f;
-                A(nbeg(i):nend(i)) = pdf(i).A;
-                Acum(nbeg(i):nend(i)) = A(nbeg(i):nend(i)) + (i-1);
-                m(nbeg(i):nend(i)-1) = pdf(i).m;
-            end
-            obj.npnt_ = npnt;
-            obj.x_ = x;
-            obj.f_ = f;
-            obj.A_ = A;
-            obj.Acum_ = Acum;
-            obj.m_ = m;
-            
-        end
-        
-        %------------------------------------------------------------------
-        % Get methods for dependent properties
-        function val=get.npdf(obj)
-            val=numel(obj.npnt_);
-        end
-        
-        function val=get.npnt(obj)
-            val=obj.npnt_;
-        end
-        
-        %------------------------------------------------------------------
-        function X = rand_ind (obj, ind)
-            % Generate random numbers from a lookup table of probability distributions
-            %
-            %   >> X = rand_ind  (obj, ind)
-            %
-            % Works by linear interpolation.
-            %
-            % Input:
-            % ------
-            %   obj         pdf_table_array object
-            %
-            %   ind         Array containing the probability distribution function
-            %              indicies from which a random number is to be taken.
-            %              min(ind(:))>=1, max(ind(:))<=npdf
-            %
-            % Output:
-            % -------
-            %   X           Array of random numbers from the distributions, with the
-            %              same size as ind.
-            
-            np = numel(ind);        % number of random points requested
-            A_samp = rand(np,1);
-            Acum_samp = A_samp + (ind(:)-1);
-            
-            xx = obj.x_; ff = obj.f_; AA = obj.A_; mm = obj.m_; AAcum = obj.Acum_;
-            ix = upper_index (AAcum, Acum_samp(:));
-            X = xx(ix) + 2*(A_samp(:) - AA(ix))./...
-                (ff(ix) + sqrt(ff(ix).^2 + 2*mm(ix).*(A_samp(:)-AA(ix))));
-            X = reshape(X,size(ind));
-            
-            %------------------------------------------------------------------
-        end
-    end
-end
-=======
 classdef pdf_table_array
     % Array of probability distributions from which to pull random samples
     %
@@ -335,5 +196,4 @@
     end
     %======================================================================
 
-end
->>>>>>> c53407c4
+end