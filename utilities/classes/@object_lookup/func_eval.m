--- conflicted
+++ resolved
@@ -1,122 +1,3 @@
-<<<<<<< HEAD
-function varargout = func_eval (this, varargin)
-% Evaluate a method of an object for indexed occurences in an object lookup
-%
-%   >> [X1, X2,...] = func_eval (this, iarray, ind, funchandle, p1, p2,...)
-%   >> [X1, X2,...] = func_eval (this, ind, funchandle, p1, p2,...)
-%
-%
-% Very similar to arrayfun. The purpose is to evaluate functions of the form:
-%       [X1, X2, X3...] = my_function (object, p1, p2,...)
-%
-% for a set of objects defined by index arguments iarray and ind, where
-% the output arguments are always the same for a given object (a situation 
-% that excludes random points as return arguments, for example).
-% The function uses the internal identification of identical objects in the
-% object lookup to minimise the actual number of calls to my_function to the
-% number of unique occurences.
-%
-%
-% Input:
-% ------
-%   this        object_lookup object
-%
-%   iarray      Scalar index of the original object array from the
-%              cell array of object arrays from which the object lookup
-%              was created.
-%               If there was only one object array, then iarray is not
-%              necessary (as it assumed iarray=1)
-%
-%   ind         Array containing the indicies objects in the original
-%              object array referred to by iarray, for which the function is
-%              to be evaluated. min(ind(:))>=1, max(ind(:))<=number of objects
-%              in the object array selected by iarray
-%
-%   funchandle  Handle to function to be evaluated. The function
-%              must have the form
-%
-%               [X1, X2, X3...] = my_function (object, p1, p2,...)
-%
-%              where X1, X2,... are the output arguments, which can be 
-%              scalars or arrays of any objects that can be concantenated
-%              and reshaped.
-%
-%   p1, p2,..   Any arguments to be passed to the function
-%
-%
-% Output:
-% -------
-%   X1, X2,...  Output arguments. If the size of X1 for a single call to
-%               funchandle is sz1, then the size of X1 is [sz1,size(ind)]
-%               with singleton dimensions in the size squeezed away.
-
-
-% Parse the input
-narg = numel(varargin);
-if narg>=2 && isa(varargin{2},'function_handle')
-    if numel(this.indx_)==1
-        iarray = 1;
-        ind = varargin{1};
-        funchandle = varargin{2};
-        arg = varargin(3:end);
-    else
-        error('Must give index to the object array from which samples are to be drawn')
-    end
-elseif narg>=3 && isa(varargin{3},'function_handle')
-    iarray = varargin{1};
-    if ~isscalar(iarray)
-        error('Index to original object array, ''iarray'', must be a scalar')
-    end
-    ind = varargin{2};
-    funchandle = varargin{3};
-    arg = varargin(4:end);
-else
-    error('Insufficient number of input arguments')
-end
-
-
-obj = this.object_array_;
-indx = this.indx_{iarray}(ind);
-
-% Find unique occurences of ind
-% In principle, ind could be a large array (e.g. the 10^7 pixels in a large cut
-% from Horace). We only want to evaluate the function for distinct objects in the
-% lookup array, as the function could be expensive to evaluate.
-N = max(indx);
-ix = 1:N;
-ind_present = logical(accumarray(indx(:),1,[N,1]));
-indxu = ix(ind_present);
-
-% Evaluate the function for the distinct instances
-nout = nargout;
-[Xtmp{1:nout}] = funchandle (obj(indxu(1)), arg{:});    % get outputs from first call
-sz = cellfun(@size, Xtmp, 'UniformOutput', false);
-
-if numel(indxu)>1
-    % Fill cell arrays with output from unique objects
-    X = cellfun (@(x)(NaN([prod(x),numel(indx)])), sz, 'UniformOutput', false);
-    for i=1:numel(indxu)
-        if i>1
-            [Xtmp{1:nout}] = funchandle (obj(indxu(i)), arg{:});
-        end
-        for j=1:nout
-            X{j}(:,i) = Xtmp{j}(:);
-        end
-    end
-    
-    % Expand acccording to the repetitions in indx
-    ix = zeros(1,N);
-    ix(indxu) = 1:numel(indxu);
-    indu_expand = ix(indx);
-    X = cellfun (@(x,y)(x(:,indu_expand)), X, 'UniformOutput', false);
-    
-    % Reshape output
-    varargout = cellfun (@(x,y)(squeeze(reshape(x,[y,size(ind)]))), X, sz, 'UniformOutput', false);
-    
-else
-    varargout = cellfun (@(x,y)(squeeze(repmat(x,[ones(size(y)),size(ind)]))), Xtmp, sz, 'UniformOutput', false);
-end
-=======
 function varargout = func_eval (obj, varargin)
 % Evaluate an object method for indexed occurences in an object lookup table
 %
@@ -249,5 +130,4 @@
 else
     varargout = cellfun (@(x,y)(reshape(repmat(x(:),[1,numel(ind)]),...
         size_array_stack(y,size(ind)))), Xtmp, sz, 'UniformOutput', false);
-end
->>>>>>> c53407c4
+end