--- conflicted
+++ resolved
@@ -1,103 +1,3 @@
-<<<<<<< HEAD
-classdef object_lookup
-    % Create an object sampling table for a set of arrays of objects. The purpose of this
-    % class is to optimise the speed of selection of random points from a method of the
-    % object with name rand. The optimisation is achieved by creating a lookup table of
-    % unique instances of the objects with associated indexing from the input arrays of
-    % objects. The optimisation arises from the fact that in typical use many of the objects
-    % will be repeated.
-    %
-    % For an instance of this class to be created, there must be a method of the input
-    % object call rand that returns random points from the object.
-    %
-    % This class is similar to <a href="matlab:help('pdf_table_lookup');">pdf_table_lookup</a>
-    % That class provides random sampling from a one-dimensional probability distribution
-    % function. This class in more general because random sampling that results in a vector or
-    % arrays is supported e.g. when the object method rand suplies a set of points in 3D volume
-    
-    properties (Access=private)
-        % Object array (column vector)
-        object_array_
-        % Index array (column vector)
-        % Cell array of indicies into the object_array_, where
-        % ind{i} is a column vector of indicies for the ith object array.
-        % The length of ind{i} = number of objects in the ith object array
-        indx_
-    end
-    
-    properties (Dependent)
-        % Object array of unique instance of objects in the input array or cell array
-        object_array
-        
-        % Cell array of indicies into object_array.
-        % ind{i} is a column vector of indicies for the ith object array.
-        % The length of ind{i} = number of objects in the ith object array
-        indx
-    end
-    
-    methods
-        %------------------------------------------------------------------
-        % Constructor
-        %------------------------------------------------------------------
-        function this = object_lookup (objects)
-            % Create object lookup from an array of objects
-            %
-            %   >> this = object_lookup (objects)
-            %
-            % Input:
-            % ------
-            %   objects     Object array, or cell array of object arrays
-
-            
-            % Make a cell array for convenience, if not already
-            if ~iscell(objects)
-                objects = {objects};
-            end
-            
-            % Check all arrays have the same class - requirement for sorting later on
-            if numel(objects)>1
-                class_name = class(objects{1});
-                tf = cellfun(@(x)(strcmp(class(x),class_name)),objects);
-                if ~all(tf)
-                    error('The classes of the object arrays are not all the same')
-                end
-            end
-            
-            % Assemble the objects in one array and get unique entries
-            nw = numel(objects);
-            nel = cellfun(@numel,objects(:));
-            if any(nel==0)
-                error('Cannot have any empty object arrays')
-            end
-            nend = cumsum(nel);
-            nbeg = nend - nel + 1;
-            ntot = nend(end);
-            
-            obj_all=repmat(objects{1}(1),[ntot,1]);
-            for i=1:nw
-                obj_all(nbeg(i):nend(i))=objects{i}(:);
-            end
-            [obj_unique,~,ind] = uniqueObj(obj_all);
-            this.object_array_ = obj_unique;
-            this.indx_ = mat2cell(ind,nel,1);
-            
-        end
-        
-        %------------------------------------------------------------------
-        % Get methods for dependent properties
-        
-        function val=get.indx(obj)
-            val=obj.indx_;
-        end
-        
-        function val=get.object_array(obj)
-            val=obj.object_array_;
-        end
-        
-        %------------------------------------------------------------------
-    end
-end
-=======
 classdef object_lookup
     % Create an object lookup table for a set of arrays of objects.
     % The purpose of this class is twofold:
@@ -340,5 +240,4 @@
     end
     %======================================================================
     
-end
->>>>>>> c53407c4
+end