--- conflicted
+++ resolved
@@ -1,170 +1,3 @@
-<<<<<<< HEAD
-classdef pdf_table
-    % Probability distribution function table
-    
-    properties (Access=private)
-        % x values
-        x_ = [];
-        % Normalised values of pdf
-        f_ = [];
-        % Normalised cumulative distribution function:
-        % A(i) is the cdf up to x(i); A(1)=0 and A(end)=1
-        A_ = [];
-        % Gradient m(i) = (f(i+1)-f(i))/(x(i+1)-x(i))
-        m_ = [];
-    end
-    
-    properties (Dependent)
-        x       % x values
-        f       % Values of the probability distribution function (pdf) at the x values
-        A       % Cumulative distribution function at x values (A(1)=0, A(end)=1))
-        m       % Gradient m(i) is gradient betwee x(i) anbd x(i+1)
-        valid   % True or false according as the object being a valid pdf or not
-    end
-    
-    methods
-        %------------------------------------------------------------------
-        % Constructor
-        %------------------------------------------------------------------
-        function obj = pdf_table (x,pdf,varargin)
-            % Create a probability distribution function table
-            %
-            %   >> pdf_table (x, pdf_values)
-            %
-            %   >> pdf_table (x, pdf_handle)
-            %   >> pdf_table (x, pdf_handle, p1, p2,...)
-            %
-            % Input:
-            % ------
-            %   x           Absicissae. Must be monotonically increasing
-            %
-            %   pdf_values  Array of values of theprobability distribution function
-            %               at the values of x
-            %     *OR*
-            %   pdf_handle  Function handle that returns the probability distribution
-            %              function at the values of x. 
-            %           	The function must have the form:
-            %                   pdf = my_funchandle (x)
-            %               or:
-            %                   pdf = my_funchandle (x, p1, p2,...)
-            %               where p1, p2, ... are parameters as needed by the function
-            %              to compute the probability distribution function
-            %
-            %               EXAMPLE:
-            %                   pdf = gauss (x, p);     p=[height, centre, st_dev]
-            %
-            %   p1, p2,...  Arguments needed by the function
-            %
-            %
-            % In either case of the pdf being provided as a numerical array or computed
-            % by a function, all values of the pdf must be greater or equal to zero.
-            % The pdf need not be normalised to unit area, as normalisation will be
-            % performed by this constructor.
-            
-            
-            if nargin>0
-                % Check x values
-                if ~isnumeric(x) || ~isvector(x) || numel(x)<2 || any(diff(x)<0)
-                    error('x values must be a vector length at least two and monotonic increasing')
-                else
-                    x = x(:);   % ensure column array
-                end
-                
-                % Check pdf
-                if isnumeric(pdf)
-                    if numel(varargin)==0
-                        f = pdf;
-                    else
-                        error('Check the number and type of input arguments')
-                    end
-                elseif isa(pdf,'function_handle')
-                    f = pdf (x, varargin{:});
-                else
-                    error('The pdf must be a numeric vector or function handle and arguments')
-                end
-                
-                if numel(f)~=numel(x)
-                    error('The number of values of the pdf must equal the number of x values.')
-                elseif ~isvector(f) || ~all(isfinite(f)) || any(f)<0
-                    error('The pdf values must all be finite and greater or equal to zero')
-                else
-                    f = f(:);   % ensure column array
-                end
-                
-                % Derived quantities to speed up random sampling
-                dA = 0.5*diff(x).*(f(2:end)+f(1:end-1));
-                if all(dA==0)
-                    error('The pdf has zero integrated area. The area must be non zero.')
-                end
-                A = cumsum(dA);
-                Atot = A(end);
-                obj.x_ = x;
-                obj.f_ = f/Atot;                % to give normalised area
-                obj.A_ = [0;A(1:end-1)/Atot;1]; % normalise the area
-                obj.m_ = diff(obj.f_)./diff(obj.x_);
-            end
-        end
-        
-        %------------------------------------------------------------------
-        % Get methods for dependent properties
-        function val=get.x(obj)
-            val=obj.x_;
-        end
-        
-        function val=get.f(obj)
-            val=obj.f_;
-        end
-        
-        function val=get.A(obj)
-            val=obj.A_;
-        end
-        
-        function val=get.m(obj)
-            val=obj.m_;
-        end
-        
-        function val=get.valid(obj)
-            val=~isempty(obj.x_);
-        end
-        
-        %------------------------------------------------------------------
-        function X = rand (obj, varargin)
-            % Generate random numbers from the probability distribution function
-            %
-            %   >> X = rand (obj)                % generate a single random number
-            %   >> X = rand (obj, n)             % n x n matrix of random numbers
-            %   >> X = rand (obj, sz)            % array od size sz
-            %   >> X = rand (obj, sz1, sz2,...)  % array of size [sz1,sz2,...]
-            %
-            % Input:
-            % ------
-            %   n           Return square array of random numbers with size n x n
-            %      *OR*
-            %   sz          Size of array of output array of random numbers
-            %      *OR*
-            %   sz1,sz2...  Extent along each dimension of random number array
-            %
-            % Output:
-            % -------
-            %   X           Array of random numbers
-            
-            if ~obj.valid
-                error('The probability distribution function is not initialised')
-            end
-            
-            Asamp = rand(varargin{:});
-            
-            xx = obj.x_; ff = obj.f_; AA = obj.A_; mm = obj.m_;
-            ix = upper_index (AA, Asamp(:));
-            X = xx(ix) + 2*(Asamp(:) - AA(ix))./...
-                (ff(ix) + sqrt(ff(ix).^2 + 2*mm(ix).*(Asamp(:)-AA(ix))));
-            X = reshape(X,size(Asamp));
-            
-        end
-        %------------------------------------------------------------------
-    end
-end
-=======
 classdef pdf_table
     % Probability distribution function table
     % Given a set of x-values and associated function values, a normalised
@@ -391,5 +224,4 @@
     end
     %======================================================================
     
-end
->>>>>>> c53407c4
+end