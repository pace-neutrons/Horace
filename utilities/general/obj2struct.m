<<<<<<< HEAD
function output_struct = obj2struct(obj)
% Convert an object array into a struct array of the public properties
%
%   >> output_struct = obj2struct(obj)
%
% The Matlab instrinsic function struct returns all properties (public,
% private, hidden) as a structure, and only for the first object in the
% array.
%
% Input:
% ------
%   obj             Object array or struct array
%
% Output:
% -------
%   output_struct   Struct array with the same size as the input object
%                  array, with the fields being the public properties.
%                   The function operates recursively, resolving the
%                  public properties of objects and fields of structures
%
% T.G.Perring. Based on a solution from Stack Overflow:
%   https://stackoverflow.com/questions/35736917/convert-matlab-objects-to-struct
% where all that was done was to wrap to work on object and struct arrays

if isstruct(obj)
    output_struct = obj;    % already a structure, so just make a copy
elseif isobject(obj)
    if numel(obj)==1
        output_struct = obj2struct_private(obj);    % keep it simple for scalar case
    else
        nams = fieldnames(obj);
        args = [nams';repmat({[]},1,numel(nams))];
        output_struct = repmat(struct(args{:}),size(obj));
        for i=1:numel(obj)
            output_struct(i) = obj2struct_private(obj(i));
        end
    end
else
    error('Input argument is not an object or a structure')
end

%---------------------------------------------------------------------------
function output_struct = obj2struct_private(obj)
% Converts obj into a struct by examining the public properties of obj. If
% a property contains another object, this function recursively calls
% itself on that object. Else, it copies the property and its value to
% output_struct. This function treats structs the same as objects.

properties = fieldnames(obj); % works on structs & classes (public properties)
for i = 1:length(properties)
    val = obj.(properties{i});
    if ~isstruct(val) && ~isobject(val)
        output_struct.(properties{i}) = val;
    else
        temp = obj2struct(val);
        if ~isempty(temp)
            output_struct.(properties{i}) = temp;
        end
    end
end
=======
function output_struct = obj2struct(input)
% Recursively convert objects into a structures of the public properties
%
%   >> output_struct = obj2struct(obj)
%
% This function recursively resolves all objects into structures, keeping
% the public properties only.
%
% To retain the non-dependent properties only, both public and private,
% use <a href="matlab:help('obj2structIndep');">obj2structIndep</a>.
%
% The functionality is different to the Matlab intrinsic function struct,
% which returns all properties (public, private, hidden) as a structure,
% non-recursively and only for the first object in the array.
%
% Input:
% ------
%   obj             Object array or struct array
%
% Output:
% -------
%   output_struct   Struct array with the same size as the input object
%                  array, with the fields being the public properties.
%                   The function operates recursively, converting the
%                  public properties of any object into a structure
%
% See also obj2structIndep

public = true;
if isstruct(input) || isobject(input)
    output_struct = obj2struct_private(input,public);
else
    error('Input argument is not an object or a structure')
end
>>>>>>> c53407c4
<|MERGE_RESOLUTION|>--- conflicted
+++ resolved
@@ -1,65 +1,3 @@
-<<<<<<< HEAD
-function output_struct = obj2struct(obj)
-% Convert an object array into a struct array of the public properties
-%
-%   >> output_struct = obj2struct(obj)
-%
-% The Matlab instrinsic function struct returns all properties (public,
-% private, hidden) as a structure, and only for the first object in the
-% array.
-%
-% Input:
-% ------
-%   obj             Object array or struct array
-%
-% Output:
-% -------
-%   output_struct   Struct array with the same size as the input object
-%                  array, with the fields being the public properties.
-%                   The function operates recursively, resolving the
-%                  public properties of objects and fields of structures
-%
-% T.G.Perring. Based on a solution from Stack Overflow:
-%   https://stackoverflow.com/questions/35736917/convert-matlab-objects-to-struct
-% where all that was done was to wrap to work on object and struct arrays
-
-if isstruct(obj)
-    output_struct = obj;    % already a structure, so just make a copy
-elseif isobject(obj)
-    if numel(obj)==1
-        output_struct = obj2struct_private(obj);    % keep it simple for scalar case
-    else
-        nams = fieldnames(obj);
-        args = [nams';repmat({[]},1,numel(nams))];
-        output_struct = repmat(struct(args{:}),size(obj));
-        for i=1:numel(obj)
-            output_struct(i) = obj2struct_private(obj(i));
-        end
-    end
-else
-    error('Input argument is not an object or a structure')
-end
-
-%---------------------------------------------------------------------------
-function output_struct = obj2struct_private(obj)
-% Converts obj into a struct by examining the public properties of obj. If
-% a property contains another object, this function recursively calls
-% itself on that object. Else, it copies the property and its value to
-% output_struct. This function treats structs the same as objects.
-
-properties = fieldnames(obj); % works on structs & classes (public properties)
-for i = 1:length(properties)
-    val = obj.(properties{i});
-    if ~isstruct(val) && ~isobject(val)
-        output_struct.(properties{i}) = val;
-    else
-        temp = obj2struct(val);
-        if ~isempty(temp)
-            output_struct.(properties{i}) = temp;
-        end
-    end
-end
-=======
 function output_struct = obj2struct(input)
 % Recursively convert objects into a structures of the public properties
 %
@@ -93,5 +31,4 @@
     output_struct = obj2struct_private(input,public);
 else
     error('Input argument is not an object or a structure')
-end
->>>>>>> c53407c4
+end