--- conflicted
+++ resolved
@@ -1,4 +1,3 @@
-<<<<<<< HEAD
 function [ok,mess]=equal_to_tol(a,b,varargin)
 % Check if two arguments are equal within a specified tolerance
 %
@@ -40,7 +39,7 @@
 %               1e-4            absolute tolerance, equivalent to [1e-4, 0]
 %               -1e-6           relative tolerance, equivalent to [0, 1e-6]
 %
-%           [Lagacy compatibility: to apply an absolute as well as a relative
+%           [Legacy compatibility: to apply an absolute as well as a relative
 %            tolerance with a scalar negative value, set the value of the
 %            legacy keyword 'min_denominator' (see below)]
 %
@@ -367,633 +366,6 @@
             name_a_ind = name_a;
             name_b_ind = name_b;
         end
-        Sa = struct(a(i));
-        Sb = struct(b(i));
-        for j=1:numel(fields)
-            [ok,mess] = equal_to_tol_private(Sa.(fields{j}), Sb.(fields{j}), opt,...
-                [name_a_ind,'.',fields{j}], [name_b_ind,'.',fields{j}]);
-            if ~ok, return, end
-        end
-    end
-    
-elseif isstruct(a) && isstruct(b)
-    % -----------------------------
-    % Both arguments are structures
-    % -----------------------------
-    % Check sizes of structure arrays are the same
-    sz=size(a);
-    if ~isequal(sz,size(b))
-        ok=false;
-        mess=sprintf('%s and %s: Sizes of arrays of structures being compared are not equal',...
-            name_a,name_b);
-        return
-    end
-    
-    % Check fieldnames are identical
-    fields=fieldnames(a);
-    if ~isequal(fields,fieldnames(b))
-        ok=false;
-        mess=sprintf('%s and %s: Fieldnames of structures being compared are not identical',...
-            name_a,name_b);
-        return
-    end
-    
-    % Check contents of each field are the same
-    for i=1:numel(a)
-        if numel(a)>1
-            name_a_ind = [name_a,'(',arraystr(sz,i),')'];
-            name_b_ind = [name_b,'(',arraystr(sz,i),')'];
-        else
-            name_a_ind = name_a;
-            name_b_ind = name_b;
-        end
-        for j=1:numel(fields)
-            [ok,mess] = equal_to_tol_private (a(i).(fields{j}), b(i).(fields{j}), opt,...
-                [name_a_ind,'.',fields{j}], [name_b_ind,'.',fields{j}]);
-            if ~ok, return, end
-        end
-    end
-    
-elseif iscell(a) && iscell(b)
-    % ------------------------------
-    % Both arguments are cell arrays
-    % ------------------------------
-    % Check sizes of structure arrays are the same
-    sz=size(a);
-    if ~isequal(sz,size(b))
-        ok=false;
-        mess=sprintf('%s and %s: Sizes of cell arrays being compared are not equal',...
-            name_a,name_b);
-        return
-    end
-    
-    % Check contents of each element of the arrays
-    for i=1:numel(a)
-        name_a_ind = [name_a,'{',arraystr(sz,i),'}'];
-        name_b_ind = [name_b,'{',arraystr(sz,i),'}'];
-        [ok,mess] = equal_to_tol_private (a{i} ,b{i}, opt, name_a_ind, name_b_ind);
-        if ~ok, return, end
-    end
-    
-elseif isnumeric(a) && isnumeric(b)
-    % ---------------------------------
-    % Both arguments are numeric arrays
-    % ---------------------------------
-    [ok,mess]=equal_to_tol_numeric(a,b,opt.tol,opt.nan_equal,name_a,name_b);
-    if ~ok, return, end
-    
-elseif ischar(a) && ischar(b)
-    % -----------------------------------
-    % Both arguments are character arrays
-    % -----------------------------------
-    % Check sizes of structure arrays are the same
-    if ~isequal(size(a),size(b))
-        ok=false;
-        mess=sprintf('%s and %s: Sizes of character arrays being compared are not equal',...
-            name_a,name_b);
-        return
-    end
-    
-    if ~strcmp(a,b)
-        ok=false;
-        mess=sprintf('%s and %s: Character arrays being compared are not equal',...
-            name_a,name_b);
-        return
-    end
-    
-elseif strcmp(class(a),class(b))
-    % ------------------------------------------------------------------------
-    % Catch-all for anything else - should hsve been caught by the cases above
-    % but Alex had added it (I think), so maybe it was needed
-    % ------------------------------------------------------------------------
-    if ~isequal(size(a),size(b))
-        ok=false;
-        mess=sprintf('%s and %s: Sizes of arrays of objects being compared are not equal',...
-            name_a,name_b);
-        return
-    end
-    
-    if ~isequal(a,b)
-        ok=false;
-        mess=sprintf('%s and %s: Object (or object arrays) are not equal',...
-            name_a,name_b);
-        return
-    end
-    
-else
-    % -----------------------------------------------
-    % Items being compared do not have the same class
-    % -----------------------------------------------
-    ok=false;
-    mess=sprintf('%s and %s: Have different classes: %s and %s',...
-        name_a,name_b,class(a),class(b));
-    return
-end
-ok=true; mess='';
-
-
-%--------------------------------------------------------------------------------------------------
-function [ok,mess]=equal_to_tol_numeric(a,b,tol,nan_equal,name_a,name_b)
-% Check two arrays have smae size and each element is the same within
-% requested relative or absolute tolerance.
-
-if isequal(size(a),size(b))
-    % Turn arrays into vectors (avoids problems with matlab changing shapes
-    % of arrays when logical filtering is performed
-    sz=size(a);
-    a=a(:);
-    b=b(:);
-    
-    % Treatment of NaN elements
-    if nan_equal
-        % If NaNs are to be ignored, remove them from consideration
-        keep=~isnan(a);
-        if ~all(keep==~isnan(b))    % check NaNs have the same locations in both arrays
-            ok=false;
-            mess=sprintf('%s and %s: NaN elements not in same locations in numeric arrays',...
-                name_a,name_b);
-            return
-        elseif ~any(keep(:))        % if all elements are Nans, can simply return
-            ok=true;
-            mess='';
-            return
-        elseif ~all(keep(:))        % filter out elements if some to be ignored
-            a=a(keep);
-            b=b(keep);
-        end
-    else
-        % If any NaNs the equality fails
-        bad=(isnan(a)|isnan(b));
-        if any(bad)
-            ok=false;
-            mess=sprintf('%s and %s: NaN elements in one or both numeric arrays',...
-                name_a,name_b);
-            return
-        end
-    end
-    
-    % Treatment of Inf elements
-    infs_mark=isinf(a);
-    if any(infs_mark)   % Inf elements are present
-        if any(infs_mark~=isinf(b))
-            ok=false;
-            mess=sprintf('%s and %s: Inf elements not in same locations in numeric arrays',...
-                name_a,name_b);
-            return;
-        end
-        if any(sign(a(infs_mark))~=sign(b(infs_mark)))
-            ok=false;
-            ind=find(infs_mark,1);
-            mess=sprintf('%s and %s: Inf elements have different signs; first occurence at element %s',...
-                name_a,name_b,['(',arraystr(sz,ind),')']);
-            return;
-        end
-        a=a(~infs_mark);            % filter out Inf elements from further consideration
-        b=b(~infs_mark);
-    end
-    
-    % Compare elements. Pass the case of empty arrays - these are considered equal
-    if ~isempty(a)
-        % All elements to be compared are finite (dealt with Inf and NaN above)
-        delta_abs = abs(a-b);
-        delta_rel = abs(a-b)./max(abs(a),abs(b));
-        abs_tol = tol(1);
-        rel_tol = tol(2);
-        if abs_tol==0 && rel_tol==0 && any(a~=b)
-            % Equality required
-            ok = false;
-            [max_delta,ind] = max(delta_abs);
-            mess=sprintf('%s and %s: Not all elements are equal; max. error = %s at element %s',...
-                name_a,name_b,num2str(max_delta),['(',arraystr(sz,ind),')']);
-            return
-            
-        elseif rel_tol==0 && any(delta_abs>abs_tol)
-            % Absolute tolerance must be satisfied
-            ok= false;
-            [max_delta,ind] = max(delta_abs);
-            mess=sprintf('%s and %s: Absolute tolerance failure; max. error = %s at element %s',...
-                name_a,name_b,num2str(max_delta),['(',arraystr(sz,ind),')']);
-            return
-            
-        elseif abs_tol==0 && any(delta_rel>rel_tol)
-            % Relative tolerance must be satisfied
-            ok= false;
-            [max_delta,ind] = max(delta_rel);
-            mess=sprintf('%s and %s: Relative tolerance failure; max. error = %s at element %s',...
-                name_a,name_b,num2str(max_delta),['(',arraystr(sz,ind),')']);
-            return
-            
-        elseif any((delta_abs>abs_tol)&(delta_rel>rel_tol))
-            % Absolute or relative tolerance must be satisfied
-            ok= false;
-            [max_delta_abs,ind_abs] = max(delta_abs);
-            [max_delta_rel,ind_rel] = max(delta_rel);
-            if max_delta_rel>max_delta_abs
-                mess=sprintf('%s and %s: Relative tolerance failure; max. error = %s at element %s',...
-                    name_a,name_b,num2str(max_delta_rel),['(',arraystr(sz,ind_rel),')']);
-            else
-                mess=sprintf('%s and %s: Absolute tolerance failure; max. error = %s at element %s',...
-                    name_a,name_b,num2str(max_delta_abs),['(',arraystr(sz,ind_abs),')']);
-            end
-            return
-        end
-    end
-    
-else
-    ok=false;
-    mess=sprintf('%s and %s: Different size numeric arrays',...
-        name_a,name_b);
-    return
-end
-
-ok = true;
-mess = '';
-
-
-%--------------------------------------------------------------------------------------------------
-function str=arraystr(sz,i)
-% Make a string of the form '2,3,1' (or '23' if vector) from a size array and single index
-
-if numel(sz)==2 && (sz(1)==1||sz(2)==1)
-    str=num2str(i);
-else
-    ind=cell(1,numel(sz));
-    [ind{:}]=ind2sub(sz,i);
-    str='';
-    for j=1:numel(ind)
-        str=[str,num2str(ind{j}),','];
-    end
-    str=str(1:end-1);
-end
-=======
-function [ok,mess]=equal_to_tol(a,b,varargin)
-% Check if two arguments are equal within a specified tolerance
-%
-%   >> ok = equal_to_tol (a, b)
-%   >> ok = equal_to_tol (a, b, tol)
-%   >> ok = equal_to_tol (..., keyword1, val1, keyword2, val2,...)
-%   >> [ok, mess] = equal_to_tol (...)
-%
-% Any cell arrays, structures or objects are recursively explored.
-%
-% Note: legacy usage has scalar tol and equates NaNs as equal. This usage is
-% deprecated. Please use the new syntax. Note that the usage: equal_to_tol(a,b),
-% which would otherwise be ambiguous as either new style or legacy format, is
-% interpreted as the new format. This may result in errors in previously
-% running code as now NaNs are not treated as equivalent.
-%
-% Input:
-% ------
-%   a,b     Test objects (scalar objects, or arrays of objects with same sizes)
-%
-%   tol     Tolerance criterion for numeric arrays (Default: [0,0] i.e. equality)
-%           It has the form: [abs_tol, rel_tol] where
-%               abs_tol     absolute tolerance (>=0; if =0 equality required)
-%               rel_tol     relative tolerance (>=0; if =0 equality required)
-%           If either criterion is satisfied then equality within tolerance
-%           is accepted.
-%             Examples:
-%               [1e-4, 1e-6]    absolute 1e-4 or relative 1e-6 required
-%               [1e-4, 0]       absolute 1e-4 required
-%               [0, 1e-6]       relative 1e-6 required
-%               [0, 0]          equality required
-%               0               equivalent to [0,0]
-%
-%            A scalar tolerance can be given where the sign determines if
-%           the tolerance is absolute or relative:
-%               +ve : absolute tolerance  abserr = abs(a-b)
-%               -ve : relative tolerance  relerr = abs(a-b)/max(abs(a),abs(b))
-%             Examples:
-%               1e-4            absolute tolerance, equivalent to [1e-4, 0]
-%               -1e-6           relative tolerance, equivalent to [0, 1e-6]
-%
-%           [Legacy compatibility: to apply an absolute as well as a relative
-%            tolerance with a scalar negative value, set the value of the
-%            legacy keyword 'min_denominator' (see below)]
-%
-% Valid keywords are:
-%  'tol'            Tolerance as above (alternative keyword specification
-%                  to parameter input above)
-%
-%  'abstol'         Absolute tolerance; abstol>=0 (alternative keyword
-%                  specification to scalar parameter input above).
-%                   Use in conjunction with 'reltol' to specify a combined
-%                  criterion equivalent to tol = [abstol, reltol]
-%
-%  'reltol'         Relative tolerance; reltol>=0 (alternative keyword
-%                  specification to parameter input above). Note that the
-%                  sign is positive here.
-%                   Use in conjunction with 'abstol' to specify a combined
-%                  criterion equivalent to tol = [abstol, reltol]
-%
-%  'nan_equal'      Treat NaNs as equal (true or false; default=true)
-%
-%  'ignore_str'     Ignore the length and content of strings or cell arrays
-%                  of strings (true or false; default=false)
-%
-%  'name_a'         Explicit name of variable a for use in messages
-%                   Usually not required, as the name of a variable will
-%                  be discovered. However, if the input argument is an array
-%                  element e.g. my_variable{3}  then the name is not
-%                  discoverable in Matlab, and default 'input_1' will be
-%                  used unless a different value is given with the keyword
-%                  'name_a'.
-%
-%  'name_b'         Explicit name of variable b for use in messages.
-%                   The same comments apply as for 'name_a' except the
-%                  default is 'input_2'
-%
-%
-% Output:
-% -------
-%   ok      true if every element satisfies tolerance criterion, false if not
-%   mess    error message if ~ok ('' if ok)
-%
-%
-% -----------------------------
-% *** Deprecated use: ***
-% -----------------------------
-% To apply an absolute as well as a relative tolerance when using a negative
-% scalar tolerance, use the keyword:
-%
-% 'min_denominator' Minimum denominator for relative tolerance calculation.
-%                   When the denominator in a relative tolerance is less than
-%                  this value, the denominator is replaced by this value.
-%
-%                   Emulate [abs_tol,rel_tol] by setting
-%                       tol = -rel_tol
-%                       min_denominator = abs_tol / rel_tol
-%
-% This use is no longer recommended. Replace:
-%       tol = -|rel_tol|    and     min_denominator
-% with
-%       tol = [|rel_tol|*min_denominator, |rel_tol|]
-
-
-% Original author: T.G.Perring
-%
-% $Revision:: 831 ($Date:: 2019-06-03 09:47:08 +0100 (Mon, 3 Jun 2019) $)
-
-
-% The following code is pretty complex as it has to handle legacy input as
-% well. Touch at your peril!
-warn = warning('off','MATLAB:structOnObject');
-cleanup_obj = onCleanup(@()warning(warn));
-
-
-% Get names of input variables, if can
-name_a_default = 'input_1';
-name_b_default = 'input_2';
-name_a = inputname(1);
-name_b = inputname(2);
-if isempty(name_a), name_a = name_a_default; end
-if isempty(name_b), name_b = name_b_default; end
-
-
-% Parse input arguments
-if nargin==2
-    % Inputs to compare only; save an expensive call to parse_arguments
-    opt.nan_equal = true;
-    opt.ignore_str = false;
-    opt.tol = [0,0];
-    
-elseif nargin==3 && isnumeric(varargin{1})
-    % Case of no optional arguments; save an expensive call to parse_arguments
-    opt.nan_equal = true;
-    opt.ignore_str = false;
-    
-    % Determine if legacy input; it must be if tol is scalar
-    if isscalar(varargin{1})
-        opt.tol=check_tol(varargin{1},0);
-    else
-        opt.tol=check_tol(varargin{1});
-    end
-    
-else
-    % Optional arguments must have been given; parse input arguments
-    % opt filled with default for new format; strip min_denominator away later
-    opt = struct(...
-        'tolerance',[],...
-        'abstolerance',0,...
-        'reltolerance',0,...
-        'ignore_str',false,...
-        'nan_equal',true,...
-        'name_a',name_a,...
-        'name_b',name_b,...
-        'min_denominator',0);
-    cntl.keys_once=false;   % so name_a and name_b can be overridden by input arguments
-    cntl.keys_at_end=false; % as may have name_a or name_b appear first in some cases
-    [par, opt, present, ~, ok, mess] = parse_arguments(varargin, opt, cntl);
-    if ~ok, error(mess), end
-    
-    % Determine the tolerance
-    ok_positive_scalar = @(x)(isnumeric(x) && isscalar(x) && ~isnan(x) && x>=0);
-    if numel(par)==1 && isnumeric(par{1})
-        % There is a single parameter that is numeric, so must be tol
-        if isscalar(par{1})
-            % Legacy format
-            tol=check_tol(par{1},opt.min_denominator);
-        else
-            % New format
-            tol=check_tol(par{1});
-            % Invalid keyword 'min_denominator' cannot present with new format
-            if present.min_denominator
-                error('''min_denominator'' is only valid for legacy scalar tolerance')
-            end
-        end
-        % Check that tolerance has not been given as a keyword parameter as well
-        if present.tolerance || present.abstolerance || present.reltolerance
-            error(['Cannot give the tolerance as third input argument and'...
-                'also as a keyword parameter'])
-        end
-        
-    elseif numel(par)==0
-        % No tolerance parameter given, so determine from keywords if possible.
-        if ~any([present.tolerance, present.abstolerance, present.reltolerance])
-            % No tolerance keywords present - use default tol; still unresolved
-            % if legacy or not, but presence of min_denominator will not make any
-            % difference to the test. Just need to check it is valid if given
-            if present.min_denominator
-                % Treat as legacy
-                tol = check_tol(0,opt.min_denominator);
-            else
-                % Treat as new format
-                tol = [0,0];
-            end
-            
-        else
-            % Tolerance keyword(s) present; usage is therefore non-legacy.
-            
-            % Check that invalid keyword 'min_denominator' is not present
-            if present.min_denominator
-                error('''min_denominator'' is only valid for legacy argument format')
-            end
-            
-            % Determine tolerance
-            if present.tolerance && ~(present.abstolerance || present.reltolerance)
-                if isnumeric(opt.tolerance)
-                    tol = check_tol(opt.tolerance);
-                else
-                    error('''tol'' must be numeric')
-                end
-            elseif ~present.tolerance
-                if present.abstolerance && present.reltolerance
-                    if ok_positive_scalar(opt.abstolerance) && ok_positive_scalar(opt.reltolerance)
-                        tol = [opt.abstolerance,opt.reltolerance];
-                    else
-                        error(['''abstol'' and ''reltol'' must both be '...
-                            'numeric scalars greater or equal to zero'])
-                    end
-                elseif present.abstolerance
-                    if ok_positive_scalar(opt.abstolerance)
-                        tol = [opt.abstolerance,0];
-                    else
-                        error('''abstol'' must be a numeric scalar greater or equal to zero')
-                    end
-                elseif present.reltolerance
-                    if ok_positive_scalar(opt.reltolerance)
-                        tol = [0,opt.reltolerance];
-                    else
-                        error('''reltol'' must be a numeric scalar greater or equal to zero')
-                    end
-                else
-                    tol = [0,0];
-                end
-            else
-                error('''tol'' cannot be present with ''abstol'' or ''reltol''')
-            end
-            
-        end
-    else
-        error('Check number and type of non-keyword input arguments')
-    end
-    
-    % Strip away temporary fields
-    name_a = opt.name_a;
-    name_b = opt.name_b;
-    if isempty(name_a), name_a = name_a_default; end
-    if isempty(name_b), name_b = name_b_default; end
-    opt = rmfield(opt, {'min_denominator','name_a','name_b',...
-        'tolerance','abstolerance','reltolerance'});
-    
-    if islognumscalar(opt.ignore_str)
-        opt.ignore_str = logical(opt.ignore_str);
-    else
-        error('Check ''ignore_str'' is logical scalar (or 0 or 1)')
-    end
-    if islognumscalar(opt.nan_equal)
-        opt.nan_equal = logical(opt.nan_equal);
-    else
-        error('Check ''nan_equal'' is logical scalar (or 0 or 1)')
-    end
-    opt.tol = tol;
-end
-
-% Now perform comparison
-[ok,mess]=equal_to_tol_private(a,b,opt,name_a,name_b);
-
-
-%--------------------------------------------------------------------------------------------------
-function tol_out = check_tol (tol, min_denominator)
-% Convert all the possible inputs into [abs_tol, rel_tol]
-% Assumes tol_in is numeric
-%
-%   >> tol = check_tol (tol_in)
-%   >> tol = check_tol (tol_in, min_denominator]
-
-
-ok_positive_scalar = @(x)(isnumeric(x) && isscalar(x) && ~isnan(x) && x>=0);
-
-if isempty(tol)
-    tol_out = [0,0];
-    
-elseif isscalar(tol)
-    if ~isnan(tol)
-        if tol>=0
-            tol_out = [tol,0];
-        else
-            if ok_positive_scalar(min_denominator)
-                tol_out = [min_denominator*abs(tol),abs(tol)];
-            else
-                error('CHECK_TOLL:invalid_argument',...
-                    'Check value of ''min_denominator'' is greater or equal to zero');
-            end
-        end
-    else
-        error('CHECK_TOLL:invalid_argument',...
-            'Tolerance cannot be NaN');
-    end
-    
-elseif numel(tol)==2
-    if all(tol>=0)
-        tol_out = tol;
-    else
-        error('CHECK_TOLL:invalid_argument',...
-            'Check tolerance has form [abs_tol, rel_tol] where both are >=0');
-    end
-else
-    error('CHECK_TOLL:invalid_argument',...
-        'The tolerance is not a positive numeric scalar');
-end
-
-
-%--------------------------------------------------------------------------------------------------
-function [ok,mess]=equal_to_tol_private(a,b,opt,name_a,name_b)
-% Check the equality of two arguments within defined tolerance
-% Used by public functions equal_to_tol and equaln_to_tol
-%
-%   >> [ok, mss] = equal_to_tol_private (a, b, opt, obj_name)
-%
-% Input:
-% ------
-%   a, b        Arguments to be compared
-%   opt         Structure giving comparison options
-%                   ignore_str  If true: ignore length and contents of
-%                              and cell arrays of strings
-%                   nan_equal   If true: NaNs are considered equal
-%                   tol         Two element array [abs_tol, rel_tol] of
-%                              absolute and relative tolerance. If either is
-%                              satisfied then equality within tolerance is
-%                              accepted
-%   name_a      Name of first variable
-%   name_b      Name of second variable
-
-
-if opt.ignore_str && (iscellstr(a)||ischar(a)) && (iscellstr(b)||ischar(b))
-    % Case of strings and cell array of strings if they are to be ignored
-    % If cell arrays of strings then contents and number of strings are
-    % ignored e.g. {'Hello','Mr'}, {'Dog'} and '' are all considered equal
-    
-elseif isobject(a) && isobject(b)
-    % --------------------------
-    % Both arguments are objects
-    % --------------------------
-    % Check sizes of arrays are the same
-    sz=size(a);
-    if ~isequal(sz,size(b))
-        ok=false;
-        mess=sprintf('%s and %s: Sizes of arrays of objects being compared are not equal',...
-            name_a,name_b);
-        return
-    end
-    
-    % Check fieldnames are identical
-    fields=fieldnames(struct(a));       % gets hidden properties too
-    if ~isequal(fields,fieldnames(struct(b)))
-        ok=false;
-        mess=sprintf('%s and %s: Fieldnames of classes being compared are not identical',...
-            name_a,name_b);
-        return
-    end
-    
-    for i=1:numel(a)
-        if numel(a)>1
-            name_a_ind = [name_a,'(',arraystr(sz,i),')'];
-            name_b_ind = [name_b,'(',arraystr(sz,i),')'];
-        else
-            name_a_ind = name_a;
-            name_b_ind = name_b;
-        end
         if numel(a)==1     % to deal with containers.Map objects - will be scalar, a(1) fails!
             Sa = struct(a);
             Sb = struct(b);
@@ -1260,5 +632,4 @@
         str=[str,num2str(ind{j}),','];
     end
     str=str(1:end-1);
-end
->>>>>>> c53407c4
+end