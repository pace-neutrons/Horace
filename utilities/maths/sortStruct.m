<<<<<<< HEAD
function [sortedStruct, index] = sortStruct(aStruct, varargin)
% Sort a (one-dimensional) struct array
%
%   >> [sortedStruct index] = sortStruct(aStruct)
%   >> [sortedStruct index] = sortStruct(aStruct, fieldNamesCell)
%   >> [sortedStruct index] = sortStruct(..., directions)
%
% The function returns a nested sort of a (one-dimensional) struct array
% (aStruct), and can also return an index vector. The fields by which to sort are
% specified in a cell array of strings fieldNamesCell. Fields must be single numbers or
% logicals, or chars (usually simple strings).
%
% Input
% -----
%   aStruct     One-dimensional struct array (row or column)
%               The fields must be character arrays, or numeric or logical arrays
%
%   fieldNams   [Optional] name of one or more fields by which to sort the
%               structure. Single character string, or cell array of charaxter
%               strings. The structure is sorted according to the first field
%               name, then, for equal values for that field, by the second field
%               name etc.
%               Default: all fields as returned by the matlab intrinsic function
%               fieldnames
%
%   directions  [Optional] Specify whether the struct array should be sorted
%               in ascending or descending order for the fields.
%               Default: the struct array will be sorted in ascending order
%               for each field.
%
%               If supplied, directions must be:
%               - a single  1 to sort in ascending order for all fields, or
%               - a single -1 to sort in descending order for all fields, or
%               - a vector of 1's and -1's, the same length as fieldNams,
%                 where the struct array will be sorted in the order specified
%                 by directions(ii) for fieldNams(ii).
%
% Output:
% -------
%  sortedStruct Sorted structure with same shape as input struct array
%   index       Index array such that: sortedStruct = aStrcut(index)
%
%
% Toby Perring 08 Feb 2019:
% Merging and small generalisation of nestedSortStruct and sortStruct
% downloaded from Matlab file exchange 07 Feb 2019 (author Jake Hughey (2010))


% Check struct
if ~isstruct(aStruct)
    error('first input supplied is not a struct.')
end

if sum(size(aStruct)>1)>1 % if more than one non-singleton dimension
    error('I don''t want to sort your multidimensional struct array.')
end

% Parse optional arguments - just check number and assign
if numel(varargin)==0
    fieldNams = fieldnames(aStruct)';
    directions = 1;
elseif numel(varargin)==1
    if ~isnumeric(varargin{1})
        fieldNams = varargin{1};
        directions = 1;
    else
        fieldNams = fieldnames(aStruct)';
        directions = varargin{1};
    end
elseif numel(varargin)==2
    fieldNams = varargin{1};
    directions = varargin{2};
else
    error('Too many input arguments')
end

% Check fieldnames
if ~iscell(fieldNams)
    [ok, mess, sortedStruct, index] = singleSortStruct(aStruct, fieldNams, directions);
else
    [ok, mess, sortedStruct, index] = nestsedSortStruct(aStruct, fieldNams, directions);
end
if ~ok, return, else, error(mess), end

% Ensure shape (row or column) matches input (as expected from Matlabb intrinsic sort)
if size(sortedStruct,1)~=size(aStruct,1)
    sortedStruct = reshape(sortedStruct,size(aStruct));
end
if size(index,1)~=size(aStruct,1)
    index = reshape(index,size(aStruct));
end

% ========================================================================
function [ok, mess, sortedStruct, index] = nestsedSortStruct(aStruct, fieldNams, directions)
% Sort a struct array according to nested sorts on the named fields

ok=false; mess=''; sortedStruct=[]; index=[];

if ~all(isfield(aStruct, fieldNams))
    for ii=find(~isfield(aStruct, fieldNams))
        fprintf('%s is not a fieldname in the struct.\n', fieldNams{ii})
    end 
    mess = 'at least one entry in fieldNams is not a fieldname in the struct.';
    return
end

% Check classes of fieldnames
for ii=1:length(fieldNams)
    fieldEntry = aStruct(1).(fieldNams{ii});
    if ~( isnumeric(fieldEntry) || islogical(fieldEntry) || ischar(fieldEntry) )
        fprintf('%s is not a valid fieldname by which to sort.\n', fieldNams{ii})
        mess = 'at least one fieldname is not a valid one by which to sort.';
        return
    end
end

% Check directions, create if necessary (1 for ascending, -1 for descending)
if ~(isnumeric(directions) && all(ismember(directions, [-1 1])))
    error('directions, if given, must be a single number or a vector with 1 (ascending) and -1 (descending).')
end

if numel(directions)==1
    directions = directions * ones(1, length(fieldNams)); % create vector from single element
elseif length(fieldNams)~=length(directions)
    ok = false;
    mess = 'fieldNamesCell and directions vector are different lengths.';
    return
end

% fieldNamesIdx is a vector of the indices of the fields by which to sort
[~, fieldNamesIdx] = ismember(fieldNams, fieldnames(aStruct));

% Convert the struct to a cell, squeeze makes sure both row and column arrays are sorted properly, transpose for sortrows
aCell = squeeze(struct2cell(aStruct))';
lognum = cellfun(@(x)(isnumeric(x)|islogical(x)),aCell(1,:));
for ii=find(lognum)
    aCell(:,ii)=unique_index(aCell(:,ii));  % substitute with index into unique ascending sorted list
end

% sortrows of aCell, using indices from fieldNamesIdx and directions
[~, index] = sortrows(aCell, fieldNamesIdx .* directions);

sortedStruct = aStruct(index); % apply the index to the struct array

ok = true;


% ========================================================================
function [ok, mess, sortedStruct, index] = singleSortStruct(aStruct, fieldName, direction)
% Sort a struct array according to the contents of one named field

ok = false; mess = ''; sortedStruct=[]; index=[];

if ~isfield(aStruct, fieldName)
    mess = 'fieldName is not a fieldname in the struct.';
    return
end
    
if ~isnumeric(direction) || numel(direction)>1 || ~ismember(direction, [-1 1])
    mess = 'direction, if given, must equal 1 for ascending order or -1 for descending order.';
    return
end

% Figure out the field's class, and find the sorted index vector
fieldEntry = aStruct(1).(fieldName);

if (isnumeric(fieldEntry) || islogical(fieldEntry))
    if numel(fieldEntry) == 1 % if the field is a single number
        [~, index] = sort([aStruct.(fieldName)]);
    else
        [~, index] = sortrows(unique_index({aStruct.(fieldName)}));
    end
elseif ischar(fieldEntry) % if the field is char
    [~, index] = sort({aStruct.(fieldName)});
else
    mess = [fieldName, ' is not an appropriate field by which to sort.'];
    return
end

% Apply the index to the struct array
if direction == 1 % ascending sort
    sortedStruct = aStruct(index);
else % descending sort
    sortedStruct = aStruct(index(end:-1:1));
end

ok = true;


% ========================================================================
function icCell = unique_index (aCell)
% Replace entries in a cell array with unique index into ascending
% unique sorted array.
nel = cellfun(@numel,aCell);
A = -Inf(numel(aCell),max(nel(:)));
for i=1:numel(nel)
    A(i,1:nel(i)) = aCell{i}(:)';
end
[~,~,ic] = unique(A,'rows');
icCell = num2cell(ic);
=======
function [bStruct, ix] = sortStruct(aStruct, varargin)
% Sort a one-dimensional struct array
%
%   >> [bStruct index] = sortStruct(aStruct)
%   >> [bStruct index] = sortStruct(aStruct, fieldNams)
%   >> [bStruct index] = sortStruct(..., directions)
%
% The function returns a nested sort of a (one-dimensional) struct array
% (aStruct), and can also return an index vector. The fields by which to sort are
% specified in a cell array of strings fieldNams. Fields must be numeric
% arrays, logical arrays, or character arrays (usually simple strings).
%
% Similar to the intrinsic Matlab sort but here for a struct array
%
% For a more general sorting algorithm that recursively resolves any objects
% into its properties and which can sort variable types of dissimilar 
% types and sizes, use <a href="matlab:help('gensort');">gensort</a>
%
% Input
% -----
%   aStruct     One-dimensional struct array (row or column)
%               The fields must be character arrays, or numeric or logical arrays
%
%   fieldNams   [Optional] name of one or more fields by which to sort the
%               structure. Single character string, or cell array of charaxter
%               strings. The structure is sorted according to the first field
%               name, then, for equal values for that field, by the second field
%               name etc.
%               Default: all fields as returned by the matlab intrinsic function
%               fieldnames
%
%   directions  [Optional] Specify whether the struct array should be sorted
%               in ascending or descending order for the fields.
%               Default: the struct array will be sorted in ascending order
%               for each field.
%
%               If supplied, directions must be:
%               - a single  1 to sort in ascending order for all fields, or
%               - a single -1 to sort in descending order for all fields, or
%               - a vector of 1's and -1's, the same length as fieldNams,
%                 where the struct array will be sorted in the order specified
%                 by directions(ii) for fieldNams(ii).
%
% Output:
% -------
%   bStruct     Sorted structure with same shape as input struct array
%
%   index       Index array with the same size as aStruct. Therefore
%               because aStruct is a vector, bStruct = aStruct(index)


if ~isstruct(aStruct), error('Function only sorts structure arrays'), end
if ~isvector(aStruct), error('Structure array must be a row or column vector'), end

% Perform sort
if ~isequalnArr(aStruct)
    [bStruct, ix] = sortStruct_private(aStruct, varargin{:});
else
    bStruct = aStruct;
    ix = reshape(1:numel(aStruct),size(aStruct));
end
>>>>>>> c53407c4
<|MERGE_RESOLUTION|>--- conflicted
+++ resolved
@@ -1,205 +1,3 @@
-<<<<<<< HEAD
-function [sortedStruct, index] = sortStruct(aStruct, varargin)
-% Sort a (one-dimensional) struct array
-%
-%   >> [sortedStruct index] = sortStruct(aStruct)
-%   >> [sortedStruct index] = sortStruct(aStruct, fieldNamesCell)
-%   >> [sortedStruct index] = sortStruct(..., directions)
-%
-% The function returns a nested sort of a (one-dimensional) struct array
-% (aStruct), and can also return an index vector. The fields by which to sort are
-% specified in a cell array of strings fieldNamesCell. Fields must be single numbers or
-% logicals, or chars (usually simple strings).
-%
-% Input
-% -----
-%   aStruct     One-dimensional struct array (row or column)
-%               The fields must be character arrays, or numeric or logical arrays
-%
-%   fieldNams   [Optional] name of one or more fields by which to sort the
-%               structure. Single character string, or cell array of charaxter
-%               strings. The structure is sorted according to the first field
-%               name, then, for equal values for that field, by the second field
-%               name etc.
-%               Default: all fields as returned by the matlab intrinsic function
-%               fieldnames
-%
-%   directions  [Optional] Specify whether the struct array should be sorted
-%               in ascending or descending order for the fields.
-%               Default: the struct array will be sorted in ascending order
-%               for each field.
-%
-%               If supplied, directions must be:
-%               - a single  1 to sort in ascending order for all fields, or
-%               - a single -1 to sort in descending order for all fields, or
-%               - a vector of 1's and -1's, the same length as fieldNams,
-%                 where the struct array will be sorted in the order specified
-%                 by directions(ii) for fieldNams(ii).
-%
-% Output:
-% -------
-%  sortedStruct Sorted structure with same shape as input struct array
-%   index       Index array such that: sortedStruct = aStrcut(index)
-%
-%
-% Toby Perring 08 Feb 2019:
-% Merging and small generalisation of nestedSortStruct and sortStruct
-% downloaded from Matlab file exchange 07 Feb 2019 (author Jake Hughey (2010))
-
-
-% Check struct
-if ~isstruct(aStruct)
-    error('first input supplied is not a struct.')
-end
-
-if sum(size(aStruct)>1)>1 % if more than one non-singleton dimension
-    error('I don''t want to sort your multidimensional struct array.')
-end
-
-% Parse optional arguments - just check number and assign
-if numel(varargin)==0
-    fieldNams = fieldnames(aStruct)';
-    directions = 1;
-elseif numel(varargin)==1
-    if ~isnumeric(varargin{1})
-        fieldNams = varargin{1};
-        directions = 1;
-    else
-        fieldNams = fieldnames(aStruct)';
-        directions = varargin{1};
-    end
-elseif numel(varargin)==2
-    fieldNams = varargin{1};
-    directions = varargin{2};
-else
-    error('Too many input arguments')
-end
-
-% Check fieldnames
-if ~iscell(fieldNams)
-    [ok, mess, sortedStruct, index] = singleSortStruct(aStruct, fieldNams, directions);
-else
-    [ok, mess, sortedStruct, index] = nestsedSortStruct(aStruct, fieldNams, directions);
-end
-if ~ok, return, else, error(mess), end
-
-% Ensure shape (row or column) matches input (as expected from Matlabb intrinsic sort)
-if size(sortedStruct,1)~=size(aStruct,1)
-    sortedStruct = reshape(sortedStruct,size(aStruct));
-end
-if size(index,1)~=size(aStruct,1)
-    index = reshape(index,size(aStruct));
-end
-
-% ========================================================================
-function [ok, mess, sortedStruct, index] = nestsedSortStruct(aStruct, fieldNams, directions)
-% Sort a struct array according to nested sorts on the named fields
-
-ok=false; mess=''; sortedStruct=[]; index=[];
-
-if ~all(isfield(aStruct, fieldNams))
-    for ii=find(~isfield(aStruct, fieldNams))
-        fprintf('%s is not a fieldname in the struct.\n', fieldNams{ii})
-    end 
-    mess = 'at least one entry in fieldNams is not a fieldname in the struct.';
-    return
-end
-
-% Check classes of fieldnames
-for ii=1:length(fieldNams)
-    fieldEntry = aStruct(1).(fieldNams{ii});
-    if ~( isnumeric(fieldEntry) || islogical(fieldEntry) || ischar(fieldEntry) )
-        fprintf('%s is not a valid fieldname by which to sort.\n', fieldNams{ii})
-        mess = 'at least one fieldname is not a valid one by which to sort.';
-        return
-    end
-end
-
-% Check directions, create if necessary (1 for ascending, -1 for descending)
-if ~(isnumeric(directions) && all(ismember(directions, [-1 1])))
-    error('directions, if given, must be a single number or a vector with 1 (ascending) and -1 (descending).')
-end
-
-if numel(directions)==1
-    directions = directions * ones(1, length(fieldNams)); % create vector from single element
-elseif length(fieldNams)~=length(directions)
-    ok = false;
-    mess = 'fieldNamesCell and directions vector are different lengths.';
-    return
-end
-
-% fieldNamesIdx is a vector of the indices of the fields by which to sort
-[~, fieldNamesIdx] = ismember(fieldNams, fieldnames(aStruct));
-
-% Convert the struct to a cell, squeeze makes sure both row and column arrays are sorted properly, transpose for sortrows
-aCell = squeeze(struct2cell(aStruct))';
-lognum = cellfun(@(x)(isnumeric(x)|islogical(x)),aCell(1,:));
-for ii=find(lognum)
-    aCell(:,ii)=unique_index(aCell(:,ii));  % substitute with index into unique ascending sorted list
-end
-
-% sortrows of aCell, using indices from fieldNamesIdx and directions
-[~, index] = sortrows(aCell, fieldNamesIdx .* directions);
-
-sortedStruct = aStruct(index); % apply the index to the struct array
-
-ok = true;
-
-
-% ========================================================================
-function [ok, mess, sortedStruct, index] = singleSortStruct(aStruct, fieldName, direction)
-% Sort a struct array according to the contents of one named field
-
-ok = false; mess = ''; sortedStruct=[]; index=[];
-
-if ~isfield(aStruct, fieldName)
-    mess = 'fieldName is not a fieldname in the struct.';
-    return
-end
-    
-if ~isnumeric(direction) || numel(direction)>1 || ~ismember(direction, [-1 1])
-    mess = 'direction, if given, must equal 1 for ascending order or -1 for descending order.';
-    return
-end
-
-% Figure out the field's class, and find the sorted index vector
-fieldEntry = aStruct(1).(fieldName);
-
-if (isnumeric(fieldEntry) || islogical(fieldEntry))
-    if numel(fieldEntry) == 1 % if the field is a single number
-        [~, index] = sort([aStruct.(fieldName)]);
-    else
-        [~, index] = sortrows(unique_index({aStruct.(fieldName)}));
-    end
-elseif ischar(fieldEntry) % if the field is char
-    [~, index] = sort({aStruct.(fieldName)});
-else
-    mess = [fieldName, ' is not an appropriate field by which to sort.'];
-    return
-end
-
-% Apply the index to the struct array
-if direction == 1 % ascending sort
-    sortedStruct = aStruct(index);
-else % descending sort
-    sortedStruct = aStruct(index(end:-1:1));
-end
-
-ok = true;
-
-
-% ========================================================================
-function icCell = unique_index (aCell)
-% Replace entries in a cell array with unique index into ascending
-% unique sorted array.
-nel = cellfun(@numel,aCell);
-A = -Inf(numel(aCell),max(nel(:)));
-for i=1:numel(nel)
-    A(i,1:nel(i)) = aCell{i}(:)';
-end
-[~,~,ic] = unique(A,'rows');
-icCell = num2cell(ic);
-=======
 function [bStruct, ix] = sortStruct(aStruct, varargin)
 % Sort a one-dimensional struct array
 %
@@ -260,5 +58,4 @@
 else
     bStruct = aStruct;
     ix = reshape(1:numel(aStruct),size(aStruct));
-end
->>>>>>> c53407c4
+end