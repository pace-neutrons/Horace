<<<<<<< HEAD
function test_sqw_file_read_write
% Perform a number of tests of put_sqw, get_sqw with and without sample and instrument information

% Read sqw objects from a mat file: (none have sample or instrument information)
%   two different files, each with one contributing spe file:  f1_1  f2_1
%   two different files, each with two contributing spe files:  f1_2  f2_2
%   two different files, each with three contributing spe files:  f1_3  f2_3
%
% These objects were read from an sqw file during the creation process, so we should not
% have any subsequent problems with writing to and reading from disk.

ds=load('testdata_base_objects.mat');

existing_objects=fieldnames(ds);
for i=1:numel(existing_objects)
    % HACK ! deal with old style sqw objects, which have not stored
    % @axis_name
    cur_sqw=sqw(struct(ds.(existing_objects{i})));
    var_name = existing_objects{i};

    eval(sprintf('%s = cur_sqw;', var_name));
end


% Create three different samples
alatt1=f1_1.my_header().samples(1).alatt;
angdeg1=f1_1.my_header().samples(1).angdeg;
sam1=IX_sample(true,[1,1,0],[0,0,1],'cuboid',[0.04,0.03,0.02]);
sam1.alatt=alatt1;
sam1.angdeg=angdeg1;

alatt2=f1_2.my_header().samples(1).alatt;
angdeg2=f1_2.my_header().samples(1).angdeg;
sam2=IX_sample(true,[1,1,1],[5,0,1],'cuboid',[0.10,0.33,0.22]);
sam2.alatt=alatt2;
sam2.angdeg=angdeg2;

alatt3=f1_3.my_header().samples(1).alatt;
angdeg3=f1_3.my_header().samples(1).angdeg;
sam3=IX_sample(true,[1,1,0],[0,0,1],'point',[]);
sam3.alatt=alatt3;
sam3.angdeg=angdeg3;

% T.G.Perring 22/7/19: These do not currently exist, so replaced
% sam2=IX_sample(true,[1,1,1],[0,2,1],'cylinder_long_name',rand(1,5));
% sam3=IX_sample(true,[1,1,0],[0,0,1],'hypercube_really_long_name',rand(1,6));



% Create three different instruments
inst1=create_test_instrument(95,250,'s');
%inst2=create_test_instrument(56,300,'s');
%inst2.flipper=true;
%inst3=create_test_instrument(195,600,'a');
%inst3.filter=[3,4,5];

tmpsqwfile=fullfile(tmp_dir,'test_sqw_file_read_write_tmp.sqw');
clob1 = onCleanup(@()delete(tmpsqwfile));

% Write out to sqw files, read back in, and test they are the same
% ----------------------------------------------------------------
save(f1_1,tmpsqwfile);
tmp=sqw(tmpsqwfile);
[ok,mess]=equal_to_tol(f1_1,tmp,'ignore_str',1);
assertTrue(ok,mess);

save(f1_3,tmpsqwfile);
tmp=sqw(tmpsqwfile);
[ok,mess]=equal_to_tol(f1_3,tmp,'ignore_str',1);
assertTrue(ok,mess)


% Reference sqw objects with different samples
% --------------------------------------------
f1_1_s1_ref=set_header_fudge(f1_1,'sample',sam1);
f1_1_s2_ref=set_header_fudge(f1_1,'sample',sam2);
f1_1_s3_ref=set_header_fudge(f1_1,'sample',sam3);


%==================================================================================================
% Systematic test of '-v3' format and writing - test rather complex append/overwrite algorithms
%==================================================================================================

% Add a sample, write out and read back in
% ----------------------------------------
% Set sample
f1_1_s1=set_sample(f1_1,sam1);
[ok,mess]=equal_to_tol(f1_1_s1_ref,f1_1_s1,'ignore_str',1);
assertTrue(ok,mess)

% Write and read back in
delete(tmpsqwfile);
try
    save(f1_1_s1,tmpsqwfile);
    tmp=sqw(tmpsqwfile);
catch err
    warning('test_sqw_file_read_write:io','Error reading/writing sqw object')
    rethrow(err);
end
[ok,mess]=equal_to_tol(f1_1_s1,tmp,'ignore_str',1); assertTrue(ok,mess)


% Remove the sample again, and confirm the same as original object after writing and reading
% ------------------------------------------------------------------------------------------
% Set sample
sam0=IX_null_sample();
sam0.alatt=[4 5 6];
sam0.angdeg=[91 92 93];
f1_1_s0=set_sample(f1_1_s1,sam0);
[ok,mess]=equal_to_tol(f1_1,f1_1_s0,'ignore_str',1);
assertTrue(ok,mess)

% Write and read back in
try
    save(f1_1_s0,tmpsqwfile); tmp=sqw(tmpsqwfile);
catch err
    warning('test_sqw_file_read_write:io1','Error reading/writing sqw object')
    rethrow(err);
end
[ok,mess]=equal_to_tol(f1_1_s0,tmp,'ignore_str',1); assertTrue(ok,mess)

% Now change the sample in a file
% -------------------------------
% Add sam1 to file with f1_1
save(f1_1,tmpsqwfile)
set_sample_horace(tmpsqwfile,sam1);
tmp=sqw(tmpsqwfile);
[ok,mess]=equal_to_tol(f1_1_s1_ref,tmp,'ignore_str',1); assertTrue(ok,mess)

% Now add a longer sample - this should be appended to the end
set_sample_horace(tmpsqwfile,sam2);
tmp=sqw(tmpsqwfile);
[ok,mess]=equal_to_tol(f1_1_s2_ref,tmp,'ignore_str',1); assertTrue(ok,mess)

% Now add a longer sample still - but shorter than the sum of sam1 and sam2: should overwrite
set_sample_horace(tmpsqwfile,sam3);
tmp=sqw(tmpsqwfile);
[ok,mess]=equal_to_tol(f1_1_s3_ref,tmp,'ignore_str',1); assertTrue(ok,mess)

% Dummy sample
set_sample_horace(tmpsqwfile,[]);
tmp=sqw(tmpsqwfile);
[ok,mess]=equal_to_tol(f1_1,tmp,'ignore_str',1); assertTrue(ok,mess)


%==================================================================================================
% Test syntax and file i/o of set_instrument and set_sample
%==================================================================================================
% These tests exercise the read/write of get_sqw and put_sqw, and the correct operation
% of the set_sample and set_instrument methods for both objects and files.

% Add sample to a single spe file sqw object
f1_1_s1=change_header_test(f1_1,'-none',sam1);

% Add sample to a multiple spe file sqw object
f1_2_s1=change_header_test(f1_2,'-none',sam1);

% Add instrument to a single spe file sqw object
f1_1_i1=change_header_test(f1_1,inst1,'-none');

% Add instrument to a multiple spe file sqw object
f1_2_i1=change_header_test(f1_2,inst1,'-none');

% And instrument and sample to a ingle spe file sqw object
f1_1_i1s1=change_header_test(f1_2,inst1,sam1);

% And instrument and sample to a multiple spe file sqw object
f1_2_i1s1=change_header_test(f1_2,inst1,sam1);

% Do some fancy stuff: overwrite instrument and sample
ins=IX_null_inst();
f1_2_i0s2=change_header_test(f1_2_i1s1,ins,sam2);

% Do some fancy stuff: remove instrument and sample
ins=IX_null_inst();
sam=IX_null_sample();
sam.alatt=[4 5 6];
sam.angdeg=[91 92 93]
f1_2_i0s0=change_header_test(f1_2_i1s1,ins,sam);


% Use instrument function definition to change instrument
% -------------------------------------------------------
% Create reference object, testing setting of array instrument on the way
tmpsqwfile=fullfile(tmp_dir,'test_sqw_file_fileref_store.sqw');
wref=f1_2;
hdr = wref.my_header();
hdr.expdata(1).efix=130;
hdr.expdata(1).efix=135; % betting this is {2} like the instrument change below
wref = wref.change_header(hdr);
inst_arr=create_test_instrument(95,250,'s');
inst_arr(2)=create_test_instrument(105,300,'a');
wref=change_header_test(wref,inst_arr,sam1);

save(wref,tmpsqwfile);
wref=sqw(tmpsqwfile);     % creates with same file name will be set with read_sqw

% Change the two instruments
inst_arr=create_test_instrument(400,500,'s');
inst_arr(2)=create_test_instrument(105,600,'a');
wtmp_ref=wref;
hdr = wtmp_ref.my_header();
hdr.instruments(1)=inst_arr(1);
hdr.instruments(2)=inst_arr(2);
wtmp_ref = wtmp_ref.change_header(hdr);

wtmp=set_instrument(wref,@create_test_instrument,[400;105],[500;600],{'s';'a'});
assertTrue(isequal(wtmp_ref,wtmp),'Incorrectly set instrument for sqw object')

save(wref,tmpsqwfile);     % recreate reference file
% this fails but for different reason
% set_instrument_horace(tmpsqwfile,@()create_test_instrument([400;105],[500;600],{'s';'a'}));
% assertTrue(isequal(wtmp_ref,read_sqw(tmpsqwfile)),'Incorrectly set instrument for sqw file')


% Both instruments set to the same
inst_arr=create_test_instrument(400,500,'s');
inst_arr(2)=create_test_instrument(400,500,'s');
wtmp_ref=wref;
hdr = wtmp_ref.my_header();
hdr.instruments(1)=inst_arr(1);
hdr.instruments(2)=inst_arr(2);
wtmp_ref = wtmp_ref.change_header(hdr);

wtmp=set_instrument(wref,@create_test_instrument,400,500,'s');
assertTrue(isequal(wtmp_ref,wtmp),'Incorrectly set instrument for sqw object')

save(wref,tmpsqwfile);     % recreate reference file
% this fails buf for some other reason
% set_instrument_horace(tmpsqwfile,@create_test_instrument,400,500,'s');
% assertTrue(isequal(wtmp_ref,read_sqw(tmpsqwfile)),'Incorrectly set instrument for sqw file')


% Set ei in chopper to whatever is in the spe files
inst_arr=create_test_instrument(135,500,'s');
inst_arr(2)=create_test_instrument(50,500,'s');
wtmp_ref=wref;
hdr = wtmp_ref.my_header();
hdr.instruments(1)=inst_arr(1);
hdr.instruments(2)=inst_arr(2);
wtmp_ref = wtmp_ref.change_header(hdr);

wtmp=set_instrument(wref,@create_test_instrument,'-efix',500,'s');
assertTrue(isequal(wtmp_ref,wtmp),'Incorrectly set instrument for sqw object')

save(wref,tmpsqwfile);     % recreate reference file
%set_instrument_horace(tmpsqwfile,@create_test_instrument,'-efix',500,'s');
%assertTrue(isequal(wtmp_ref,read_sqw(tmpsqwfile)),'Incorrectly set instrument for sqw file')

%----------------------------------------------------------------------------------------

=======
classdef test_sqw_file_read_write < TestCase
    % Perform a number of tests of put_sqw, get_sqw with and without sample and instrument information
    % Read sqw objects from a mat file: (none have sample or instrument information)
    %   two different files, each with one contributing spe file:  f1_1  f2_1
    %   two different files, each with two contributing spe files:  f1_2  f2_2
    %   two different files, each with three contributing spe files:  f1_3  f2_3
    %
    % These objects were read from an sqw file during the creation process, so we should not
    % have any subsequent problems with writing to and reading from disk.
    
    properties
        ds
        sam1
        sam2
        sam3
        inst1
    end
    methods
        function obj = test_sqw_file_read_write(~)
            obj = obj@TestCase('test_sqw_file_read_write');
            obj.ds = load('testdata_base_objects.mat');

            % Create three different samples
            obj.sam1=IX_sample(true,[1,1,0],[0,0,1],'cuboid',[0.04,0.03,0.02]);
            obj.sam2=IX_sample(true,[1,1,1],[5,0,1],'cuboid',[0.10,0.33,0.22]);
            obj.sam3=IX_sample(true,[1,1,0],[0,0,1],'point',[]);
            % T.G.Perring 22/7/19: These do not currently exist, so replaced
            % sam2=IX_sample(true,[1,1,1],[0,2,1],'cylinder_long_name',rand(1,5));
            % sam3=IX_sample(true,[1,1,0],[0,0,1],'hypercube_really_long_name',rand(1,6));
            
            % Create three different instruments
            obj.inst1=create_test_instrument(95,250,'s');                        
            %inst2=create_test_instrument(56,300,'s');
            %inst2.flipper=true;
            %inst3=create_test_instrument(195,600,'a');
            %inst3.filter=[3,4,5];
            
        end
        
        function test_sqw_save_load_in_constructor(obj)
            
            tmpsqwfile=fullfile(tmp_dir,'test_sqw_file_read_write_tmp.sqw');
            clob1 = onCleanup(@()delete(tmpsqwfile));
            
            % Write out to sqw files, read back in, and test they are the same
            % ----------------------------------------------------------------
            save(obj.ds.f1_1,tmpsqwfile);
            tmp=sqw(tmpsqwfile);
            [ok,mess]=equal_to_tol(obj.ds.f1_1,tmp,'ignore_str',1);
            assertTrue(ok,mess);
            
            save(obj.ds.f1_3,tmpsqwfile);
            tmp=sqw(tmpsqwfile);
            [ok,mess]=equal_to_tol(obj.ds.f1_3,tmp,'ignore_str',1);
            assertTrue(ok,mess)
        end
        %
        function test_sqw_file_read_and_write(obj)
            tmpsqwfile=fullfile(tmp_dir,'test_sqw_file_read_write_tmp.sqw');
            clob1 = onCleanup(@()delete(tmpsqwfile));
            % Reference sqw objects with different samples
            % --------------------------------------------
            f1_1_s1_ref=set_header_fudge(obj.ds.f1_1,'sample',obj.sam1);
            
            %==================================================================================================
            % Systematic test of '-v3' format and writing - test rather complex append/overwrite algorithms
            %==================================================================================================
            
            % Add a sample, write out and read back in
            % ----------------------------------------
            % Set sample
            f1_1_s1=set_sample(obj.ds.f1_1,obj.sam1);
            [ok,mess]=equal_to_tol(f1_1_s1_ref,f1_1_s1,'ignore_str',1);
            assertTrue(ok,mess)
            
            % Write and read back in
            try
                save(f1_1_s1,tmpsqwfile);
                tmp=sqw(tmpsqwfile);
            catch err
                warning('test_sqw_file_read_write:io','Error reading/writing sqw object')
                rethrow(err);
            end
            [ok,mess]=equal_to_tol(f1_1_s1,tmp,'ignore_str',1); assertTrue(ok,mess)
            
            
            % Remove the sample again, and confirm the same as original object after writing and reading
            % ------------------------------------------------------------------------------------------
            % Set sample
            f1_1_s0=set_sample(f1_1_s1,[]);
            [ok,mess]=equal_to_tol(obj.ds.f1_1,f1_1_s0,'ignore_str',1);
            assertTrue(ok,mess)
            
            % Write and read back in
            try
                save(f1_1_s0,tmpsqwfile); tmp=sqw(tmpsqwfile);
            catch err
                warning('test_sqw_file_read_write:io1','Error reading/writing sqw object')
                rethrow(err);
            end
            [ok,mess]=equal_to_tol(f1_1_s0,tmp,'ignore_str',1); assertTrue(ok,mess)
        end
        function test_change_instr_sampl_in_file(obj)
            f1_1_s1_ref=set_header_fudge(obj.ds.f1_1,'sample',obj.sam1);
            f1_1_s2_ref=set_header_fudge(obj.ds.f1_1,'sample',obj.sam2);
            f1_1_s3_ref=set_header_fudge(obj.ds.f1_1,'sample',obj.sam3);
            
            % Now change the sample in a file
            % -------------------------------
            tmpsqwfile=fullfile(tmp_dir,'test_sqw_file_read_write_tmp.sqw');
            clob1 = onCleanup(@()delete(tmpsqwfile));
            
            % Add sam1 to file with f1_1
            save(obj.ds.f1_1,tmpsqwfile)
            set_sample_horace(tmpsqwfile,obj.sam1);
            tmp=sqw(tmpsqwfile);
            [ok,mess]=equal_to_tol(f1_1_s1_ref,tmp,'ignore_str',1); assertTrue(ok,mess)
            
            % Now add a longer sample - this should be appended to the end
            set_sample_horace(tmpsqwfile,obj.sam2);
            tmp=sqw(tmpsqwfile);
            [ok,mess]=equal_to_tol(f1_1_s2_ref,tmp,'ignore_str',1); assertTrue(ok,mess)
            
            % Now add a longer sample still - but shorter than the sum of sam1 and sam2: should overwrite
            set_sample_horace(tmpsqwfile,obj.sam3);
            tmp=sqw(tmpsqwfile);
            [ok,mess]=equal_to_tol(f1_1_s3_ref,tmp,'ignore_str',1); assertTrue(ok,mess)
            
            % Dummy sample
            set_sample_horace(tmpsqwfile,[]);
            tmp=sqw(tmpsqwfile);
            [ok,mess]=equal_to_tol(obj.ds.f1_1,tmp,'ignore_str',1); assertTrue(ok,mess)
        end
        function test_syntax_and_file_io_instr_sample(obj)
            
            %==================================================================================================
            % Test syntax and file i/o of set_instrument and set_sample
            %==================================================================================================
            % These tests exercise the read/write of get_sqw and put_sqw, and the correct operation
            % of the set_sample and set_instrument methods for both objects and files.
            
            % Add sample to a single spe file sqw object
            f1_1_s1=change_header_test(obj.ds.f1_1,'-none',obj.sam1);
            
            % Add sample to a multiple spe file sqw object
            f1_2_s1=change_header_test(obj.ds.f1_2,'-none',obj.sam1);
            
            % Add instrument to a single spe file sqw object
            f1_1_i1=change_header_test(obj.ds.f1_1,obj.inst1,'-none');
            
            % Add instrument to a multiple spe file sqw object
            f1_2_i1=change_header_test(obj.ds.f1_2,obj.inst1,'-none');
            
            % And instrument and sample to a ingle spe file sqw object
            f1_1_i1s1=change_header_test(obj.ds.f1_2,obj.inst1,obj.sam1);
            
            % And instrument and sample to a multiple spe file sqw object
            f1_2_i1s1=change_header_test(obj.ds.f1_2,obj.inst1,obj.sam1);
            
            % Do some fancy stuff: overwrite instrument and sample
            f1_2_i0s2=change_header_test(f1_2_i1s1,struct,obj.sam2);
            
            % Do some fancy stuff: remove instrument and sample
            f1_2_i0s0=change_header_test(f1_2_i1s1,struct,struct);
        end
        function test_change_instrument(obj)
            % TODO: constructor creates file_backed objects here. 
            % wref is filebacked. 
            % what to do about them? Without row 239 the file is not
            % deleted as opened and filebacked. 
            
            % Use instrument function definition to change instrument
            % -------------------------------------------------------
            % Create reference object, testing setting of array instrument on the way
            tmpsqwfile=fullfile(tmp_dir,'test_sqw_file_fileref_store.sqw');
            clob1 = onCleanup(@()delete(tmpsqwfile));
            
            wref=obj.ds.f1_2;
            wref.header{1}.efix=130;
            wref.header{1}.efix=135;
            inst_arr=create_test_instrument(95,250,'s');
            inst_arr(2)=create_test_instrument(105,300,'a');
            wref=change_header_test(wref,inst_arr,obj.sam1);
            
            save(wref,tmpsqwfile);
            wref=sqw(tmpsqwfile);     % creates with same file name will be set with read_sqw
            
            % Change the two instruments
            inst_arr=create_test_instrument(400,500,'s');
            inst_arr(2)=create_test_instrument(105,600,'a');
            wtmp_ref=wref;
            wtmp_ref.header{1}.instrument=inst_arr(1);
            wtmp_ref.header{2}.instrument=inst_arr(2);
            
            wtmp=set_instrument(wref,@create_test_instrument,[400;105],[500;600],{'s';'a'});
            assertTrue(isequal(wtmp_ref,wtmp),'Incorrectly set instrument for sqw object')

            tmpsqwfile1=fullfile(tmp_dir,'test_sqw_file_fileref_store1.sqw');            
            clob2 = onCleanup(@()delete(tmpsqwfile1));            
            save(wref,tmpsqwfile1);     % recreate reference file
            % this fails but for different reason
            % set_instrument_horace(tmpsqwfile,@()create_test_instrument([400;105],[500;600],{'s';'a'}));
            % assertTrue(isequal(wtmp_ref,read_sqw(tmpsqwfile)),'Incorrectly set instrument for sqw file')
            
            
            % Both instruments set to the same
            inst_arr=create_test_instrument(400,500,'s');
            inst_arr(2)=create_test_instrument(400,500,'s');
            wtmp_ref=wref;
            wtmp_ref.header{1}.instrument=inst_arr(1);
            wtmp_ref.header{2}.instrument=inst_arr(2);
            
            wtmp=set_instrument(wref,@create_test_instrument,400,500,'s');
            assertTrue(isequal(wtmp_ref,wtmp),'Incorrectly set instrument for sqw object')

            tmpsqwfile2=fullfile(tmp_dir,'test_sqw_file_fileref_store2.sqw');            
            clob3 = onCleanup(@()delete(tmpsqwfile2));                        
            save(wref,tmpsqwfile2);     % recreate reference file
            % this fails buf for some other reason
            % set_instrument_horace(tmpsqwfile,@create_test_instrument,400,500,'s');
            % assertTrue(isequal(wtmp_ref,read_sqw(tmpsqwfile)),'Incorrectly set instrument for sqw file')
            
            
            % Set ei in chopper to whatever is in the spe files
            inst_arr=create_test_instrument(135,500,'s');
            inst_arr(2)=create_test_instrument(50,500,'s');
            wtmp_ref=wref;
            wtmp_ref.header{1}.instrument=inst_arr(1);
            wtmp_ref.header{2}.instrument=inst_arr(2);
            
            wtmp=set_instrument(wref,@create_test_instrument,'-efix',500,'s');
            assertTrue(isequal(wtmp_ref,wtmp),'Incorrectly set instrument for sqw object')

            tmpsqwfile3=fullfile(tmp_dir,'test_sqw_file_fileref_store3.sqw');            
            clob4 = onCleanup(@()delete(tmpsqwfile3));                        
            
            save(wref,tmpsqwfile3);     % recreate reference file
            %set_instrument_horace(tmpsqwfile,@create_test_instrument,'-efix',500,'s');
            %assertTrue(isequal(wtmp_ref,read_sqw(tmpsqwfile)),'Incorrectly set instrument for sqw file')
            wref.data.pix.delete();
            %----------------------------------------------------------------------------------------
        end
    end
end
>>>>>>> 767eaea3
<|MERGE_RESOLUTION|>--- conflicted
+++ resolved
@@ -1,498 +1,276 @@
-<<<<<<< HEAD
-function test_sqw_file_read_write
-% Perform a number of tests of put_sqw, get_sqw with and without sample and instrument information
-
-% Read sqw objects from a mat file: (none have sample or instrument information)
-%   two different files, each with one contributing spe file:  f1_1  f2_1
-%   two different files, each with two contributing spe files:  f1_2  f2_2
-%   two different files, each with three contributing spe files:  f1_3  f2_3
-%
-% These objects were read from an sqw file during the creation process, so we should not
-% have any subsequent problems with writing to and reading from disk.
-
-ds=load('testdata_base_objects.mat');
-
-existing_objects=fieldnames(ds);
-for i=1:numel(existing_objects)
-    % HACK ! deal with old style sqw objects, which have not stored
-    % @axis_name
-    cur_sqw=sqw(struct(ds.(existing_objects{i})));
-    var_name = existing_objects{i};
-
-    eval(sprintf('%s = cur_sqw;', var_name));
-end
-
-
-% Create three different samples
-alatt1=f1_1.my_header().samples(1).alatt;
-angdeg1=f1_1.my_header().samples(1).angdeg;
-sam1=IX_sample(true,[1,1,0],[0,0,1],'cuboid',[0.04,0.03,0.02]);
-sam1.alatt=alatt1;
-sam1.angdeg=angdeg1;
-
-alatt2=f1_2.my_header().samples(1).alatt;
-angdeg2=f1_2.my_header().samples(1).angdeg;
-sam2=IX_sample(true,[1,1,1],[5,0,1],'cuboid',[0.10,0.33,0.22]);
-sam2.alatt=alatt2;
-sam2.angdeg=angdeg2;
-
-alatt3=f1_3.my_header().samples(1).alatt;
-angdeg3=f1_3.my_header().samples(1).angdeg;
-sam3=IX_sample(true,[1,1,0],[0,0,1],'point',[]);
-sam3.alatt=alatt3;
-sam3.angdeg=angdeg3;
-
-% T.G.Perring 22/7/19: These do not currently exist, so replaced
-% sam2=IX_sample(true,[1,1,1],[0,2,1],'cylinder_long_name',rand(1,5));
-% sam3=IX_sample(true,[1,1,0],[0,0,1],'hypercube_really_long_name',rand(1,6));
-
-
-
-% Create three different instruments
-inst1=create_test_instrument(95,250,'s');
-%inst2=create_test_instrument(56,300,'s');
-%inst2.flipper=true;
-%inst3=create_test_instrument(195,600,'a');
-%inst3.filter=[3,4,5];
-
-tmpsqwfile=fullfile(tmp_dir,'test_sqw_file_read_write_tmp.sqw');
-clob1 = onCleanup(@()delete(tmpsqwfile));
-
-% Write out to sqw files, read back in, and test they are the same
-% ----------------------------------------------------------------
-save(f1_1,tmpsqwfile);
-tmp=sqw(tmpsqwfile);
-[ok,mess]=equal_to_tol(f1_1,tmp,'ignore_str',1);
-assertTrue(ok,mess);
-
-save(f1_3,tmpsqwfile);
-tmp=sqw(tmpsqwfile);
-[ok,mess]=equal_to_tol(f1_3,tmp,'ignore_str',1);
-assertTrue(ok,mess)
-
-
-% Reference sqw objects with different samples
-% --------------------------------------------
-f1_1_s1_ref=set_header_fudge(f1_1,'sample',sam1);
-f1_1_s2_ref=set_header_fudge(f1_1,'sample',sam2);
-f1_1_s3_ref=set_header_fudge(f1_1,'sample',sam3);
-
-
-%==================================================================================================
-% Systematic test of '-v3' format and writing - test rather complex append/overwrite algorithms
-%==================================================================================================
-
-% Add a sample, write out and read back in
-% ----------------------------------------
-% Set sample
-f1_1_s1=set_sample(f1_1,sam1);
-[ok,mess]=equal_to_tol(f1_1_s1_ref,f1_1_s1,'ignore_str',1);
-assertTrue(ok,mess)
-
-% Write and read back in
-delete(tmpsqwfile);
-try
-    save(f1_1_s1,tmpsqwfile);
-    tmp=sqw(tmpsqwfile);
-catch err
-    warning('test_sqw_file_read_write:io','Error reading/writing sqw object')
-    rethrow(err);
-end
-[ok,mess]=equal_to_tol(f1_1_s1,tmp,'ignore_str',1); assertTrue(ok,mess)
-
-
-% Remove the sample again, and confirm the same as original object after writing and reading
-% ------------------------------------------------------------------------------------------
-% Set sample
-sam0=IX_null_sample();
-sam0.alatt=[4 5 6];
-sam0.angdeg=[91 92 93];
-f1_1_s0=set_sample(f1_1_s1,sam0);
-[ok,mess]=equal_to_tol(f1_1,f1_1_s0,'ignore_str',1);
-assertTrue(ok,mess)
-
-% Write and read back in
-try
-    save(f1_1_s0,tmpsqwfile); tmp=sqw(tmpsqwfile);
-catch err
-    warning('test_sqw_file_read_write:io1','Error reading/writing sqw object')
-    rethrow(err);
-end
-[ok,mess]=equal_to_tol(f1_1_s0,tmp,'ignore_str',1); assertTrue(ok,mess)
-
-% Now change the sample in a file
-% -------------------------------
-% Add sam1 to file with f1_1
-save(f1_1,tmpsqwfile)
-set_sample_horace(tmpsqwfile,sam1);
-tmp=sqw(tmpsqwfile);
-[ok,mess]=equal_to_tol(f1_1_s1_ref,tmp,'ignore_str',1); assertTrue(ok,mess)
-
-% Now add a longer sample - this should be appended to the end
-set_sample_horace(tmpsqwfile,sam2);
-tmp=sqw(tmpsqwfile);
-[ok,mess]=equal_to_tol(f1_1_s2_ref,tmp,'ignore_str',1); assertTrue(ok,mess)
-
-% Now add a longer sample still - but shorter than the sum of sam1 and sam2: should overwrite
-set_sample_horace(tmpsqwfile,sam3);
-tmp=sqw(tmpsqwfile);
-[ok,mess]=equal_to_tol(f1_1_s3_ref,tmp,'ignore_str',1); assertTrue(ok,mess)
-
-% Dummy sample
-set_sample_horace(tmpsqwfile,[]);
-tmp=sqw(tmpsqwfile);
-[ok,mess]=equal_to_tol(f1_1,tmp,'ignore_str',1); assertTrue(ok,mess)
-
-
-%==================================================================================================
-% Test syntax and file i/o of set_instrument and set_sample
-%==================================================================================================
-% These tests exercise the read/write of get_sqw and put_sqw, and the correct operation
-% of the set_sample and set_instrument methods for both objects and files.
-
-% Add sample to a single spe file sqw object
-f1_1_s1=change_header_test(f1_1,'-none',sam1);
-
-% Add sample to a multiple spe file sqw object
-f1_2_s1=change_header_test(f1_2,'-none',sam1);
-
-% Add instrument to a single spe file sqw object
-f1_1_i1=change_header_test(f1_1,inst1,'-none');
-
-% Add instrument to a multiple spe file sqw object
-f1_2_i1=change_header_test(f1_2,inst1,'-none');
-
-% And instrument and sample to a ingle spe file sqw object
-f1_1_i1s1=change_header_test(f1_2,inst1,sam1);
-
-% And instrument and sample to a multiple spe file sqw object
-f1_2_i1s1=change_header_test(f1_2,inst1,sam1);
-
-% Do some fancy stuff: overwrite instrument and sample
-ins=IX_null_inst();
-f1_2_i0s2=change_header_test(f1_2_i1s1,ins,sam2);
-
-% Do some fancy stuff: remove instrument and sample
-ins=IX_null_inst();
-sam=IX_null_sample();
-sam.alatt=[4 5 6];
-sam.angdeg=[91 92 93]
-f1_2_i0s0=change_header_test(f1_2_i1s1,ins,sam);
-
-
-% Use instrument function definition to change instrument
-% -------------------------------------------------------
-% Create reference object, testing setting of array instrument on the way
-tmpsqwfile=fullfile(tmp_dir,'test_sqw_file_fileref_store.sqw');
-wref=f1_2;
-hdr = wref.my_header();
-hdr.expdata(1).efix=130;
-hdr.expdata(1).efix=135; % betting this is {2} like the instrument change below
-wref = wref.change_header(hdr);
-inst_arr=create_test_instrument(95,250,'s');
-inst_arr(2)=create_test_instrument(105,300,'a');
-wref=change_header_test(wref,inst_arr,sam1);
-
-save(wref,tmpsqwfile);
-wref=sqw(tmpsqwfile);     % creates with same file name will be set with read_sqw
-
-% Change the two instruments
-inst_arr=create_test_instrument(400,500,'s');
-inst_arr(2)=create_test_instrument(105,600,'a');
-wtmp_ref=wref;
-hdr = wtmp_ref.my_header();
-hdr.instruments(1)=inst_arr(1);
-hdr.instruments(2)=inst_arr(2);
-wtmp_ref = wtmp_ref.change_header(hdr);
-
-wtmp=set_instrument(wref,@create_test_instrument,[400;105],[500;600],{'s';'a'});
-assertTrue(isequal(wtmp_ref,wtmp),'Incorrectly set instrument for sqw object')
-
-save(wref,tmpsqwfile);     % recreate reference file
-% this fails but for different reason
-% set_instrument_horace(tmpsqwfile,@()create_test_instrument([400;105],[500;600],{'s';'a'}));
-% assertTrue(isequal(wtmp_ref,read_sqw(tmpsqwfile)),'Incorrectly set instrument for sqw file')
-
-
-% Both instruments set to the same
-inst_arr=create_test_instrument(400,500,'s');
-inst_arr(2)=create_test_instrument(400,500,'s');
-wtmp_ref=wref;
-hdr = wtmp_ref.my_header();
-hdr.instruments(1)=inst_arr(1);
-hdr.instruments(2)=inst_arr(2);
-wtmp_ref = wtmp_ref.change_header(hdr);
-
-wtmp=set_instrument(wref,@create_test_instrument,400,500,'s');
-assertTrue(isequal(wtmp_ref,wtmp),'Incorrectly set instrument for sqw object')
-
-save(wref,tmpsqwfile);     % recreate reference file
-% this fails buf for some other reason
-% set_instrument_horace(tmpsqwfile,@create_test_instrument,400,500,'s');
-% assertTrue(isequal(wtmp_ref,read_sqw(tmpsqwfile)),'Incorrectly set instrument for sqw file')
-
-
-% Set ei in chopper to whatever is in the spe files
-inst_arr=create_test_instrument(135,500,'s');
-inst_arr(2)=create_test_instrument(50,500,'s');
-wtmp_ref=wref;
-hdr = wtmp_ref.my_header();
-hdr.instruments(1)=inst_arr(1);
-hdr.instruments(2)=inst_arr(2);
-wtmp_ref = wtmp_ref.change_header(hdr);
-
-wtmp=set_instrument(wref,@create_test_instrument,'-efix',500,'s');
-assertTrue(isequal(wtmp_ref,wtmp),'Incorrectly set instrument for sqw object')
-
-save(wref,tmpsqwfile);     % recreate reference file
-%set_instrument_horace(tmpsqwfile,@create_test_instrument,'-efix',500,'s');
-%assertTrue(isequal(wtmp_ref,read_sqw(tmpsqwfile)),'Incorrectly set instrument for sqw file')
-
-%----------------------------------------------------------------------------------------
-
-=======
-classdef test_sqw_file_read_write < TestCase
-    % Perform a number of tests of put_sqw, get_sqw with and without sample and instrument information
-    % Read sqw objects from a mat file: (none have sample or instrument information)
-    %   two different files, each with one contributing spe file:  f1_1  f2_1
-    %   two different files, each with two contributing spe files:  f1_2  f2_2
-    %   two different files, each with three contributing spe files:  f1_3  f2_3
-    %
-    % These objects were read from an sqw file during the creation process, so we should not
-    % have any subsequent problems with writing to and reading from disk.
-    
-    properties
-        ds
-        sam1
-        sam2
-        sam3
-        inst1
-    end
-    methods
-        function obj = test_sqw_file_read_write(~)
-            obj = obj@TestCase('test_sqw_file_read_write');
-            obj.ds = load('testdata_base_objects.mat');
-
-            % Create three different samples
-            obj.sam1=IX_sample(true,[1,1,0],[0,0,1],'cuboid',[0.04,0.03,0.02]);
-            obj.sam2=IX_sample(true,[1,1,1],[5,0,1],'cuboid',[0.10,0.33,0.22]);
-            obj.sam3=IX_sample(true,[1,1,0],[0,0,1],'point',[]);
-            % T.G.Perring 22/7/19: These do not currently exist, so replaced
-            % sam2=IX_sample(true,[1,1,1],[0,2,1],'cylinder_long_name',rand(1,5));
-            % sam3=IX_sample(true,[1,1,0],[0,0,1],'hypercube_really_long_name',rand(1,6));
-            
-            % Create three different instruments
-            obj.inst1=create_test_instrument(95,250,'s');                        
-            %inst2=create_test_instrument(56,300,'s');
-            %inst2.flipper=true;
-            %inst3=create_test_instrument(195,600,'a');
-            %inst3.filter=[3,4,5];
-            
-        end
-        
-        function test_sqw_save_load_in_constructor(obj)
-            
-            tmpsqwfile=fullfile(tmp_dir,'test_sqw_file_read_write_tmp.sqw');
-            clob1 = onCleanup(@()delete(tmpsqwfile));
-            
-            % Write out to sqw files, read back in, and test they are the same
-            % ----------------------------------------------------------------
-            save(obj.ds.f1_1,tmpsqwfile);
-            tmp=sqw(tmpsqwfile);
-            [ok,mess]=equal_to_tol(obj.ds.f1_1,tmp,'ignore_str',1);
-            assertTrue(ok,mess);
-            
-            save(obj.ds.f1_3,tmpsqwfile);
-            tmp=sqw(tmpsqwfile);
-            [ok,mess]=equal_to_tol(obj.ds.f1_3,tmp,'ignore_str',1);
-            assertTrue(ok,mess)
-        end
-        %
-        function test_sqw_file_read_and_write(obj)
-            tmpsqwfile=fullfile(tmp_dir,'test_sqw_file_read_write_tmp.sqw');
-            clob1 = onCleanup(@()delete(tmpsqwfile));
-            % Reference sqw objects with different samples
-            % --------------------------------------------
-            f1_1_s1_ref=set_header_fudge(obj.ds.f1_1,'sample',obj.sam1);
-            
-            %==================================================================================================
-            % Systematic test of '-v3' format and writing - test rather complex append/overwrite algorithms
-            %==================================================================================================
-            
-            % Add a sample, write out and read back in
-            % ----------------------------------------
-            % Set sample
-            f1_1_s1=set_sample(obj.ds.f1_1,obj.sam1);
-            [ok,mess]=equal_to_tol(f1_1_s1_ref,f1_1_s1,'ignore_str',1);
-            assertTrue(ok,mess)
-            
-            % Write and read back in
-            try
-                save(f1_1_s1,tmpsqwfile);
-                tmp=sqw(tmpsqwfile);
-            catch err
-                warning('test_sqw_file_read_write:io','Error reading/writing sqw object')
-                rethrow(err);
-            end
-            [ok,mess]=equal_to_tol(f1_1_s1,tmp,'ignore_str',1); assertTrue(ok,mess)
-            
-            
-            % Remove the sample again, and confirm the same as original object after writing and reading
-            % ------------------------------------------------------------------------------------------
-            % Set sample
-            f1_1_s0=set_sample(f1_1_s1,[]);
-            [ok,mess]=equal_to_tol(obj.ds.f1_1,f1_1_s0,'ignore_str',1);
-            assertTrue(ok,mess)
-            
-            % Write and read back in
-            try
-                save(f1_1_s0,tmpsqwfile); tmp=sqw(tmpsqwfile);
-            catch err
-                warning('test_sqw_file_read_write:io1','Error reading/writing sqw object')
-                rethrow(err);
-            end
-            [ok,mess]=equal_to_tol(f1_1_s0,tmp,'ignore_str',1); assertTrue(ok,mess)
-        end
-        function test_change_instr_sampl_in_file(obj)
-            f1_1_s1_ref=set_header_fudge(obj.ds.f1_1,'sample',obj.sam1);
-            f1_1_s2_ref=set_header_fudge(obj.ds.f1_1,'sample',obj.sam2);
-            f1_1_s3_ref=set_header_fudge(obj.ds.f1_1,'sample',obj.sam3);
-            
-            % Now change the sample in a file
-            % -------------------------------
-            tmpsqwfile=fullfile(tmp_dir,'test_sqw_file_read_write_tmp.sqw');
-            clob1 = onCleanup(@()delete(tmpsqwfile));
-            
-            % Add sam1 to file with f1_1
-            save(obj.ds.f1_1,tmpsqwfile)
-            set_sample_horace(tmpsqwfile,obj.sam1);
-            tmp=sqw(tmpsqwfile);
-            [ok,mess]=equal_to_tol(f1_1_s1_ref,tmp,'ignore_str',1); assertTrue(ok,mess)
-            
-            % Now add a longer sample - this should be appended to the end
-            set_sample_horace(tmpsqwfile,obj.sam2);
-            tmp=sqw(tmpsqwfile);
-            [ok,mess]=equal_to_tol(f1_1_s2_ref,tmp,'ignore_str',1); assertTrue(ok,mess)
-            
-            % Now add a longer sample still - but shorter than the sum of sam1 and sam2: should overwrite
-            set_sample_horace(tmpsqwfile,obj.sam3);
-            tmp=sqw(tmpsqwfile);
-            [ok,mess]=equal_to_tol(f1_1_s3_ref,tmp,'ignore_str',1); assertTrue(ok,mess)
-            
-            % Dummy sample
-            set_sample_horace(tmpsqwfile,[]);
-            tmp=sqw(tmpsqwfile);
-            [ok,mess]=equal_to_tol(obj.ds.f1_1,tmp,'ignore_str',1); assertTrue(ok,mess)
-        end
-        function test_syntax_and_file_io_instr_sample(obj)
-            
-            %==================================================================================================
-            % Test syntax and file i/o of set_instrument and set_sample
-            %==================================================================================================
-            % These tests exercise the read/write of get_sqw and put_sqw, and the correct operation
-            % of the set_sample and set_instrument methods for both objects and files.
-            
-            % Add sample to a single spe file sqw object
-            f1_1_s1=change_header_test(obj.ds.f1_1,'-none',obj.sam1);
-            
-            % Add sample to a multiple spe file sqw object
-            f1_2_s1=change_header_test(obj.ds.f1_2,'-none',obj.sam1);
-            
-            % Add instrument to a single spe file sqw object
-            f1_1_i1=change_header_test(obj.ds.f1_1,obj.inst1,'-none');
-            
-            % Add instrument to a multiple spe file sqw object
-            f1_2_i1=change_header_test(obj.ds.f1_2,obj.inst1,'-none');
-            
-            % And instrument and sample to a ingle spe file sqw object
-            f1_1_i1s1=change_header_test(obj.ds.f1_2,obj.inst1,obj.sam1);
-            
-            % And instrument and sample to a multiple spe file sqw object
-            f1_2_i1s1=change_header_test(obj.ds.f1_2,obj.inst1,obj.sam1);
-            
-            % Do some fancy stuff: overwrite instrument and sample
-            f1_2_i0s2=change_header_test(f1_2_i1s1,struct,obj.sam2);
-            
-            % Do some fancy stuff: remove instrument and sample
-            f1_2_i0s0=change_header_test(f1_2_i1s1,struct,struct);
-        end
-        function test_change_instrument(obj)
-            % TODO: constructor creates file_backed objects here. 
-            % wref is filebacked. 
-            % what to do about them? Without row 239 the file is not
-            % deleted as opened and filebacked. 
-            
-            % Use instrument function definition to change instrument
-            % -------------------------------------------------------
-            % Create reference object, testing setting of array instrument on the way
-            tmpsqwfile=fullfile(tmp_dir,'test_sqw_file_fileref_store.sqw');
-            clob1 = onCleanup(@()delete(tmpsqwfile));
-            
-            wref=obj.ds.f1_2;
-            wref.header{1}.efix=130;
-            wref.header{1}.efix=135;
-            inst_arr=create_test_instrument(95,250,'s');
-            inst_arr(2)=create_test_instrument(105,300,'a');
-            wref=change_header_test(wref,inst_arr,obj.sam1);
-            
-            save(wref,tmpsqwfile);
-            wref=sqw(tmpsqwfile);     % creates with same file name will be set with read_sqw
-            
-            % Change the two instruments
-            inst_arr=create_test_instrument(400,500,'s');
-            inst_arr(2)=create_test_instrument(105,600,'a');
-            wtmp_ref=wref;
-            wtmp_ref.header{1}.instrument=inst_arr(1);
-            wtmp_ref.header{2}.instrument=inst_arr(2);
-            
-            wtmp=set_instrument(wref,@create_test_instrument,[400;105],[500;600],{'s';'a'});
-            assertTrue(isequal(wtmp_ref,wtmp),'Incorrectly set instrument for sqw object')
-
-            tmpsqwfile1=fullfile(tmp_dir,'test_sqw_file_fileref_store1.sqw');            
-            clob2 = onCleanup(@()delete(tmpsqwfile1));            
-            save(wref,tmpsqwfile1);     % recreate reference file
-            % this fails but for different reason
-            % set_instrument_horace(tmpsqwfile,@()create_test_instrument([400;105],[500;600],{'s';'a'}));
-            % assertTrue(isequal(wtmp_ref,read_sqw(tmpsqwfile)),'Incorrectly set instrument for sqw file')
-            
-            
-            % Both instruments set to the same
-            inst_arr=create_test_instrument(400,500,'s');
-            inst_arr(2)=create_test_instrument(400,500,'s');
-            wtmp_ref=wref;
-            wtmp_ref.header{1}.instrument=inst_arr(1);
-            wtmp_ref.header{2}.instrument=inst_arr(2);
-            
-            wtmp=set_instrument(wref,@create_test_instrument,400,500,'s');
-            assertTrue(isequal(wtmp_ref,wtmp),'Incorrectly set instrument for sqw object')
-
-            tmpsqwfile2=fullfile(tmp_dir,'test_sqw_file_fileref_store2.sqw');            
-            clob3 = onCleanup(@()delete(tmpsqwfile2));                        
-            save(wref,tmpsqwfile2);     % recreate reference file
-            % this fails buf for some other reason
-            % set_instrument_horace(tmpsqwfile,@create_test_instrument,400,500,'s');
-            % assertTrue(isequal(wtmp_ref,read_sqw(tmpsqwfile)),'Incorrectly set instrument for sqw file')
-            
-            
-            % Set ei in chopper to whatever is in the spe files
-            inst_arr=create_test_instrument(135,500,'s');
-            inst_arr(2)=create_test_instrument(50,500,'s');
-            wtmp_ref=wref;
-            wtmp_ref.header{1}.instrument=inst_arr(1);
-            wtmp_ref.header{2}.instrument=inst_arr(2);
-            
-            wtmp=set_instrument(wref,@create_test_instrument,'-efix',500,'s');
-            assertTrue(isequal(wtmp_ref,wtmp),'Incorrectly set instrument for sqw object')
-
-            tmpsqwfile3=fullfile(tmp_dir,'test_sqw_file_fileref_store3.sqw');            
-            clob4 = onCleanup(@()delete(tmpsqwfile3));                        
-            
-            save(wref,tmpsqwfile3);     % recreate reference file
-            %set_instrument_horace(tmpsqwfile,@create_test_instrument,'-efix',500,'s');
-            %assertTrue(isequal(wtmp_ref,read_sqw(tmpsqwfile)),'Incorrectly set instrument for sqw file')
-            wref.data.pix.delete();
-            %----------------------------------------------------------------------------------------
-        end
-    end
-end
->>>>>>> 767eaea3
+classdef test_sqw_file_read_write < TestCase
+    % Perform a number of tests of put_sqw, get_sqw with and without sample and instrument information
+% Read sqw objects from a mat file: (none have sample or instrument information)
+%   two different files, each with one contributing spe file:  f1_1  f2_1
+%   two different files, each with two contributing spe files:  f1_2  f2_2
+%   two different files, each with three contributing spe files:  f1_3  f2_3
+%
+% These objects were read from an sqw file during the creation process, so we should not
+% have any subsequent problems with writing to and reading from disk.
+
+    properties
+        ds
+        sam1
+        sam2
+        sam3
+        inst1
+end
+    methods
+        function obj = test_sqw_file_read_write(~)
+            obj = obj@TestCase('test_sqw_file_read_write');
+            obj.ds = load('testdata_base_objects.mat');
+
+% Create three different samples
+obj.sam1=IX_sample(true,[1,1,0],[0,0,1],'cuboid',[0.04,0.03,0.02]);
+% values for alatt,angdeg from obj.ds.f1_1.header_.samples(1) 
+% saves explicit unpack here
+obj.sam1.alatt=[4 5 6];
+obj.sam1.angdeg=[91 92 93];
+
+obj.sam2=IX_sample(true,[1,1,1],[5,0,1],'cuboid',[0.10,0.33,0.22]);
+obj.sam2.alatt=[4 5 6];
+obj.sam2.angdeg=[91 92 93];
+
+obj.sam3=IX_sample(true,[1,1,0],[0,0,1],'point',[]);
+obj.sam3.alatt=[4 5 6];
+obj.sam3.angdeg=[91 92 93];
+
+% T.G.Perring 22/7/19: These do not currently exist, so replaced
+% sam2=IX_sample(true,[1,1,1],[0,2,1],'cylinder_long_name',rand(1,5));
+% sam3=IX_sample(true,[1,1,0],[0,0,1],'hypercube_really_long_name',rand(1,6));
+
+
+
+% Create three different instruments
+            obj.inst1=create_test_instrument(95,250,'s');                        
+%inst2=create_test_instrument(56,300,'s');
+%inst2.flipper=true;
+%inst3=create_test_instrument(195,600,'a');
+%inst3.filter=[3,4,5];
+
+        end
+        
+        function test_sqw_save_load_in_constructor(obj)
+            
+tmpsqwfile=fullfile(tmp_dir,'test_sqw_file_read_write_tmp.sqw');
+clob1 = onCleanup(@()delete(tmpsqwfile));
+
+% Write out to sqw files, read back in, and test they are the same
+% ----------------------------------------------------------------
+            save(obj.ds.f1_1,tmpsqwfile);
+tmp=sqw(tmpsqwfile);
+            [ok,mess]=equal_to_tol(obj.ds.f1_1,tmp,'ignore_str',1);
+assertTrue(ok,mess);
+
+            save(obj.ds.f1_3,tmpsqwfile);
+tmp=sqw(tmpsqwfile);
+            [ok,mess]=equal_to_tol(obj.ds.f1_3,tmp,'ignore_str',1);
+assertTrue(ok,mess)
+        end
+        %
+        function test_sqw_file_read_and_write(obj)
+            tmpsqwfile=fullfile(tmp_dir,'test_sqw_file_read_write_tmp.sqw');
+            clob1 = onCleanup(@()delete(tmpsqwfile));
+% Reference sqw objects with different samples
+% --------------------------------------------
+            f1_1_s1_ref=set_header_fudge(obj.ds.f1_1,'sample',obj.sam1);
+
+%==================================================================================================
+% Systematic test of '-v3' format and writing - test rather complex append/overwrite algorithms
+%==================================================================================================
+
+% Add a sample, write out and read back in
+% ----------------------------------------
+% Set sample
+            f1_1_s1=set_sample(obj.ds.f1_1,obj.sam1);
+[ok,mess]=equal_to_tol(f1_1_s1_ref,f1_1_s1,'ignore_str',1);
+assertTrue(ok,mess)
+
+% Write and read back in
+delete(tmpsqwfile);
+try
+    save(f1_1_s1,tmpsqwfile);
+    tmp=sqw(tmpsqwfile);
+catch err
+    warning('test_sqw_file_read_write:io','Error reading/writing sqw object')
+    rethrow(err);
+end
+[ok,mess]=equal_to_tol(f1_1_s1,tmp,'ignore_str',1); assertTrue(ok,mess)
+
+
+% Remove the sample again, and confirm the same as original object after writing and reading
+% ------------------------------------------------------------------------------------------
+% Set sample
+sam0=IX_null_sample();
+sam0.alatt=[4 5 6];
+sam0.angdeg=[91 92 93];
+f1_1_s0=set_sample(f1_1_s1,sam0);
+[ok,mess]=equal_to_tol(obj.ds.f1_1,f1_1_s0,'ignore_str',1);
+assertTrue(ok,mess)
+
+% Write and read back in
+try
+    save(f1_1_s0,tmpsqwfile); tmp=sqw(tmpsqwfile);
+catch err
+    warning('test_sqw_file_read_write:io1','Error reading/writing sqw object')
+    rethrow(err);
+end
+[ok,mess]=equal_to_tol(f1_1_s0,tmp,'ignore_str',1); assertTrue(ok,mess)
+        end
+        function test_change_instr_sampl_in_file(obj)
+            f1_1_s1_ref=set_header_fudge(obj.ds.f1_1,'sample',obj.sam1);
+            f1_1_s2_ref=set_header_fudge(obj.ds.f1_1,'sample',obj.sam2);
+            f1_1_s3_ref=set_header_fudge(obj.ds.f1_1,'sample',obj.sam3);
+
+% Now change the sample in a file
+% -------------------------------
+            tmpsqwfile=fullfile(tmp_dir,'test_sqw_file_read_write_tmp.sqw');
+            clob1 = onCleanup(@()delete(tmpsqwfile));
+            
+% Add sam1 to file with f1_1
+            save(obj.ds.f1_1,tmpsqwfile)
+            set_sample_horace(tmpsqwfile,obj.sam1);
+tmp=sqw(tmpsqwfile);
+[ok,mess]=equal_to_tol(f1_1_s1_ref,tmp,'ignore_str',1); assertTrue(ok,mess)
+
+% Now add a longer sample - this should be appended to the end
+            set_sample_horace(tmpsqwfile,obj.sam2);
+tmp=sqw(tmpsqwfile);
+[ok,mess]=equal_to_tol(f1_1_s2_ref,tmp,'ignore_str',1); assertTrue(ok,mess)
+
+% Now add a longer sample still - but shorter than the sum of sam1 and sam2: should overwrite
+            set_sample_horace(tmpsqwfile,obj.sam3);
+tmp=sqw(tmpsqwfile);
+[ok,mess]=equal_to_tol(f1_1_s3_ref,tmp,'ignore_str',1); assertTrue(ok,mess)
+
+% Dummy sample
+set_sample_horace(tmpsqwfile,[]);
+tmp=sqw(tmpsqwfile);
+            [ok,mess]=equal_to_tol(obj.ds.f1_1,tmp,'ignore_str',1); assertTrue(ok,mess)
+        end
+        function test_syntax_and_file_io_instr_sample(obj)
+
+%==================================================================================================
+% Test syntax and file i/o of set_instrument and set_sample
+%==================================================================================================
+% These tests exercise the read/write of get_sqw and put_sqw, and the correct operation
+% of the set_sample and set_instrument methods for both objects and files.
+
+% Add sample to a single spe file sqw object
+            f1_1_s1=change_header_test(obj.ds.f1_1,'-none',obj.sam1);
+
+% Add sample to a multiple spe file sqw object
+            f1_2_s1=change_header_test(obj.ds.f1_2,'-none',obj.sam1);
+
+% Add instrument to a single spe file sqw object
+            f1_1_i1=change_header_test(obj.ds.f1_1,obj.inst1,'-none');
+
+% Add instrument to a multiple spe file sqw object
+            f1_2_i1=change_header_test(obj.ds.f1_2,obj.inst1,'-none');
+
+% And instrument and sample to a ingle spe file sqw object
+            f1_1_i1s1=change_header_test(obj.ds.f1_2,obj.inst1,obj.sam1);
+
+% And instrument and sample to a multiple spe file sqw object
+            f1_2_i1s1=change_header_test(obj.ds.f1_2,obj.inst1,obj.sam1);
+
+% Do some fancy stuff: overwrite instrument and sample
+ins=IX_null_inst();
+f1_2_i0s2=change_header_test(f1_2_i1s1,ins,obj.sam2);
+
+% Do some fancy stuff: remove instrument and sample
+% replace with null inst and sample (was empty structs)
+ins=IX_null_inst();
+sam=IX_null_sample();
+sam.alatt=[4 5 6];
+sam.angdeg=[91 92 93];
+f1_2_i0s0=change_header_test(f1_2_i1s1,ins,sam);
+        end
+        function test_change_instrument(obj)
+            % TODO: constructor creates file_backed objects here. 
+            % wref is filebacked. 
+            % what to do about them? Without row 239 the file is not
+            % deleted as opened and filebacked. 
+
+
+% Use instrument function definition to change instrument
+% -------------------------------------------------------
+% Create reference object, testing setting of array instrument on the way
+tmpsqwfile=fullfile(tmp_dir,'test_sqw_file_fileref_store.sqw');
+            clob1 = onCleanup(@()delete(tmpsqwfile));
+            
+            wref=obj.ds.f1_2;
+hdr = wref.my_header();
+hdr.expdata(1).efix=130;
+hdr.expdata(1).efix=135; % betting this is {2} like the instrument change below
+wref = wref.change_header(hdr);
+inst_arr=create_test_instrument(95,250,'s');
+inst_arr(2)=create_test_instrument(105,300,'a');
+            wref=change_header_test(wref,inst_arr,obj.sam1);
+
+save(wref,tmpsqwfile);
+wref=sqw(tmpsqwfile);     % creates with same file name will be set with read_sqw
+
+% Change the two instruments
+inst_arr=create_test_instrument(400,500,'s');
+inst_arr(2)=create_test_instrument(105,600,'a');
+wtmp_ref=wref;
+hdr = wtmp_ref.my_header();
+hdr.instruments(1)=inst_arr(1);
+hdr.instruments(2)=inst_arr(2);
+wtmp_ref = wtmp_ref.change_header(hdr);
+
+wtmp=set_instrument(wref,@create_test_instrument,[400;105],[500;600],{'s';'a'});
+assertTrue(isequal(wtmp_ref,wtmp),'Incorrectly set instrument for sqw object')
+
+            tmpsqwfile1=fullfile(tmp_dir,'test_sqw_file_fileref_store1.sqw');            
+            clob2 = onCleanup(@()delete(tmpsqwfile1));            
+            save(wref,tmpsqwfile1);     % recreate reference file
+% this fails but for different reason
+% set_instrument_horace(tmpsqwfile,@()create_test_instrument([400;105],[500;600],{'s';'a'}));
+% assertTrue(isequal(wtmp_ref,read_sqw(tmpsqwfile)),'Incorrectly set instrument for sqw file')
+
+
+% Both instruments set to the same
+inst_arr=create_test_instrument(400,500,'s');
+inst_arr(2)=create_test_instrument(400,500,'s');
+wtmp_ref=wref;
+hdr = wtmp_ref.my_header();
+hdr.instruments(1)=inst_arr(1);
+hdr.instruments(2)=inst_arr(2);
+wtmp_ref = wtmp_ref.change_header(hdr);
+
+wtmp=set_instrument(wref,@create_test_instrument,400,500,'s');
+assertTrue(isequal(wtmp_ref,wtmp),'Incorrectly set instrument for sqw object')
+
+            tmpsqwfile2=fullfile(tmp_dir,'test_sqw_file_fileref_store2.sqw');            
+            clob3 = onCleanup(@()delete(tmpsqwfile2));                        
+            save(wref,tmpsqwfile2);     % recreate reference file
+% this fails buf for some other reason
+% set_instrument_horace(tmpsqwfile,@create_test_instrument,400,500,'s');
+% assertTrue(isequal(wtmp_ref,read_sqw(tmpsqwfile)),'Incorrectly set instrument for sqw file')
+
+
+% Set ei in chopper to whatever is in the spe files
+inst_arr=create_test_instrument(135,500,'s');
+inst_arr(2)=create_test_instrument(50,500,'s');
+wtmp_ref=wref;
+hdr = wtmp_ref.my_header();
+hdr.instruments(1)=inst_arr(1);
+hdr.instruments(2)=inst_arr(2);
+wtmp_ref = wtmp_ref.change_header(hdr);
+
+wtmp=set_instrument(wref,@create_test_instrument,'-efix',500,'s');
+assertTrue(isequal(wtmp_ref,wtmp),'Incorrectly set instrument for sqw object')
+
+            tmpsqwfile3=fullfile(tmp_dir,'test_sqw_file_fileref_store3.sqw');            
+            clob4 = onCleanup(@()delete(tmpsqwfile3));                        
+            
+            save(wref,tmpsqwfile3);     % recreate reference file
+%set_instrument_horace(tmpsqwfile,@create_test_instrument,'-efix',500,'s');
+%assertTrue(isequal(wtmp_ref,read_sqw(tmpsqwfile)),'Incorrectly set instrument for sqw file')
+            wref.data.pix.delete();
+%----------------------------------------------------------------------------------------
+        end
+    end
+end