--- conflicted
+++ resolved
@@ -1,4 +1,3 @@
-<<<<<<< HEAD
 classdef test_faccess_sqw_v2< TestCase
     %
     % Validate fast sqw reader used in combining sqw
@@ -367,6 +366,7 @@
             to.delete();
             assertTrue(isa(dn2,'d2d'));
 
+            dnob.data.img_db_range = PixelData.EMPTY_RANGE_;
             [ok,mess]=equal_to_tol(dn2,dnob,'ignore_str',true);
             assertTrue(ok,mess)
             %
@@ -408,414 +408,3 @@
 
     end
 end
-=======
-classdef test_faccess_sqw_v2< TestCase
-    %
-    % Validate fast sqw reader used in combining sqw
-    %
-    %
-    % $Revision:: 1753 ($Date:: 2019-10-24 20:46:14 +0100 (Thu, 24 Oct 2019) $)
-    %
-
-
-    properties
-        sample_dir;
-        sample_file;
-        test_folder;
-    end
-    methods(Static)
-        function sz = fl_size(filename)
-            fh = fopen(filename,'rb');
-            p0 = ftell(fh);
-            fseek(fh,0,'eof');
-            p1 = ftell(fh);
-            sz = p1-p0;
-            fclose(fh);
-        end
-
-    end
-
-
-    methods
-
-        %The above can now be read into the test routine directly.
-        function this=test_faccess_sqw_v2(varargin)
-            if nargin > 0
-                name = varargin{1};
-            else
-                name= mfilename('class');
-            end
-            this=this@TestCase(name);
-
-            this.sample_dir = fullfile(fileparts(fileparts(mfilename('fullpath'))),'test_symmetrisation');
-            this.sample_file = fullfile(this.sample_dir,'w3d_sqw.sqw');
-            this.test_folder=fileparts(mfilename('fullpath'));
-        end
-
-        % tests
-        function obj = test_should_load_stream(obj)
-            to = faccess_sqw_v2();
-            co = onCleanup(@()to.delete());
-
-
-            [stream,fid] = to.get_file_header(obj.sample_file);
-            [ok,initob] = to.should_load_stream(stream,fid);
-            co1 = onCleanup(@()fclose(initob.file_id));
-            assertTrue(ok);
-            assertTrue(initob.file_id> 0);
-
-
-
-        end
-        function obj = test_should_load_file(obj)
-            to = faccess_sqw_v2();
-            co = onCleanup(@()to.delete());
-
-            [ok,initob] = to.should_load(obj.sample_file);
-            co1 = onCleanup(@()fclose(initob.file_id));
-
-            assertTrue(ok);
-            assertTrue(initob.file_id>0);
-        end
-
-        function obj = test_init(obj)
-            to = faccess_sqw_v2();
-            assertEqual(to.file_version,'-v2');
-
-
-            % access to incorrect object
-            f = @()(to.init());
-            assertExceptionThrown(f,'SQW_FILE_IO:invalid_argument');
-
-
-            [ok,initob] = to.should_load(obj.sample_file);
-
-            assertTrue(ok);
-            assertTrue(initob.file_id > 0);
-
-            to = to.init(initob);
-            assertEqual(to.npixels,1164180);
-
-            header = to.get_header();
-            assertEqual(header.filename,'slice_n_c_m1_ei140')
-            assertEqual(header.ulabel{4},'E')
-            assertEqual(header.ulabel{3},'Q_\eta')
-
-            det = to.get_detpar();
-            assertEqual(det.filename,'slice_n_c_m1_ei140.par')
-            assertEqual(det.filepath,'C:\Russell\PCMO\ARCS_Oct10\Data\')
-            assertEqual(numel(det.group),58880)
-
-            data = to.get_data();
-            assertEqual(data.pix.num_pixels,1164180)
-            assertEqual(size(data.s,1),numel(data.p{1})-1)
-            assertEqual(size(data.e,2),numel(data.p{2})-1)
-            assertEqual(size(data.npix,3),numel(data.p{3})-1)
-
-        end
-        function obj = test_read_v1(obj)
-            to = faccess_sqw_v2();
-            assertEqual(to.file_version,'-v2');
-
-            [ok,initob] = to.should_load(fullfile(obj.test_folder,'w2_small_v1.sqw'));
-
-            assertTrue(ok);
-            assertTrue(initob.file_id > 0);
-
-            to = to.init(initob);
-            assertEqual(to.npixels,179024);
-
-            header = to.get_header();
-            assertEqual(header.filename,'map11014.spe;1')
-            assertEqual(header.ulabel{4},'E')
-            assertEqual(header.ulabel{3},'Q_\eta')
-
-            det = to.get_detpar();
-            assertEqual(det.filename,'9cards_4_4to1.par')
-            assertEqual(det.filepath,'c:\data\Fe\')
-            assertEqual(numel(det.group),36864)
-
-            data = to.get_data();
-            assertEqual(data.pix.num_pixels,179024)
-            assertEqual(size(data.s,1),numel(data.p{1})-1)
-            assertEqual(size(data.e,2),numel(data.p{2})-1)
-            assertEqual(size(data.npix),size(data.e))
-
-            headers = to.get_header('-all');
-            assertEqual(numel(headers),186)
-
-            header = headers{186};
-            assertEqual(header.filename,'map11201.spe;1');
-            assertEqual(header.filepath,'c:\data\Fe\data_nov06\const_ei\');
-            assertEqual(header.ulabel{1},'Q_\zeta')
-            assertEqual(header.ulabel{2},'Q_\xi')
-            assertEqual(header.ulabel{4},'E')
-
-
-            main_h = to.get_main_header('-verbatim');
-            assertEqual(main_h.nfiles,186);
-            assertEqual(main_h.filename,'Fe_ei787.sqw');
-            assertEqual(main_h.filepath,'c:\data\Fe\sqw\');
-
-        end
-
-        function obj = test_get_data(obj)
-            spath = fileparts(obj.sample_file);
-            sample  = fullfile(spath,'w1d_sqw.sqw');
-
-            to = faccess_sqw_v2(sample);
-
-            data_h = to.get_data('-he');
-            assertTrue(isstruct(data_h))
-            assertEqual(data_h.filename,to.filename)
-            assertEqual(data_h.filepath,to.filepath)
-
-            data_dnd = to.get_data('-ver','-nopix');
-            assertTrue(isa(data_dnd,'data_sqw_dnd'));
-            assertEqual(data_dnd.filename,'ei140.sqw');
-
-            data = to.get_data('-ver');
-            assertEqual(data.filename,data_dnd.filename)
-            assertEqual(data.filepath,data_dnd.filepath)
-            assertTrue(isa(data.pix, 'PixelData'));
-            assertEqual(data.pix.file_path, sample);
-            assertEqual(data.pix.num_pixels, 8031);
-        end
-
-        function obj = test_get_sqw(obj)
-            spath = fileparts(obj.sample_file);
-            samplef  = fullfile(spath,'w2d_qq_small_sqw.sqw');
-
-            fo = faccess_sqw_v2();
-            fo = fo.init(samplef);
-
-            sqw_obj = fo.get_sqw();
-
-            assertTrue(isa(sqw_obj,'sqw'));
-            assertEqual(sqw_obj.main_header.filename,fo.filename)
-            assertEqual(sqw_obj.main_header.filepath,fo.filepath)
-
-            sqw_obj1 = fo.get_sqw('-hverbatim');
-            assertTrue(isa(sqw_obj1,'sqw'));
-            assertEqual(sqw_obj1.main_header.filename,'ei140.sqw')
-            assertEqual(sqw_obj1.main_header.filepath,...
-                'C:\Russell\PCMO\ARCS_Oct10\Data\SQW\')
-        end
-        %
-        function obj = test_put_sqw(obj)
-            spath = fileparts(obj.sample_file);
-            samplef  = fullfile(spath,'w2d_qq_small_sqw.sqw');
-
-
-            ts = faccess_sqw_v2(samplef);
-            tob_sqw = ts.get_sqw('-verbatim');
-
-            tt = faccess_sqw_v2();
-
-            tf = fullfile(tmp_dir,'test_put_sqw_v2.sqw');
-            clob = onCleanup(@()delete(tf));
-
-            tt = tt.init(tob_sqw);
-            tt = tt.set_file_to_update(tf);
-
-
-            tt=tt.put_sqw();
-            assertTrue(exist(tf,'file')==2)
-            tt.delete();
-            %
-            sz1 = obj.fl_size(samplef);
-            sz2 = obj.fl_size(tf);
-            %
-            assertEqual(sz1,sz2);
-            %
-            tn = faccess_sqw_v2(tf);
-            rec_sqw = tn.get_sqw('-ver');
-            tn.delete();
-            %
-            assertTrue(equal_to_tol(tob_sqw, rec_sqw));
-            %
-        end
-        %
-        function obj = test_upgrade_sqw(obj)
-            spath = fileparts(obj.sample_file);
-            samplef  = fullfile(spath,'w2d_qq_small_sqw.sqw');
-
-
-            tf = fullfile(tmp_dir,'test_upgrade_sqwV2.sqw');
-            clob = onCleanup(@()delete(tf));
-            copyfile(samplef,tf);
-
-            tob = faccess_sqw_v2(tf);
-            tob = tob.upgrade_file_format();
-            assertTrue(isa(tob,'faccess_sqw_v3'));
-
-
-            sqw1 = tob.get_sqw();
-
-            tob.delete();
-
-            to = sqw_formats_factory.instance().get_loader(tf);
-            assertTrue(isa(to,'faccess_sqw_v3'));
-
-            sqw2 = to.get_sqw();
-
-            assertEqual(sqw1,sqw2);
-            to.delete();
-            %
-        end
-        %
-        function obj = test_upgrade_sqw_multiheader(obj)
-            spath = fileparts(fileparts(obj.sample_file));
-            samplef  = fullfile(spath,'test_sqw_file','w2_small_v1.sqw');
-
-
-            tf = fullfile(tmp_dir,'test_upgrade_sqwV2_multiheader.sqw');
-            clob = onCleanup(@()delete(tf));
-            copyfile(samplef,tf);
-
-            tob = faccess_sqw_v2(tf);
-            tob = tob.upgrade_file_format();
-            assertTrue(isa(tob,'faccess_sqw_v3'));
-
-
-            sqw1 = tob.get_sqw();
-
-            tob.delete();
-
-            to = sqw_formats_factory.instance().get_loader(tf);
-            assertTrue(isa(to,'faccess_sqw_v3'));
-            assertTrue(isa(to,'faccess_sqw_v3_3'));
-
-
-            sqw2 = to.get_sqw();
-
-            assertEqual(sqw1,sqw2);
-            to.delete();
-            %
-        end
-
-        %
-        function obj = test_upgrade_sqw_wac(obj)
-            %
-            spath = fileparts(obj.sample_file);
-            samplef  = fullfile(spath,'w2d_qq_small_sqw.sqw');
-
-            sqwob = read_sqw(samplef);
-
-            tf = fullfile(tmp_dir,'test_upgrade_sqwV2_wac.sqw');
-            clob = onCleanup(@()delete(tf));
-            tob = faccess_sqw_v2(sqwob,tf);
-            tob = tob.put_sqw();
-
-            tobV3 = tob.upgrade_file_format();
-            assertTrue(isa(tobV3,'faccess_sqw_v3'));
-
-
-            sqw1 = tobV3.get_sqw();
-
-            tob.delete();
-            tobV3.delete();
-
-            to = sqw_formats_factory.instance().get_loader(tf);
-            assertTrue(isa(to,'faccess_sqw_v3_3'));
-
-            sqw2 = to.get_sqw();
-            to.delete();
-
-            assertEqual(sqw1,sqw2);
-            [ok,mess]=equal_to_tol(sqwob,sqw2,'ignore_str',true);
-            assertTrue(ok,mess)
-
-            %
-        end
-        %
-        function obj = test_put_dnd_from_sqw(obj)
-            %
-            spath = fileparts(obj.sample_file);
-            samplef  = fullfile(spath,'w2d_qq_small_sqw.sqw');
-
-            sqwob = read_sqw(samplef);
-
-            tf = fullfile(tmp_dir,'test_put_dnd_from_sqw.sqw');
-            clob = onCleanup(@()delete(tf));
-            tob = faccess_sqw_v2(sqwob,tf);
-            tob = tob.put_dnd();
-            tob.delete();
-
-            to = sqw_formats_factory.instance().get_loader(tf);
-            assertTrue(isa(to,'faccess_dnd_v2'));
-
-            sqw2 = to.get_sqw();
-            to.delete();
-            assertTrue(isa(sqw2,'d2d'));
-
-            [ok,mess]=equal_to_tol(d2d(sqwob),sqw2,'ignore_str',true);
-            assertTrue(ok,mess)
-            %
-        end
-        %
-        function obj = test_get_dnd_from_sqw(obj)
-            %
-            spath = fileparts(obj.sample_file);
-            samplef  = fullfile(spath,'w2d_qq_small_sqw.sqw');
-
-            dnob = read_dnd(samplef);
-
-            tf = fullfile(tmp_dir,'test_put_dnd_from_sqw.sqw');
-            clob = onCleanup(@()delete(tf));
-
-            tob = faccess_dnd_v2(dnob,tf);
-            tob = tob.put_sqw();
-            tob.delete();
-
-            to = sqw_formats_factory.instance().get_loader(tf);
-            assertTrue(isa(to,'faccess_dnd_v2'));
-
-            dn2 = to.get_sqw();
-            to.delete();
-            assertTrue(isa(dn2,'d2d'));
-            
-            dnob.data.img_db_range = PixelData.EMPTY_RANGE_;
-            [ok,mess]=equal_to_tol(dn2,dnob,'ignore_str',true);
-            assertTrue(ok,mess)
-            %
-        end
-        %
-        function obj = test_sqw_reopen_to_write(obj)
-
-            samp = fullfile(fileparts(obj.test_folder),...
-                'test_symmetrisation','w1d_sqw.sqw');
-            ttob = faccess_sqw_v2(samp);
-            % important! -verbatim is critical here! without it we should
-            % reinitialize object to write!
-            sq_obj = ttob.get_sqw('-verbatim');
-            assertTrue(isa(sq_obj,'sqw'));
-
-            test_f = fullfile(tmp_dir,'test_sqw_reopen_to_wrire.sqw');
-            clob = onCleanup(@()delete(test_f));
-
-            % using already initialized object to write new data.
-            % its better to initialize object again as with this form
-            % object bas to be exactly the same as the one read before.
-            ttob =  ttob.reopen_to_write(test_f);
-            ttob = ttob.put_sqw(sq_obj);
-            ttob.delete();
-
-            assertEqual(exist(test_f,'file'),2);
-
-            chob = faccess_sqw_v2(test_f);
-
-            tsq_obj = chob.get_sqw();
-            chob.delete();
-
-            [ok,mess]=equal_to_tol(sq_obj,tsq_obj,'ignore_str',true);
-            assertTrue(ok,mess)
-
-        end
-
-
-
-    end
-end
-
->>>>>>> 7cc8df08
