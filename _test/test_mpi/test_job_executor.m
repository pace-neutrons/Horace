--- conflicted
+++ resolved
@@ -604,13 +604,8 @@
                 config_store.set_config_folder(cf);
             end
             clob1 = onCleanup(@()reset_config(cf));
-<<<<<<< HEAD
-            % generate control with different types of frameoworks.
-            css1= serverfbMPI.get_worker_init('MessagesCppMPI_test3');
-=======
             % generate control with different types of frameworks.
             css1= serverfbMPI.get_worker_init('MessagesCppMPI_3wkrs_tester');
->>>>>>> ab27edda
             
             ok = finish_task_tester(css1,3);
             assertTrue(ok);
