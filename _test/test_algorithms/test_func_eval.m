<<<<<<< HEAD
classdef test_func_eval < TestCase
=======
classdef test_func_eval < TestCase 
>>>>>>> ce514270

    properties (Constant)
        FLOAT_TOL = 1e-5;
    end

    properties

        d2d_file_path;
        d2d_obj;
        sqw_1d_file_path;
        sqw_2d_file_path;
        sqw_2d_obj_fb;
        sqw_2d_obj_mb;

        quadratic = @(x1, x2, a, b, c) a*x1.^2 + b*x1 + c + a*x2.^2 + b*x2;
        quadratic_params = {2, 3, 6};
        % Reference data for the final row of the expected output image signal
        final_img_signal_row_sqw_2d = [...
            4.0150, 4.0238, 4.0342, 4.0462, 4.0598, 4.0750, 4.0918, ...
            4.1102, 4.1302, 4.1518, 4.1750 ...
            ];
        final_img_signal_row_dnd = [ ...
            7.5200, 7.5962, 7.6750, 7.7562, 7.8400, 7.9262, 8.0150, 8.1062, ...
            8.2000, 8.2962, 8.3950, 8.4962, 8.6000, 8.7062, 8.8150, 8.9262, ...
            9.0400
            ];
        old_ws
    end

    methods
        function obj = test_func_eval(~)
            obj = obj@TestCase('test_func_eval');

            pths = horace_paths;
            obj.sqw_1d_file_path = fullfile(pths.test_common, 'sqw_1d_1.sqw');
            obj.sqw_2d_file_path = fullfile(pths.test_common, 'sqw_2d_1.sqw');
            obj.d2d_file_path = fullfile(pths.test_common, 'w2d_qq_small_d2d.sqw');

            obj.d2d_obj = read_dnd(obj.d2d_file_path);

            obj.sqw_2d_obj_fb = read_sqw(obj.sqw_2d_file_path, '-filebacked');
            obj.sqw_2d_obj_mb = obj.sqw_2d_obj_fb;
            obj.sqw_2d_obj_mb.pix = PixelDataMemory(obj.sqw_2d_obj_fb.pix);

        end


        %% Input validation
        function test_SQW_error_if_func_handle_arg_is_not_a_function_handle(obj)
            sqw_in = sqw();
            f = @() func_eval(sqw_in, 'not_a_handle', obj.quadratic_params);
            assertExceptionThrown(f, 'MATLAB:InputParser:ArgumentFailedValidation');
        end

        function test_SQW_error_applying_func_eval_to_0D_sqw(obj)
            sqw_in = sqw();
            f = @() func_eval(sqw_in, obj.quadratic, obj.quadratic_params);
            assertExceptionThrown(f, 'HORACE:sqw:invalid_argument');
        end

        function test_SQW_error_if_sqws_in_array_have_different_dimensions(obj)
            sqws_in = [sqw(obj.sqw_1d_file_path), obj.sqw_2d_obj_fb];
            f = @() func_eval(sqws_in, obj.quadratic, obj.quadratic_params);
            assertExceptionThrown(f, 'HORACE:sqw:invalid_argument');
        end

        function test_SQW_error_if_num_input_objects_gt_num_outfiles(obj)
            sqws_in = [obj.sqw_2d_obj_fb, obj.sqw_2d_obj_fb];
            outfile = 'some_path';

            f = @() func_eval( ...
                sqws_in, obj.quadratic, obj.quadratic_params, 'outfile', outfile ...
                );
            assertExceptionThrown(f, 'HORACE:sqw:invalid_argument');
        end

        function test_SQW_error_if_num_input_objects_lt_num_outfiles(obj)
            sqws_in = obj.sqw_2d_obj_fb;
            outfiles = {'some_path', 'some_other_path'};

            f = @() func_eval( ...
                sqws_in, obj.quadratic, obj.quadratic_params, 'outfile', outfiles ...
                );
            assertExceptionThrown(f, 'HORACE:sqw:invalid_argument');
        end

        function test_error_raised_if_func_eval_called_with_mix_of_sqw_and_dnd(obj)
            inputs = {obj.d2d_obj, obj.sqw_2d_obj_fb};
            f = @() func_eval(inputs, obj.quadratic, obj.quadratic_params);
            assertExceptionThrown(f, 'HORACE:func_eval:invalid_argument');
        end

        function test_error_if_func_eval_input_arrays_within_a_cell_array(obj)
            inputs = {[obj.sqw_2d_obj_fb, obj.sqw_2d_obj_fb]};
            f = @() func_eval(inputs, obj.quadratic, obj.quadratic_params);
            assertExceptionThrown(f, 'HORACE:func_eval:invalid_argument');
        end

        %% SQW tests
        function test_applying_func_eval_to_sqw_object_returns_correct_sqw_data(obj)
            sqw_out = obj.sqw_2d_obj_fb.func_eval(obj.quadratic, obj.quadratic_params);

            assertElementsAlmostEqual( ...
                sqw_out.data.s(end, :), ...
                obj.final_img_signal_row_sqw_2d ...
                );
            obj.validate_func_eval_sqw_output(obj.sqw_2d_obj_fb, sqw_out);
        end

        function test_func_eval_on_array_of_sqw_objects_returns_correct_sqw_data(obj)
            sqws_in = repmat(obj.sqw_2d_obj_fb, [2, 3]);
            sqws_out = func_eval(sqws_in, obj.quadratic, obj.quadratic_params);

            assertEqual(size(sqws_out), size(sqws_in));
            for i = 1:numel(sqws_in)
                assertElementsAlmostEqual( ...
                    sqws_out(i).data.s(end, :), ...
                    obj.final_img_signal_row_sqw_2d ...
                    );
                obj.validate_func_eval_sqw_output(obj.sqw_2d_obj_fb, sqws_out(i));
            end
        end

        function test_func_eval_on_array_of_sqw_objs_with_cell_arr_of_outfiles(obj)
            sqws_in = [obj.sqw_2d_obj_fb, obj.sqw_2d_obj_fb];
            outfiles = {gen_tmp_file_path('1'), gen_tmp_file_path('2')};
            tmp_file_cleanup = onCleanup(@() cellfun(@(x) del_memmapfile_files(x), outfiles));

            sqws_out = func_eval(sqws_in, obj.quadratic, obj.quadratic_params, 'outfile', outfiles);

            assertEqual(size(sqws_out), size(sqws_in));
            for i = 1:numel(sqws_in)
                assertEqual(sqws_out(i).pix.full_filename, outfiles{i});

                assertElementsAlmostEqual( ...
                    sqws_out(i).data.s(end, :), ...
                    obj.final_img_signal_row_sqw_2d, ...
                    'relative', obj.FLOAT_TOL ...
                    );

                obj.validate_func_eval_sqw_output(obj.sqw_2d_obj_fb, sqws_out(i));
            end
            clear sqws_out
        end

        function test_applying_func_eval_to_an_sqw_file_returns_correct_sqw_data(obj)
            sqw_out = func_eval(obj.sqw_2d_obj_fb, obj.quadratic, obj.quadratic_params);

            assertElementsAlmostEqual( ...
                sqw_out.data.s(end, :), ...
                obj.final_img_signal_row_sqw_2d ...
                );

            obj.validate_func_eval_sqw_output(obj.sqw_2d_obj_fb, sqw_out);
        end

        function test_applying_func_eval_to_sqw_obj_with_outfile_outputs_to_file(obj)
            outfile = gen_tmp_file_path();

            sqw_out = func_eval( ...
                obj.sqw_2d_obj_fb, ...
                obj.quadratic, ...
                obj.quadratic_params, ...
                'outfile', outfile ...
                );

            tmp_file_cleanup = onCleanup(@() del_memmapfile_files(outfile));

            assertEqual(sqw_out.pix.full_filename, outfile)
            assertTrue(is_file(outfile));

            assertEqualToTol( ...
                sqw_out.data.s(end, :), ...
                obj.final_img_signal_row_sqw_2d, ...
                'reltol', obj.FLOAT_TOL ...
                );
            obj.validate_func_eval_sqw_output(obj.sqw_2d_obj_fb, sqw_out);
        end

        function test_output_file_of_out_of_memory_op_matches_reference_data(obj)
            mem_chunk_size = floor(24689/5); % all pixels from ref file (24689),
            % split in 5-6 pages
            config_cleanup = set_temporary_config_options(hor_config, 'mem_chunk_size', mem_chunk_size);
            sqw_out = func_eval(obj.sqw_2d_obj_fb, obj.quadratic, obj.quadratic_params);

            assertTrue(isa(sqw_out, 'sqw'));

            assertElementsAlmostEqual( ...
                sqw_out.data.s(end, :), ...
                obj.final_img_signal_row_sqw_2d, ...
                'relative', obj.FLOAT_TOL ...
                );
            obj.validate_func_eval_sqw_output(obj.sqw_2d_obj_fb, sqw_out);
        end

        function test_output_on_cell_arr_objects_matches_ref(obj)
            sqws_in = {obj.sqw_2d_obj_mb, obj.sqw_2d_obj_mb};
            sqws_out = func_eval(sqws_in, obj.quadratic, obj.quadratic_params);

            assertTrue(isa(sqws_out, 'sqw'));
            assertEqual(numel(sqws_out), numel(sqws_in));
            for i = 1:numel(sqws_out)
                assertElementsAlmostEqual( ...
                    sqws_out(i).data.s(end, :), ...
                    obj.final_img_signal_row_sqw_2d, ...
                    'relative', obj.FLOAT_TOL ...
                    );
                obj.validate_func_eval_sqw_output(obj.sqw_2d_obj_fb, sqws_out(i));
            end
        end

        function test_outfile_path_equal_to_input_outfile_if_filebacked(obj)
            outfile = gen_tmp_file_path();
            sqw_out = func_eval(obj.sqw_2d_obj_fb, obj.quadratic, obj.quadratic_params, 'outfile', outfile);

            tmp_file_cleanup = onCleanup(@() clean_up_file(outfile));

            assertEqual(sqw_out.pix.full_filename, outfile)
            assertTrue(is_file(outfile));
        end

        function test_npix_all_ones_if_all_flag_given_and_no_pixels(obj)
            sqw_in = obj.sqw_2d_obj_mb;
            sqw_in.pix = PixelDataBase.create();
            sqw_out = func_eval(sqw_in, obj.quadratic, obj.quadratic_params, '-all');

            assertElementsAlmostEqual( ...
                sqw_out.data.s(end, :), ...
                obj.final_img_signal_row_sqw_2d ...
                );
            assertEqual(sqw_out.data.npix, ones(size(obj.sqw_2d_obj_fb.data.npix)));
        end

        function test_output_matches_ref_file_if_pixel_page_size_small(obj)
            mem_chunk_size = floor(24689/5); % all pixels, 5 pages
            config_cleanup = set_temporary_config_options(hor_config, 'mem_chunk_size', mem_chunk_size);

            sqw_out = func_eval(obj.sqw_2d_obj_fb, obj.quadratic, obj.quadratic_params);
            out_file = sqw_out.full_filename;

            assertTrue(sqw_out.pix.is_filebacked)

            assertElementsAlmostEqual( ...
                sqw_out.data.s(end, :), ...
                obj.final_img_signal_row_sqw_2d, ...
                'relative', obj.FLOAT_TOL ...
                );
            obj.validate_func_eval_sqw_output(obj.sqw_2d_obj_fb, sqw_out);
            clear sqw_out
            assertFalse(is_file(out_file));
        end

        %% DnD tests
        function test_applying_func_eval_to_dnd_object_returns_correct_dnd_data(obj)
            dnd_out = func_eval(obj.d2d_obj, obj.quadratic, obj.quadratic_params);

            assertElementsAlmostEqual( ...
                dnd_out.s(end, :), ...
                obj.final_img_signal_row_dnd, ...
                'relative', obj.FLOAT_TOL ...
                );
            obj.validate_func_eval_dnd_output(obj.d2d_obj, dnd_out);
        end

        function test_func_eval_on_array_of_dnd_objects_returns_correct_dnd_data(obj)
            d2ds_in = repmat(obj.d2d_obj, [1, 2]);
            d2ds_out = func_eval(d2ds_in, obj.quadratic, obj.quadratic_params);

            assertEqual(size(d2ds_out), size(d2ds_in));
            for i = 1:numel(d2ds_out)
                assertElementsAlmostEqual( ...
                    d2ds_out(i).s(end, :), ...
                    obj.final_img_signal_row_dnd, ...
                    'relative', obj.FLOAT_TOL ...
                    );
                obj.validate_func_eval_dnd_output(obj.d2d_obj, d2ds_out(i));
            end
        end

        function test_applying_func_eval_to_a_dnd_file_returns_correct_dnd_data(obj)
            dnd_out = func_eval(obj.d2d_obj, obj.quadratic, obj.quadratic_params);

            assertElementsAlmostEqual( ...
                dnd_out.s(end, :), ...
                obj.final_img_signal_row_dnd, ...
                'relative', obj.FLOAT_TOL ...
                );
            obj.validate_func_eval_dnd_output(obj.d2d_obj, dnd_out);
        end

        function test_func_eval_on_cell_array_of_dnd_files_rets_dnd_array(obj)
            dnds_in = {obj.d2d_obj, obj.d2d_obj};
            dnds_out = func_eval(dnds_in, obj.quadratic, obj.quadratic_params);

            assertEqual(size(dnds_out), size(dnds_in));
            for i = 1:numel(dnds_out)
                dnd_out = dnds_out(i);
                assertElementsAlmostEqual( ...
                    dnd_out.s(end, :), ...
                    obj.final_img_signal_row_dnd, ...
                    'relative', obj.FLOAT_TOL ...
                    );
                obj.validate_func_eval_dnd_output(obj.d2d_obj, dnd_out);
            end
        end

        function test_for_dnd_input_npix_are_all_ones_if_all_flag_given(obj)
            dnd_out = func_eval(obj.d2d_obj, obj.quadratic, obj.quadratic_params, '-all');

            assertElementsAlmostEqual( ...
                dnd_out.s(end, :), ...
                obj.final_img_signal_row_dnd, ...
                'relative', obj.FLOAT_TOL ...
                );
            assertEqual(dnd_out.npix, ones(size(obj.d2d_obj.npix)));
        end

        function test_for_dnd_input_npix_are_all_ones_if_kwarg_all_is_true(obj)
            dnd_out = func_eval(obj.d2d_obj, obj.quadratic, obj.quadratic_params, 'all', true);

            assertElementsAlmostEqual( ...
                dnd_out.s(end, :), ...
                obj.final_img_signal_row_dnd, ...
                'relative', obj.FLOAT_TOL ...
                );
            assertEqual(dnd_out.npix, ones(size(obj.d2d_obj.npix)));
        end
    end

    methods (Static)
        function validate_func_eval_sqw_output(sqw_in, sqw_out)
            % Check output image size is equal to input image size
            assertEqual(size(sqw_out.data.s), size(sqw_in.data.s));
            % Check all output errors are zero with equal size to image
            assertEqual(sqw_out.data.e, zeros(size(sqw_in.data.e)));
            % Check that data.npix is unchanged
            assertEqual(sqw_out.data.npix, sqw_in.data.npix);

            sig_var = sqw_out.pix.sig_var;
            % Check that all pixel signals for each bin are equal to the value
            % of the image signal in the corresponding bin
            signal = sig_var(1, :);
            expected_signal = repelem(sqw_out.data.s(:), sqw_out.data.npix(:))';
            assertEqualToTol(signal, expected_signal(1:numel(signal)),3e-7);

            % Check that all pixel variances are set to zero
            variance = sig_var(2, :);
            if sqw_out.pix.is_filebacked && sqw_out.pix.page_size<sqw_out.pix.num_pixels
                assertEqual(variance, zeros(1,sqw_out.pix.page_size));
                % try to clean-up memory to be able to delete target file
                % does not work on all Matlab versions
                sqw_out.pix.delete();
                clear sqw_out;
            else
                assertEqual(variance, zeros(1, sum(sqw_out.data.npix(:))));
            end
        end

        function validate_func_eval_dnd_output(dnd_in, dnd_out)
            % Check output image size is equal to input image size
            assertEqual(size(dnd_in.s), size(dnd_in.s));
            % Check all output errors are zero with equal size to image
            assertEqual(dnd_out.e, zeros(size(dnd_in.e)));
            % Check that data.npix is unchanged
            assertEqual(dnd_out.npix, dnd_in.npix);
        end
    end

end<|MERGE_RESOLUTION|>--- conflicted
+++ resolved
@@ -1,8 +1,4 @@
-<<<<<<< HEAD
-classdef test_func_eval < TestCase
-=======
 classdef test_func_eval < TestCase 
->>>>>>> ce514270
 
     properties (Constant)
         FLOAT_TOL = 1e-5;
