--- conflicted
+++ resolved
@@ -57,20 +57,14 @@
                 save(sqw_cut,obj.ref_file);
             end
         end
-<<<<<<< HEAD
         %        
         function test_take_a_cut_from_an_sqw_file_single_chunk(obj)
-=======
-        
-        
-        function test_you_can_take_a_cut_from_an_sqw_file(obj)
             % Really large file V2 on disk to ensure that ranges are
             % calculated using filebased algorithm rather than all data
             % loaded in memory.
             %v2large_file= 'c:\Users\abuts\Documents\Data\Fe\Data\sqw\Fe_ei1371_base_a.sqw';
-            %sqw_cut = cut(v2large_file, obj.ref_params{:});            
-            
->>>>>>> c7fb2044
+            %sqw_cut = cut(v2large_file, obj.ref_params{:});
+            
             conf = hor_config();
             old_conf = conf.get_data_to_store();
             conf.mem_chunk_size = 8000;
