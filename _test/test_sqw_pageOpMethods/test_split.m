classdef test_split< TestCase
    %
    % Validate sqw object splitting
    %

    properties
        this_dir;
        sqw_source = 'sqw_4d.sqw'

        source_sqw4D;
    end

    methods
        function obj=test_split(name)
            if ~exist('name','var')
                name = 'test_split';
            end
            obj=obj@TestCase(name);
            hpc = horace_paths;
            obj.this_dir = fileparts(mfilename('fullpath'));
            source_data = fullfile(hpc.test_common,obj.sqw_source);
            obj.sqw_source   = source_data;
            obj.source_sqw4D = read_sqw(source_data);

        end

        function test_split_all_filebacked(obj)
            n_pix = obj.source_sqw4D.npixels;
            clConf = set_temporary_config_options(hor_config,'mem_chunk_size',n_pix/3);
            source = sqw(obj.sqw_source,'file_backed',true);
            assertTrue(source.is_filebacked);

            w_splf = split(source,'-files');

            assertEqual(numel(w_splf),23);


            for i=1:numel(w_splf)
                assertTrue(isfile(w_splf{i}));
            end

            % check that filebacked objects are temporary objects in this
            % case
            files = cell(1,numel(w_splf));
            for i=1:numel(files)
                files{i} = w_splf(i).pix.full_filename;
                assertTrue(is_file(files{i}));
            end
            clear('w_splf');
            for i=1:numel(files)
                assertFalse(is_file(files{i}));
            end
        end

        

        function test_split_pix_filebacked_permanent_res(obj)
            n_pix = obj.source_sqw4D.npixels;

            targ_folder = fullfile(tmp_dir,'split_fb_targ');
            clFiles = onCleanup(@()rmdir(targ_folder,'s'));
            w_spl = split(obj.source_sqw4D,'-filebacked',targ_folder);

            assertEqual(numel(w_spl),23);

            n_split_pix = 0;
            for i=1:numel(w_spl)
                assertTrue(w_spl(i).is_filebacked);
                keys = w_spl(i).runid_map.keys;
                assertEqual(numel(keys),1);
                id = unique(w_spl(i).pix.run_idx);
                assertEqual(keys{1},id);
                assertEqual(w_spl(i).experiment_info.expdata.run_id,id);
                n_split_pix  = n_split_pix +w_spl(i).npixels;
            end
            assertEqual(n_pix,n_split_pix);

            assertTrue(isfolder(targ_folder));

            % check that filebacked objects are temporary objects in this
            % case
            files = cell(1,numel(w_spl));
            for i=1:numel(files)
                files{i} = w_spl(i).full_filename;

                assertTrue(isfile(files{i}));
                [~,~,fe] = fileparts(files{i});
                assertEqual(fe,'.sqw');
            end
            clear('w_spl');
            for i=1:numel(files)
                assertTrue(isfile(files{i}));
            end
        end


        function test_split_filebacked_eq_split_membased(obj)

            w_spl_mem = split(obj.source_sqw4D);

            n_pix = obj.source_sqw4D.npixels;

            clConf = set_temporary_config_options(hor_config,'mem_chunk_size',n_pix/3);
            source = sqw(obj.sqw_source,'file_backed',true);
            assertTrue(source.is_filebacked);

            w_spl_fb = split(source,'-filebacked');

            assertEqual(numel(w_spl_mem),23);
            clear clConf


            for i=1:numel(w_spl_mem)
                assertEqualToTol(w_spl_mem(i),w_spl_fb(i),'ignore_str',true, ...
                    'tol',[8*eps('single'),8*eps('single')]);
            end
        end

        function test_split_pix_filebacked(obj)
            n_pix = obj.source_sqw4D.npixels;
            clConf = set_temporary_config_options(hor_config,'mem_chunk_size',n_pix/3);
            source = sqw(obj.sqw_source,'file_backed',true);
            assertTrue(source.is_filebacked);

            w_spl = split(source,'-filebacked');

            assertEqual(numel(w_spl),23);

            n_split_pix = 0;
            for i=1:numel(w_spl)
                assertTrue(w_spl(i).is_filebacked);
                keys = w_spl(i).runid_map.keys;
                assertEqual(numel(keys),1);
                id = unique(w_spl(i).pix.run_idx);
                assertEqual(keys{1},id);
                assertEqual(w_spl(i).experiment_info.expdata.run_id,id);
                n_split_pix  = n_split_pix +w_spl(i).npixels;
            end
            assertEqual(n_pix,n_split_pix);

            % check that filebacked objects are temporary objects in this
            % case
            files = cell(1,numel(w_spl));
            for i=1:numel(files)
                files{i} = w_spl(i).pix.full_filename;
                assertTrue(isfile(files{i}));
            end
            clear('w_spl');
            for i=1:numel(files)
                assertFalse(isfile(files{i}));
            end
        end

        function test_split_all_in_memory(obj)
            n_pix = obj.source_sqw4D.npixels;

            w_spl = split(obj.source_sqw4D);

            assertEqual(numel(w_spl),23);

            n_split_pix = 0;
            for i=1:numel(w_spl)
                keys = w_spl(i).runid_map.keys;
                assertEqual(numel(keys),1);
                id = unique(w_spl(i).pix.run_idx);
                assertEqual(keys{1},id);
                assertEqual(w_spl(i).experiment_info.expdata.run_id,id);
                n_split_pix  = n_split_pix +w_spl(i).npixels;
            end
            assertEqual(n_pix,n_split_pix);
        end

        function test_prepare_split_sqw(obj)
            page_op = PageOp_split_sqw();

<<<<<<< HEAD
            page_op = page_op.prepare_split_sqw(obj.source_sqw4D);
            n_runds = obj.source_sqw4D.main_header.nfiles;
=======
            page_op = page_op.prepare_split_sqw(obj.source_sqw4D,false);
            n_runs  = obj.source_sqw4D.main_header.nfiles;
>>>>>>> 286fffb2

            assertEqual(numel(page_op.out_img),n_runs )
            assertEqual(numel(page_op.out_pix),n_runs )
            assertEqual(numel(page_op.write_handles),n_runs )
            % all memory-based objects
            is_mb  = cellfun(@isempty,page_op.write_handles);
            assertTrue(all(is_mb))
        end
    end
end<|MERGE_RESOLUTION|>--- conflicted
+++ resolved
@@ -23,36 +23,67 @@
             obj.source_sqw4D = read_sqw(source_data);
 
         end
-
-        function test_split_all_filebacked(obj)
-            n_pix = obj.source_sqw4D.npixels;
-            clConf = set_temporary_config_options(hor_config,'mem_chunk_size',n_pix/3);
-            source = sqw(obj.sqw_source,'file_backed',true);
-            assertTrue(source.is_filebacked);
-
-            w_splf = split(source,'-files');
+        function delete_subfiles(~,filelist)
+            for i=1:numel(filelist)
+                if isfile(filelist{i})
+                    del_memmapfile_files(filelist{i})
+                end
+            end
+        end
+        function test_split_all_filebacked_eq_membased(obj)
+            w_spl_mem = split(obj.source_sqw4D);
+
+            n_pix = obj.source_sqw4D.npixels;
+            clConf = set_temporary_config_options(hor_config,'mem_chunk_size',n_pix/3);
+            source = sqw(obj.sqw_source,'file_backed',true);
+            assertTrue(source.is_filebacked);
+
+            targ_folder = fullfile(tmp_dir,'split_fb_targ');
+            clFiles     = onCleanup(@()rmdir(targ_folder,'s'));
+
+            w_splf = split(source,'-files',targ_folder);
 
             assertEqual(numel(w_splf),23);
 
-
+            % check that resulting object exist and always available
             for i=1:numel(w_splf)
                 assertTrue(isfile(w_splf{i}));
-            end
-
-            % check that filebacked objects are temporary objects in this
-            % case
-            files = cell(1,numel(w_splf));
-            for i=1:numel(files)
-                files{i} = w_splf(i).pix.full_filename;
-                assertTrue(is_file(files{i}));
-            end
-            clear('w_splf');
-            for i=1:numel(files)
-                assertFalse(is_file(files{i}));
-            end
-        end
-
-        
+                spl_obj = read_sqw(w_splf{i});
+                assertEqualToTol(w_spl_mem(i),spl_obj,'ignore_str',true, ...
+                    '-ignore_date','tol',[8*eps('single'),8*eps('single')]);
+            end
+        end
+
+        function test_split_all_filebacked_generates_files(obj)
+            n_pix = obj.source_sqw4D.npixels;
+            clConf = set_temporary_config_options(hor_config,'mem_chunk_size',n_pix/3);
+            source = sqw(obj.sqw_source,'file_backed',true);
+            assertTrue(source.is_filebacked);
+
+            hc = hor_config;
+            wkdir = hc.working_directory;
+            tf = cell(1,23);
+            for i=1:23
+                tf{i} = fullfile(wkdir,sprintf('sqw_4d_runID%07d.sqw',91+i));
+            end
+            clOuF = onCleanup(@()delete_subfiles(obj,tf));
+
+            w_splf = split(source,'-files');
+
+            assertEqual(numel(w_splf),23);
+
+            % check that resulting object exist and always available
+            for i=1:numel(w_splf)
+                assertTrue(isfile(w_splf{i}));
+                assertEqual(tf{i},w_splf{i});
+            end
+
+            clear clOuF;
+
+            for i=1:numel(w_splf)
+                assertFalse(isfile(w_splf{i}));
+            end
+        end
 
         function test_split_pix_filebacked_permanent_res(obj)
             n_pix = obj.source_sqw4D.npixels;
@@ -170,16 +201,11 @@
             assertEqual(n_pix,n_split_pix);
         end
 
-        function test_prepare_split_sqw(obj)
+        function test_prepare_split_sqw_in_mem(obj)
             page_op = PageOp_split_sqw();
 
-<<<<<<< HEAD
-            page_op = page_op.prepare_split_sqw(obj.source_sqw4D);
-            n_runds = obj.source_sqw4D.main_header.nfiles;
-=======
-            page_op = page_op.prepare_split_sqw(obj.source_sqw4D,false);
+            page_op = page_op.prepare_split_sqw(obj.source_sqw4D,false,false);
             n_runs  = obj.source_sqw4D.main_header.nfiles;
->>>>>>> 286fffb2
 
             assertEqual(numel(page_op.out_img),n_runs )
             assertEqual(numel(page_op.out_pix),n_runs )
