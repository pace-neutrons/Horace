--- conflicted
+++ resolved
@@ -1,17 +1,17 @@
 classdef test_PixelData < TestCase
-    
+
     properties
         old_warn_state;
-        
+
         SMALL_PG_SIZE = 1e6;  % 1Mb
         ALL_IN_MEM_PG_SIZE = 1e12;
-        
+
         raw_pix_data = rand(PixelData.DEFAULT_NUM_PIX_FIELDS, 10);
         raw_pix_range;
         test_sqw_file_path = '../test_sqw_file/sqw_1d_1.sqw';
         test_sqw_file_full_path = '';
         this_dir = fileparts(mfilename('fullpath'));
-        
+
         pixel_data_obj;
         pix_data_from_file;
         pix_data_from_faccess;
@@ -20,7 +20,7 @@
             'run_idx', 'detector_idx', 'energy_idx', 'signal', ...
             'variance'};
     end
-    
+
     properties (Constant)
         NUM_BYTES_IN_VALUE = PixelData.DATA_POINT_SIZE;
         NUM_COLS_IN_PIX_BLOCK = PixelData.DEFAULT_NUM_PIX_FIELDS;
@@ -29,36 +29,36 @@
         SIGNAL_IDX = 8;
         VARIANCE_IDX = 9;
     end
-    
+
     methods (Access = private)
-        
+
         function [pix_data,pix_range] = get_random_pix_data_(~, rows)
             data = rand(PixelData.DEFAULT_NUM_PIX_FIELDS, rows);
             pix_range = [min(data(1:4,:),[],2),max(data(1:4,:),[],2)]';
             pix_data = PixelData(data);
-            
+
         end
         function ref_range = get_ref_range(~,data)
             ref_range = [min(data(1:4, :),[],2),...
                 max(data(1:4, :),[],2)]';
         end
-        
+
     end
-    
+
     methods
-        
+
         function obj = test_PixelData(~)
             obj = obj@TestCase('test_PixelData');
-            
+
             addpath(fullfile(obj.this_dir, 'utils'));
-            
+
             % Swallow any warnings for when pixel page size set too small
             obj.old_warn_state = warning('OFF', 'PIXELDATA:validate_mem_alloc');
             obj.raw_pix_range = obj.get_ref_range(obj.raw_pix_data);
-            
+
             test_sqw_file = java.io.File(pwd(), obj.test_sqw_file_path);
             obj.test_sqw_file_full_path = char(test_sqw_file.getCanonicalPath());
-            
+
             % Construct an object from raw data
             obj.pixel_data_obj = PixelData(obj.raw_pix_data);
             % Construct an object from a file
@@ -69,14 +69,14 @@
             % Construct an object from file accessor with small page size
             obj.pix_data_small_page = PixelData(f_accessor, obj.SMALL_PG_SIZE);
         end
-        
+
         function delete(obj)
             if ismember(fullfile(obj.this_dir, 'utils'), split(path, pathsep))
                 rmpath(fullfile(obj.this_dir, 'utils'));
             end
             warning(obj.old_warn_state);
         end
-        
+
         % --- Tests for in-memory operations ---
         function test_default_construction_sets_empty_pixel_data(~)
             pix_data = PixelData();
@@ -84,36 +84,36 @@
             assertEqual(pix_data.data, zeros(num_cols, 0));
             assertEqual(pix_data.pix_range,[inf,inf,inf,inf;-inf,-inf,-inf,-inf])
         end
-        
+
         function test_PIXELDATA_raised_on_construction_with_data_with_lt_9_cols(~)
             f = @() PixelData(ones(3, 3));
             assertExceptionThrown(f, 'PIXELDATA:data')
         end
-        
+
         function test_PIXELDATA_raised_on_construction_with_data_with_gt_9_cols(~)
             f = @() PixelData(ones(10, 3));
             assertExceptionThrown(f, 'PIXELDATA:data')
         end
-        
+
         function test_coordinates_returns_empty_array_if_pixel_data_empty(~)
             pix_data = PixelData();
             assertTrue(isempty(pix_data.coordinates));
             assertEqual(pix_data.pix_range,[inf,inf,inf,inf;-inf,-inf,-inf,-inf])
         end
-        
+
         function test_pixel_data_is_set_to_input_data_on_construction(obj)
             assertEqual(obj.pixel_data_obj.data, obj.raw_pix_data);
             assertEqual(obj.pixel_data_obj.pix_range, obj.raw_pix_range);
-            
-        end
-        
+
+        end
+
         function test_u1_returns_first_dim_in_coordinates_array(obj)
             u1 = obj.pixel_data_obj.u1;
             assertEqual(u1, obj.pixel_data_obj.coordinates(1, :));
             range = obj.pixel_data_obj.pix_range;
             assertEqual(range(:,1),[min(u1,[],2);max(u1,[],2)]);
         end
-        
+
         function test_u1_sets_the_first_dim_in_coordinates_array(obj)
             [pix_data_obj,range] = obj.get_random_pix_data_(10);
             pix_data_obj.u1 = 1;
@@ -122,61 +122,61 @@
             assertEqual(pix_data_obj.pix_range, range);
             assertEqual(pix_data_obj.page_range,range)
         end
-        
+
         function test_u2_returns_second_dim_in_coordinates_array(obj)
             u2 = obj.pixel_data_obj.u2;
             assertEqual(u2, obj.pixel_data_obj.coordinates(2, :));
         end
-        
+
         function test_u2_sets_the_second_dim_in_coordinates_array(obj)
             [pix_data_obj,ref_range] = obj.get_random_pix_data_(10);
             pix_data_obj.u2 = 1;
             assertEqual(pix_data_obj.coordinates(2, :), ones(1, 10));
-            
+
             ref_range(:,2) = [1;1];
             range = pix_data_obj.pix_range;
             assertEqual(ref_range,range);
             assertEqual(pix_data_obj.page_range,range)
         end
-        
+
         function test_u3_returns_third_dim_in_coordinates_array(obj)
             u3 = obj.pixel_data_obj.u3;
             assertEqual(u3, obj.pixel_data_obj.coordinates(3, :));
         end
-        
+
         function test_u3_sets_the_third_dim_in_coordinates_array(obj)
             [pix_data_obj,ref_range] = obj.get_random_pix_data_(10);
             pix_data_obj.u3 = 1;
             assertEqual(pix_data_obj.coordinates(3, :), ones(1, 10));
-            
+
             ref_range(:,3) = [1;1];
             range = pix_data_obj.pix_range;
             assertEqual(ref_range,range);
             assertEqual(pix_data_obj.page_range,range)
         end
-        
+
         function test_dE_returns_fourth_dim_in_coordinates_array(obj)
             dE = obj.pixel_data_obj.dE;
             assertEqual(dE, obj.pixel_data_obj.coordinates(4, :));
         end
-        
+
         function test_dE_sets_the_fourth_dim_in_coordinates_array(obj)
             [pix_data_obj,ref_range] = obj.get_random_pix_data_(10);
             pix_data_obj.dE = 1;
             assertEqual(pix_data_obj.coordinates(4, :), ones(1, 10));
-            
+
             ref_range(:,4) = [1;1];
             range = pix_data_obj.pix_range;
             assertEqual(ref_range,range);
             assertEqual(pix_data_obj.page_range,range)
-            
-        end
-        
+
+        end
+
         function test_q_coordinates_returns_first_3_dims_of_coordinates(obj)
             q_coords = obj.pixel_data_obj.q_coordinates;
             assertEqual(q_coords, obj.pixel_data_obj.q_coordinates);
         end
-        
+
         function test_setting_q_coordinates_updates_u1_u2_and_u3(obj)
             pix_data_obj = obj.get_random_pix_data_(10);
             pix_data_obj.q_coordinates = ones(3, 10);
@@ -184,131 +184,131 @@
             assertEqual(pix_data_obj.u2, ones(1, 10));
             assertEqual(pix_data_obj.u3, ones(1, 10));
         end
-        
+
         function test_get_coordinates_returns_coordinate_data(obj)
             coord_data = obj.raw_pix_data(1:4, :);
             assertEqual(obj.pixel_data_obj.coordinates, coord_data);
         end
-        
+
         function test_run_idx_returns_run_index_data(obj)
             run_indices = obj.raw_pix_data(5, :);
             assertEqual(obj.pixel_data_obj.run_idx, run_indices)
         end
-        
+
         function test_detector_idx_returns_detector_index_data(obj)
             detector_indices = obj.raw_pix_data(6, :);
             assertEqual(obj.pixel_data_obj.detector_idx, detector_indices)
         end
-        
+
         function test_energy_idx_returns_energy_bin_number_data(obj)
             energy_bin_nums = obj.raw_pix_data(7, :);
             assertEqual(obj.pixel_data_obj.energy_idx, energy_bin_nums)
         end
-        
+
         function test_signal_returns_signal_array(obj)
             signal_array = obj.raw_pix_data(8, :);
             assertEqual(obj.pixel_data_obj.signal, signal_array)
         end
-        
+
         function test_variance_returns_variance_array(obj)
             variance_array = obj.raw_pix_data(9, :);
             assertEqual(obj.pixel_data_obj.variance, variance_array)
         end
-        
+
         function test_PIXELDATA_error_raised_if_setting_data_with_lt_9_cols(~)
             f = @(x) PixelData(zeros(x, 10));
             for i = [-10, -5, 0, 5]
                 assertExceptionThrown(@() f(i), 'PIXELDATA:data');
             end
         end
-        
+
         function test_num_pixels_returns_the_number_of_rows_in_the_data_block(obj)
             assertEqual(obj.pixel_data_obj.num_pixels, 10);
         end
-        
+
         function test_coordinate_data_is_settable(obj)
             num_rows = 10;
             pix_data_obj = obj.get_random_pix_data_(num_rows);
-            
+
             new_coord_data = ones(4, num_rows);
             pix_data_obj.coordinates = new_coord_data;
             assertEqual(pix_data_obj.coordinates, new_coord_data);
             assertEqual(pix_data_obj.data(1:4, :), new_coord_data);
         end
-        
+
         function test_error_raised_if_setting_coordinates_with_wrong_num_rows(obj)
             num_rows = 10;
             pix_data_obj = obj.get_random_pix_data_(num_rows);
             new_coord_data = ones(4, num_rows - 1);
-            
+
             function set_coordinates(data)
                 pix_data_obj.coordinates = data;
             end
-            
+
             f = @() (set_coordinates(new_coord_data));
             assertExceptionThrown(f, 'MATLAB:subsassigndimmismatch')
         end
-        
+
         function test_error_raised_if_setting_coordinates_with_wrong_num_cols(obj)
             num_rows = 10;
             pix_data_obj = obj.get_random_pix_data_(num_rows);
-            
+
             function set_coordinates(data)
                 pix_data_obj.coordinates = data;
             end
-            
+
             new_coord_data = ones(3, num_rows);
             f = @() set_coordinates(new_coord_data);
             assertExceptionThrown(f, 'MATLAB:subsassigndimmismatch')
         end
-        
+
         function test_PixelData_object_with_underlying_data_is_not_empty(obj)
             assertFalse(isempty(obj.pixel_data_obj));
         end
-        
+
         function test_default_PixelData_object_is_empty(~)
             pix_data_obj = PixelData();
             assertTrue(isempty(pix_data_obj));
         end
-        
+
         function test_PIXELDATA_error_if_constructed_with_struct(~)
             s = struct();
             f = @() PixelData(s);
             assertExceptionThrown(f, 'PIXELDATA:data')
         end
-        
+
         function test_PIXELDATA_error_if_constructed_with_cell_array(~)
             s = {'a', 1};
             f = @() PixelData(s);
             assertExceptionThrown(f, 'PIXELDATA:data')
         end
-        
+
         function test_PIXELDATA_error_if_data_set_with_non_numeric_type(~)
             pix_data_obj = PixelData();
-            
+
             function set_data(data)
                 pix_data_obj.data = data;
             end
-            
+
             f = @() set_data({1, 'abc'});
             assertExceptionThrown(f, 'PIXELDATA:data')
         end
-        
+
         function test_numel_returns_the_number_of_elements_in_the_data(obj)
             assertEqual(numel(obj.pixel_data_obj), numel(obj.pixel_data_obj.data));
         end
-        
+
         function test_can_construct_from_another_PixelData_object(obj)
             pixel_data_obj_copy = PixelData(obj.pixel_data_obj);
             assertEqual(pixel_data_obj_copy.data, obj.pixel_data_obj.data);
         end
-        
+
         function test_get_data_returns_coordinates_for_given_index_range(obj)
             pix_data_obj = obj.get_random_pix_data_(10);
             coords = pix_data_obj.get_data({'coordinates'}, 2:6);
             assertEqual(coords, pix_data_obj.coordinates(:, 2:6));
         end
-        
+
         function test_get_data_returns_multiple_fields_for_given_index_range(obj)
             pix_data_obj = obj.get_random_pix_data_(10);
             coord_sig = pix_data_obj.get_data({'coordinates', 'signal'}, 4:9);
@@ -316,26 +316,26 @@
                 pix_data_obj.signal(4:9)];
             assertEqual(coord_sig, expected_coord_sig);
         end
-        
+
         function test_get_data_returns_full_pixel_range_if_no_range_given(obj)
             pix_data_obj = obj.get_random_pix_data_(10);
             coord_sig = pix_data_obj.get_data({'coordinates', 'signal'});
             expected_coord_sig = [pix_data_obj.coordinates; pix_data_obj.signal];
             assertEqual(coord_sig, expected_coord_sig);
         end
-        
+
         function test_get_data_allows_data_retrieval_for_single_field(obj)
             for i = 1:numel(obj.pix_fields)
                 field_data = obj.pixel_data_obj.get_data(obj.pix_fields{i});
                 assertEqual(field_data, obj.pixel_data_obj.(obj.pix_fields{i}));
             end
         end
-        
+
         function test_get_data_throws_PIXELDATA_on_non_valid_field_name(obj)
             f = @() obj.pixel_data_obj.get_data('not_a_field');
             assertExceptionThrown(f, 'PIXELDATA:get_data');
         end
-        
+
         function test_get_data_orders_columns_corresponding_to_input_cell_array(obj)
             pix_data_obj = obj.get_random_pix_data_(10);
             data_subset = pix_data_obj.get_data({'detector_idx', 'signal', 'run_idx'});
@@ -343,18 +343,18 @@
             assertEqual(data_subset(2, :), pix_data_obj.signal);
             assertEqual(data_subset(3, :), pix_data_obj.run_idx);
         end
-        
+
         function test_cat_combines_given_PixelData_objects(obj)
             pix_data_obj1 = obj.get_random_pix_data_(10);
             pix_data_obj2 = obj.get_random_pix_data_(5);
-            
+
             combined_pix = PixelData.cat(pix_data_obj1, pix_data_obj2);
-            
+
             assertEqual(combined_pix.num_pixels, 15);
             assertEqual(combined_pix.data, ...
                 horzcat(pix_data_obj1.data, pix_data_obj2.data));
         end
-        
+
         function test_get_pixels_returns_PixelData_obj_with_given_pix_indices(~)
             data = rand(9, 10);
             pix = PixelData(data);
@@ -362,19 +362,19 @@
             assertTrue(isa(pix, 'PixelData'));
             assertEqual(sub_pix.data, data(:, [3, 5, 7]));
         end
-        
+
         function test_get_pixels_returns_PixelData_with_equal_num_cols(obj)
             pix = obj.get_random_pix_data_(10);
             orignal_size = size(pix.data, 1);
             sub_pix = pix.get_pixels(1:5);
             assertEqual(size(sub_pix.data, 1), orignal_size);
         end
-        
+
         function test_load_obj_returns_equivalent_object(~)
             pix = PixelData.loadobj(PixelData(ones(9, 10)));
             assertEqual(pix.data, ones(9, 10));
         end
-        
+
         function test_construction_with_int_fills_underlying_data_with_zeros(~)
             npix = 20;
             pix = PixelData(npix);
@@ -382,46 +382,46 @@
             assertEqual(pix.data, zeros(9, npix));
             assertEqual(pix.variance, zeros(1, npix));
         end
-        
+
         function test_construction_with_float_raises_PIXELDATA_error(~)
             f = @() PixelData(1.2);
             assertExceptionThrown(f, 'PIXELDATA:data');
         end
-        
+
         function test_construction_with_file_path_sets_file_path_on_object(obj)
             assertEqual(obj.pix_data_from_file.file_path, obj.test_sqw_file_full_path);
         end
-        
+
         function test_construction_with_file_path_populates_data_from_file(obj)
             assertFalse(isempty(obj.pix_data_from_file));
             expected_signal_chunk = [0, 0, 0, 0, 0483.5, 4463.0, 1543.0, 0, 0, 0];
             assertEqual(obj.pix_data_from_file.signal(9825:9834), ...
                 expected_signal_chunk);
         end
-        
+
         function test_construction_with_file_path_sets_num_pixels_in_file(obj)
             f_accessor = sqw_formats_factory.instance().get_loader(...
                 obj.test_sqw_file_path);
             assertEqual(obj.pix_data_from_file.num_pixels, f_accessor.npixels);
         end
-        
+
         function test_error_on_construction_with_non_existent_file(~)
             file_path = 'not-a-file';
             f = @() PixelData(file_path);
             assertExceptionThrown(f, 'SQW_FILE_IO:runtime_error');
         end
-        
+
         function test_construction_with_faccess_populates_data_from_file(obj)
             assertFalse(isempty(obj.pix_data_from_faccess));
             expected_signal_chunk = [0, 0, 0, 0, 0483.5, 4463.0, 1543.0, 0, 0, 0];
             assertEqual(obj.pix_data_from_faccess.signal(9825:9834), ...
                 expected_signal_chunk);
         end
-        
+
         function test_construction_with_faccess_sets_file_path(obj)
             assertEqual(obj.pix_data_from_faccess.file_path, obj.test_sqw_file_full_path);
         end
-        
+
         function test_page_size_is_set_after_getter_call_when_given_as_argument(obj)
             mem_alloc = obj.SMALL_PG_SIZE;  % 1Mb
             expected_page_size = floor(...
@@ -432,7 +432,7 @@
                 [1, obj.pix_data_small_page.page_size]);
             assertEqual(obj.pix_data_small_page.page_size, expected_page_size);
         end
-        
+
         function test_calling_getter_returns_data_for_single_page(obj)
             data = rand(9, 30);
             npix_in_page = 11;
@@ -440,7 +440,7 @@
             assertEqual(size(pix.signal), [1, pix.page_size]);
             assertEqual(pix.signal, data(8, 1:11));
         end
-        
+
         function test_calling_get_data_returns_data_for_single_page(obj)
             data = rand(9, 30);
             npix_in_page = 11;
@@ -448,7 +448,7 @@
             sig_var = pix.get_data({'signal', 'variance'}, 3:8);
             assertEqual(sig_var, data(8:9, 3:8));
         end
-        
+
         function test_data_values_are_not_effected_by_changes_in_copies(~)
             n_rows = 5;
             p1 = PixelData(ones(9, n_rows));
@@ -457,7 +457,7 @@
             assertEqual(p2.u1, zeros(1, n_rows));
             assertEqual(p1.u1, ones(1, n_rows));
         end
-        
+
         function test_number_of_pixels_in_page_matches_memory_usage_size(obj)
             data = rand(9, 30);
             npix_in_page = 11;
@@ -465,75 +465,75 @@
             pix.u1;
             assertEqual(size(pix.data, 2), npix_in_page);
         end
-        
+
         function test_has_more_rets_true_if_there_are_subsequent_pixels_in_file(obj)
             data = rand(9, 12);
             npix_in_page = 11;
             pix = obj.get_pix_with_fake_faccess(data, npix_in_page);
             assertTrue(pix.has_more());
         end
-        
+
         function test_has_more_rets_false_if_all_data_in_page(obj)
             data = rand(9, 11);
             npix_in_page = 11;
             pix = obj.get_pix_with_fake_faccess(data, npix_in_page);
             assertFalse(pix.has_more());
         end
-        
+
         function test_has_more_rets_false_if_all_data_created_in_memory(~)
             data = rand(9, 30);
             pix = PixelData(data);
             assertFalse(pix.has_more());
         end
-        
+
         function test_advance_loads_next_page_of_data_into_memory_for_props(obj)
             data = rand(9, 30);
             f = @(pix, iter) assertEqual(pix.signal, ...
                 data(8, (iter*11 + 1):((iter*11 + 1) + pix.page_size - 1)));
             obj.do_pixel_data_loop_with_f(f, data);
         end
-        
+
         function test_advance_raises_PIXELDATA_if_at_end_of_data(obj)
             npix = 30;
             data = rand(9, npix);
             npix_in_page = 11;
             pix = obj.get_pix_with_fake_faccess(data, npix_in_page);
-            
+
             f = @() obj.advance_pix(pix, floor(npix/npix_in_page + 1));
             assertExceptionThrown(f, 'PIXELDATA:move_to_page')
         end
-        
+
         function test_advance_does_nothing_if_PixelData_not_file_backed(~)
             data = rand(9, 10);
             pix = PixelData(data);
             pix.advance();
             assertEqual(pix.data, data);
         end
-        
+
         function test_advance_while_loop_to_sum_signal_data(obj)
             data = randi([0, 99], 9, 30);
             npix_in_page = 11;
             pix = obj.get_pix_with_fake_faccess(data, npix_in_page);
-            
+
             signal_sum = sum(pix.signal);
             while pix.has_more()
                 pix.advance();
                 signal_sum = signal_sum + sum(pix.signal);
             end
-            
+
             assertEqual(signal_sum, sum(data(8, :)));
         end
-        
+
         function test_page_size_returns_size_of_data_held_in_memory(obj)
             pix = obj.get_random_pix_data_(10);
             assertEqual(pix.page_size, 10);
         end
-        
+
         function test_empty_PixelData_object_has_page_size_zero(~)
             pix = PixelData();
             assertEqual(pix.page_size, 0);
         end
-        
+
         function test_constructing_from_PixelData_with_valid_file_inits_faccess(obj)
             new_pix = PixelData(obj.pix_data_small_page);
             assertEqual(new_pix.file_path, obj.test_sqw_file_full_path);
@@ -541,7 +541,7 @@
             assertEqual(new_pix.signal, obj.pix_data_small_page.signal);
             assertTrue(new_pix.has_more());
         end
-        
+
         function test_move_to_first_page_resets_to_first_page_in_file(obj)
             data = rand(9, 30);
             npix_in_page = 11;
@@ -551,21 +551,21 @@
             pix.move_to_first_page();
             assertEqual(pix.u1, data(1, 1:11));  % should be back to the first page
         end
-        
+
         function test_move_to_first_page_keeps_data_if_pix_not_file_backed(obj)
             pix = obj.get_random_pix_data_(30);
             u1 = pix.u1;
             pix.move_to_first_page();
             assertEqual(pix.u1, u1);
         end
-        
+
         function test_instance_has_page_size_after_construction(~)
             data = rand(9, 10);
             faccess = FakeFAccess(data);
             pix = PixelData(faccess);
             assertEqual(pix.page_size, 10);
         end
-        
+
         function test_editing_a_field_loads_page(obj)
             data = rand(9, 10);
             faccess = FakeFAccess(data);
@@ -575,47 +575,47 @@
                 assertEqual(pix.page_size, 10);
             end
         end
-        
+
         function test_setting_file_backed_pixels_preserves_changes_after_advance(obj)
             data = rand(9, 30);
             npix_in_page = 11;
             pix = obj.get_pix_with_fake_faccess(data, npix_in_page);
-            
+
             pix.u1 = 1;  % sets page 1 of u1 to all ones
             pix.advance();  % move to second page
             assertEqual(pix.u1, data(1, (npix_in_page + 1):(2*npix_in_page)));
             pix.move_to_first_page();
             assertEqual(pix.u1, ones(1, npix_in_page));
         end
-        
+
         function test_dirty_pix_tmp_files_are_deleted_when_pix_out_of_scope(obj)
             old_rng_state = rng();
             fixed_seed = 774015;
             rng(fixed_seed, 'twister');  % this seed gives an expected object_id_ = 54452
             expected_tmp_dir = fullfile(tempdir(), 'sqw_pix54452');
             clean_up = onCleanup(@() rng(old_rng_state));
-            
+
             function do_pix_creation_and_delete()
                 data = rand(9, 30);
                 npix_in_page = 11;
                 pix = obj.get_pix_with_fake_faccess(data, npix_in_page);
-                
+
                 pix.u1 = 1;
                 pix.advance();  % creates tmp file for first page
                 assertTrue(logical(exist(expected_tmp_dir, 'dir')), ...
                     'Temp directory not created');
             end
-            
+
             do_pix_creation_and_delete();
             assertFalse(logical(exist(expected_tmp_dir, 'dir')), ...
                 'Temp directory not deleted');
         end
-        
+
         function test_all_page_changes_saved_after_edit_advance_and_reset(obj)
             data = zeros(9, 30);
             npix_in_page = 11;
             pix = obj.get_pix_with_fake_faccess(data, npix_in_page);
-            
+
             % set all u1 values in each page to 1
             pix.u1 = 1;
             while pix.has_more()
@@ -623,7 +623,7 @@
                 pix.u1 = 1;  % sets page 1 of u1 to all ones
             end
             pix.move_to_first_page();
-            
+
             % check all u1 values are still 1
             assertEqual(pix.u1, ones(1, pix.page_size));
             while pix.has_more()
@@ -631,96 +631,96 @@
                 assertEqual(pix.u1, ones(1, pix.page_size));
             end
         end
-        
+
         function test_correct_values_returned_with_mix_of_clean_and_dirty_pages(obj)
             data = zeros(9, 30);
             npix_in_page = 11;
             pix = obj.get_pix_with_fake_faccess(data, npix_in_page);
-            
+
             % set coordinates of page 1 and 3 to all ones
             pix.u1 = 1;
             pix.advance();  % move to second page
             pix.advance();  % move to third page
             pix.u1 = 1;
-            
+
             pix.move_to_first_page();
-            
+
             assertEqual(pix.u1, ones(1, pix.page_size));
             pix.advance();
             assertEqual(pix.u1, zeros(1, pix.page_size));
             pix.advance();
             assertEqual(pix.u1, ones(1, pix.page_size));
         end
-        
+
         function test_you_cannot_set_page_of_data_with_smaller_sized_array(obj)
             data = zeros(9, 30);
             npix_in_page = 11;
             pix = obj.get_pix_with_fake_faccess(data, npix_in_page);
-            
+
             function set_pix(data)
                 pix.data = data;
             end
-            
+
             f = @() set_pix(ones(9, 10));
             assertExceptionThrown(f, 'PIXELDATA:data');
         end
-        
+
         function test_you_cannot_set_page_of_data_with_larger_sized_array(obj)
             data = zeros(9, 30);
             npix_in_page = 11;
             pix = obj.get_pix_with_fake_faccess(data, npix_in_page);
-            
+
             function set_pix(data)
                 pix.data = data;
             end
-            
+
             f = @() set_pix(ones(9, 20));
             assertExceptionThrown(f, 'PIXELDATA:data');
         end
-        
+
         function test_num_pixels_is_a_double_if_faccess_returns_uint(~)
             npix = 30;
             data = rand(9, npix);
             faccess = FakeFAccess(data);
             faccess = faccess.set_npixels(uint64(npix));
-            
+
             pix = PixelData(faccess);
             assertEqual(class(pix.num_pixels), 'double');
         end
-        
+
         function test_num_pixels_is_a_double_if_data_in_memory(obj)
             assertEqual(class(obj.pixel_data_obj.num_pixels), 'double');
         end
-        
+
         function test_num_pixels_is_a_double_if_more_than_one_page_of_data(obj)
             assertEqual(class(obj.pix_data_small_page.num_pixels), 'double');
         end
-        
+
         function test_copy_on_same_page_as_original_when_more_than_1_page(obj)
             pix_original = PixelData(obj.test_sqw_file_path, 1e6);
             pix_original.signal = 1;
             pix_original.advance();
-            
+
             pix_copy = copy(pix_original);
-            
+
             assertEqual(pix_copy.data, pix_original.data);
             while pix_original.has_more()
                 pix_original.advance();
                 pix_copy.advance();
                 assertEqual(pix_copy.data, pix_original.data);
             end
-            
+
             pix_copy.move_to_first_page();
             pix_original.move_to_first_page();
             assertEqual(pix_copy.data, pix_original.data);
         end
-        
+
         function test_copy_on_same_pg_as_original_when_more_than_1_pg_no_advance(obj)
             pix_original = PixelData(obj.test_sqw_file_path, 1e6);
             pix_original.signal = 1;
-            
+
             pix_copy = copy(pix_original);
-            
+
             assertEqual(pix_copy.data, pix_original.data);
             while pix_original.has_more()
                 pix_original.advance();
@@ -728,14 +728,14 @@
                 assertEqual(pix_copy.data, pix_original.data);
             end
         end
-        
+
         function test_changes_to_original_persistent_in_copy_if_1_page_in_file(obj)
             pix_original = PixelData(obj.test_sqw_file_path, 1e9);
             pix_original.signal = 1;
             pix_original.advance();
-            
+
             pix_copy = copy(pix_original);
-            
+
             assertEqual(pix_copy.data, pix_original.data);
             while pix_original.has_more()
                 % we shouldn't enter here, but we should check the same API for
@@ -744,18 +744,18 @@
                 pix_copy.advance();
                 assertEqual(pix_copy.data, pix_original.data);
             end
-            
+
             pix_copy.move_to_first_page();
             pix_original.move_to_first_page();
             assertEqual(pix_copy.data, pix_original.data);
         end
-        
+
         function test_changes_to_orig_persistent_in_copy_if_1_pg_in_file_no_adv(obj)
             pix_original = PixelData(obj.test_sqw_file_path, 1e9);
             pix_original.signal = 1;
-            
+
             pix_copy = copy(pix_original);
-            
+
             assertEqual(pix_copy.data, pix_original.data);
             while pix_original.has_more()
                 % we shouldn't enter here, but we should check the same API for
@@ -765,80 +765,80 @@
                 assertEqual(pix_copy.data, pix_original.data);
             end
         end
-        
+
         function test_changes_to_copy_have_no_affect_on_original_after_advance(obj)
             data = zeros(9, 30);
             npix_in_page = 11;
             pix_original = obj.get_pix_with_fake_faccess(data, npix_in_page);
             pix_original.signal = 1;
             pix_original.advance();
-            
+
             pix_copy = copy(pix_original);
             pix_copy.move_to_first_page();
             pix_copy.signal = 2;
             pix_copy.advance();
-            
+
             pix_original.move_to_first_page();
             assertEqual(pix_original.signal, ones(1, numel(pix_original.signal)));
-            
+
             pix_copy.move_to_first_page();
             assertEqual(pix_copy.signal, 2*ones(1, numel(pix_copy.signal)));
         end
-        
+
         function test_changes_to_copy_have_no_affect_on_original_no_advance(obj)
             data = zeros(9, 30);
             npix_in_page = 11;
             pix_original = obj.get_pix_with_fake_faccess(data, npix_in_page);
             pix_original.signal = 1;
-            
+
             pix_copy = copy(pix_original);
             pix_copy.move_to_first_page();
             pix_copy.signal = 2;
-            
+
             assertEqual(pix_original.signal, ones(1, numel(pix_original.signal)));
             assertEqual(pix_copy.signal, 2*ones(1, numel(pix_copy.signal)));
         end
-        
+
         function test_changes_to_original_before_copy_are_reflected_in_copies(obj)
             data = zeros(9, 30);
             npix_in_page = 11;
             pix_original = obj.get_pix_with_fake_faccess(data, npix_in_page);
             pix_original.signal = 1;
             pix_original.advance();
-            
+
             pix_copy = copy(pix_original);
             pix_copy.move_to_first_page();
-            
+
             assertEqual(pix_copy.signal, ones(1, numel(pix_copy.signal)));
         end
-        
+
         function test_changes_to_original_kept_in_copy_after_advance(obj)
             pix_original = PixelData(obj.test_sqw_file_path, 1e2);
             pix_original.signal = 1;
-            
+
             pix_copy = copy(pix_original);
             pix_copy.advance();
-            
+
             pix_copy.move_to_first_page();
             assertEqual(pix_copy.signal, ones(1, numel(pix_copy.signal)));
         end
-        
+
         function test_change_to_original_after_copy_does_not_affect_copy(obj)
             data = zeros(9, 30);
             npix_in_page = 11;
             pix_original = obj.get_pix_with_fake_faccess(data, npix_in_page);
             pix_copy = copy(pix_original);
-            
+
             pix_copy.signal = 1;
             pix_copy.advance();
-            
+
             pix_original.signal = 2;
             pix_original.advance();
-            
+
             pix_copy.move_to_first_page();
             assertEqual(pix_copy.signal, ones(1, numel(pix_copy.signal)));
         end
-        
+
         function test_page_written_correctly_when_page_size_gt_mem_chunk_size(obj)
             warning('off', 'HOR_CONFIG:set_mem_chunk_size');
             hc = hor_config;
@@ -846,30 +846,30 @@
             npix_to_write = 28;
             size_of_float = 4;
             hc.mem_chunk_size = npix_to_write*size_of_float;
-            
+
             function clean_up_func(conf_to_restore)
                 set(hor_config, conf_to_restore);
                 warning('on', 'HOR_CONFIG:set_mem_chunk_size');
             end
-            
+
             clean_up = onCleanup(@() clean_up_func(old_config));
-            
+
             npix_in_page = 90;
             data = zeros(obj.NUM_COLS_IN_PIX_BLOCK, npix_in_page + 10);
             pix = obj.get_pix_with_fake_faccess(data, npix_in_page);
-            
+
             pix.data = ones(obj.NUM_COLS_IN_PIX_BLOCK, npix_in_page);
             pix.advance();
             pix.move_to_first_page();
-            
+
             assertEqual(pix.data, ones(obj.NUM_COLS_IN_PIX_BLOCK, npix_in_page));
         end
-        
+
         function test_pixels_read_correctly_if_final_pg_has_1_pixel(obj)
             data = rand(9, 10);
             npix_in_page = 3;
             pix = obj.get_pix_with_fake_faccess(data, npix_in_page);
-            
+
             assertEqual(pix.data, data(:, 1:3));
             pix.advance();
             assertEqual(pix.data, data(:, 4:6));
@@ -878,65 +878,65 @@
             pix.advance();
             assertEqual(pix.data, data(:, 10));
         end
-        
+
         function test_unedited_dirty_pages_are_not_rewritten(obj)
             old_rng_state = rng();
             fixed_seed = 774015;  % this seed gives an expected object_id_ = 06706
             rng(fixed_seed, 'twister');
             expected_tmp_dir = fullfile(tempdir(), 'sqw_pix06706');
             clean_up = onCleanup(@() rng(old_rng_state));
-            
+
             data = rand(9, 10);
             npix_in_page = 3;
             pix = obj.get_pix_with_fake_faccess(data, npix_in_page);
-            
+
             % edit a page such that it must be written to a file
             pix.signal = 1;
             pix = pix.advance();
             tmp_file_path = fullfile(expected_tmp_dir, '000000001.tmp');
             assertTrue(logical(exist(tmp_file_path, 'file')));
-            
+
             % record the temp file's original timestamp
             original_timestamp = java.io.File(tmp_file_path).lastModified();
-            
+
             % move to first page and advance again
             pix = pix.move_to_first_page();
             pix.signal;  % make sure there's data in memory
             pix.advance();  % no writing should happen here
-            
+
             pause(0.2)  % let the file system catch up
             % get most recent timestamp
             new_timestamp = java.io.File(tmp_file_path).lastModified();
-            
+
             assertEqual(new_timestamp, original_timestamp, ...
                 'Temporary file timestamps are not equal.');
         end
-        
+
         function test_cannot_append_more_pixels_than_can_fit_in_page(obj)
             npix_in_page = 5;
             mem_alloc = npix_in_page*obj.NUM_COLS_IN_PIX_BLOCK*obj.NUM_BYTES_IN_VALUE;
             pix = PixelData(zeros(9, 0), mem_alloc);
-            
+
             data = ones(obj.NUM_COLS_IN_PIX_BLOCK, 11);
             pix_to_append = PixelData(data);
-            
+
             f = @() pix.append(pix_to_append);
             assertExceptionThrown(f, 'PIXELDATA:append');
         end
-        
+
         function test_you_can_append_to_empty_PixelData_object(obj)
             npix_in_page = 11;
             mem_alloc = npix_in_page*obj.NUM_COLS_IN_PIX_BLOCK*obj.NUM_BYTES_IN_VALUE;
             pix = PixelData(zeros(9, 0), mem_alloc);
-            
+
             data = ones(obj.NUM_COLS_IN_PIX_BLOCK, npix_in_page);
             pix_to_append = PixelData(data);
-            
+
             pix.append(pix_to_append);
             assertEqual(pix.data, data);
             assertEqual(pix.pix_range,ones(2,4));
         end
-        
+
         function test_you_can_append_to_partially_full_PixelData_page(obj)
             npix_in_page = 11;
             nexisting_pix = 5;
@@ -945,27 +945,27 @@
             pix = PixelData(existing_data, mem_alloc);
             minmax = obj.get_ref_range(existing_data);
             assertEqual(pix.pix_range,minmax);
-            
+
             data = ones(obj.NUM_COLS_IN_PIX_BLOCK, npix_in_page);
             pix_to_append = PixelData(data);
             assertEqual(pix_to_append.pix_range,ones(2,4));
             minmax(2,:) = ones(1,4);
-            
+
             pg_offset = npix_in_page - nexisting_pix;
             expected_pg_1_data = horzcat(existing_data, data(:, 1:pg_offset));
             expected_pg_2_data = data(:, (pg_offset + 1):end);
-            
+
             pix.append(pix_to_append);
             assertEqual(pix.pix_range,minmax)
-            
+
             pix.move_to_first_page();
             assertEqual(pix.data, expected_pg_1_data, '', 1e-7);
-            
+
             pix.advance();
             assertEqual(pix.data, expected_pg_2_data, '', 1e-7);
             assertEqual(pix.pix_range,minmax);
         end
-        
+
         function test_you_can_append_to_PixelData_with_full_page(obj)
             npix_in_page = 11;
             nexisting_pix = 11;
@@ -973,32 +973,32 @@
             existing_data = rand(9, nexisting_pix);
             pix = PixelData(existing_data, mem_alloc);
             minmax = pix.pix_range;
-            
+
             appended_data = ones(obj.NUM_COLS_IN_PIX_BLOCK, npix_in_page);
             pix_to_append = PixelData(appended_data);
             minmax(2,:) = ones(1,4);
             pix.append(pix_to_append);
-            
+
             pix.move_to_first_page();
             assertEqual(pix.data, existing_data, '', 1e-7);
             assertEqual(pix.pix_range,minmax);
-            
+
             pix.advance();
             assertEqual(pix.data, appended_data, '', 1e-7);
             assertEqual(pix.pix_range,minmax);
         end
-        
+
         function test_appending_pixels_after_page_edited_preserves_changes(obj)
             npix_in_page = 11;
             num_pix = 24;
             mem_alloc = npix_in_page*obj.NUM_COLS_IN_PIX_BLOCK*obj.NUM_BYTES_IN_VALUE;
             original_data = rand(9, num_pix);
-            
+
             pix = PixelData(original_data(:, 1:npix_in_page), mem_alloc);
             minmax = obj.get_ref_range(original_data);
             assertEqual(pix.data, original_data(:, 1:npix_in_page));
             pix.signal = ones(1, npix_in_page);
-            
+
             for i = 2:ceil(num_pix/npix_in_page)
                 start_idx = (i - 1)*npix_in_page + 1;
                 end_idx = min(start_idx + npix_in_page - 1, num_pix);
@@ -1006,87 +1006,87 @@
                 assertEqual(pix.data, original_data(:, start_idx:end_idx));
             end
             assertEqual(pix.pix_range, minmax)
-            
+
             pix.move_to_first_page();
             expected_pg_1_data = original_data(:, 1:npix_in_page);
             expected_pg_1_data(8, :) = 1;
             assertEqual(pix.data, expected_pg_1_data, '', 1e-7);
             assertEqual(pix.pix_range,minmax);
         end
-        
+
         function test_you_can_append_to_file_backed_PixelData(obj)
             npix_in_page = 11;
             data = rand(9, 25);
             [pix,pix_range] = obj.get_pix_with_fake_faccess(data, npix_in_page);
-            
+
             data_to_append = rand(9, 8);
             new_range = obj.get_ref_range(data_to_append);
-            
+
             pix_to_append = PixelData(data_to_append);
             tot_range = [min(new_range(1,:),pix_range(1,:));...
                 max(new_range(2,:),pix_range(2,:))];
             pix.append(pix_to_append);
             assertEqual(tot_range,pix.pix_range);
-            
+
             expected_final_pg = horzcat(data(:, 23:end), data_to_append);
             assertEqual(pix.data, expected_final_pg);
-            
+
             pix.move_to_first_page();
             assertEqual(pix.data, data(:, 1:npix_in_page), '', 1e-7);
             assertEqual(tot_range,pix.pix_range);
-            
+
             pix.advance();
             assertEqual(pix.data, data(:, (npix_in_page + 1):(2*npix_in_page)), ...
                 '', 1e-7);
-            
+
             pix.advance();
             assertEqual(pix.data, expected_final_pg, '', 1e-7);
             assertEqual(tot_range,pix.pix_range);
         end
-        
+
         function test_error_if_append_called_with_non_PixelData_object(~)
             pix = PixelData(rand(9, 1));
             f = @() pix.append(rand(9, 1));
             assertExceptionThrown(f, 'PIXELDATA:append');
         end
-        
+
         function test_error_if_appending_pix_with_multiple_pages(obj)
             npix_in_page = 11;
             mem_alloc = npix_in_page*obj.NUM_COLS_IN_PIX_BLOCK*obj.NUM_BYTES_IN_VALUE;
             pix = PixelData(rand(9, 5), mem_alloc);
-            
+
             pix_to_append = obj.get_pix_with_fake_faccess(rand(9, 23), npix_in_page);
             f = @() pix.append(pix_to_append);
             assertExceptionThrown(f, 'PIXELDATA:append');
         end
-        
+
         function test_append_does_not_edit_calling_instance_if_nargout_eq_1(obj)
             data = rand(9, 30);
             npix_in_page = 11;
             [pix,pix_range] = obj.get_pix_with_fake_faccess(data, npix_in_page);
             pix_to_append = PixelData(rand(9, 5));
-            
+
             pix_out = pix.append(pix_to_append);
             assertEqual(pix.pix_range,pix_range);
-            
+
             assertEqual(pix.num_pixels, size(data, 2));
             pix_data = concatenate_pixel_pages(pix);
             assertEqual(pix_data, data);
         end
-        
+
         function test_append_returns_editied_pix_if_nargout_eq_1(obj)
             pix = PixelData(obj.test_sqw_file_path);
             npix_to_append = 5;
             pix_to_append = PixelData(rand(9, npix_to_append));
-            
+
             out_pix = pix.append(pix_to_append);
-            
+
             assertEqual(out_pix.num_pixels, pix.num_pixels + pix_to_append.num_pixels);
             original_pix_data = concatenate_pixel_pages(pix);
             out_pix_data = concatenate_pixel_pages(out_pix);
             assertEqual(out_pix_data, horzcat(original_pix_data, pix_to_append.data));
         end
-        
+
         function test_calling_append_with_empty_pixel_data_does_nothing(~)
             pix = PixelData(rand(9, 5));
             range = pix.pix_range;
@@ -1095,7 +1095,7 @@
             assertEqual(appended_pix.data, pix.data);
             assertEqual(range,pix.pix_range);
         end
-        
+
         function test_copied_pix_that_has_been_appended_to_has_correct_num_pix(~)
             data = rand(9, 30);
             pix = PixelData(data);
@@ -1105,291 +1105,291 @@
             range2 = pix_to_append.pix_range;
             ref_range = [min(range1(1,:),range2(1,:));...
                 max(range1(2,:),range2(2,:))];
-            
+
             pix.append(pix_to_append);
             assertEqual(ref_range,pix.pix_range);
-            
-            
+
+
             pix_copy = copy(pix);
             assertEqual(pix.num_pixels, size(data, 2) + num_appended_pix);
             assertEqual(pix_copy.num_pixels, size(data, 2) + num_appended_pix);
             assertEqual(ref_range,pix_copy.pix_range);
         end
-        
+
         function test_has_more_is_true_after_appending_page_to_non_file_backed(obj)
             num_pix = 10;
             mem_alloc = (num_pix + 1)*obj.NUM_BYTES_IN_VALUE*obj.NUM_COLS_IN_PIX_BLOCK;
             pix = PixelData(rand(9, 10), mem_alloc);
             range1 = pix.pix_range;
-            
+
             pix_to_append = PixelData(rand(9, 5));
             range2 = pix_to_append.pix_range;
             ref_range = [min(range1(1,:),range2(1,:));...
                 max(range1(2,:),range2(2,:))];
-            
+
             pix.append(pix_to_append);
             assertEqual(ref_range,pix.pix_range);
-            
+
             pix.move_to_first_page();
             assertTrue(pix.has_more());
             pix.advance();
             assertFalse(pix.has_more());
             assertEqual(ref_range,pix.pix_range);
         end
-        
+
         function test_error_when_setting_mem_alloc_lt_one_pixel(~)
             pix_size = PixelData.DATA_POINT_SIZE*PixelData.DEFAULT_NUM_PIX_FIELDS;
-            
+
             f = @() PixelData(rand(9, 10), pix_size - 1);
             assertExceptionThrown(f, 'PIXELDATA:validate_mem_alloc');
         end
-        
+
         function test_PIXELDATA_raised_if_mem_alloc_argument_is_not_scalar(~)
             mem_alloc = 200e6*ones(1, 2);
             f = @() PixelData(zeros(9, 1), mem_alloc);
             assertExceptionThrown(f, 'PIXELDATA:validate_mem_alloc');
         end
-        
+
         function test_move_to_page_loads_given_page_into_memory(obj)
             num_pix = 30;
             data = rand(PixelData.DEFAULT_NUM_PIX_FIELDS, num_pix);
-            
+
             npix_in_page = 9;
             [pix,pix_range] = obj.get_pix_with_fake_faccess(data, npix_in_page);
-            
+
             for pg_num = [2, 4, 3, 1]
                 pg_idx_start = (pg_num - 1)*npix_in_page + 1;
                 pg_idx_end = min(pg_num*npix_in_page, num_pix);
-                
+
                 pix.move_to_page(pg_num);
                 assertEqual(pix.data, data(:, pg_idx_start:pg_idx_end));
             end
             assertEqual(pix.pix_range,pix_range);
         end
-        
+
         function test_move_to_page_throws_if_arg_exceeds_number_of_pages(obj)
             num_pix = 30;
             data = rand(PixelData.DEFAULT_NUM_PIX_FIELDS, num_pix);
             npix_in_page = 11;
-            
-            pix = obj.get_pix_with_fake_faccess(data, npix_in_page);
-            
+
+            pix = obj.get_pix_with_fake_faccess(data, npix_in_page);
+
             f = @() pix.move_to_page(ceil(num_pix/npix_in_page) + 1);
             assertExceptionThrown(f, 'PIXELDATA:move_to_page');
         end
-        
+
         function test_move_to_page_throws_if_arg_less_than_1(obj)
             num_pix = 30;
             data = rand(PixelData.DEFAULT_NUM_PIX_FIELDS, num_pix);
             npix_in_page = 11;
-            
-            pix = obj.get_pix_with_fake_faccess(data, npix_in_page);
-            
+
+            pix = obj.get_pix_with_fake_faccess(data, npix_in_page);
+
             f = @() pix.move_to_page(0);
             assertExceptionThrown(f, 'MATLAB:InputParser:ArgumentFailedValidation');
-            
+
             f = @() pix.move_to_page(-1);
             assertExceptionThrown(f, 'MATLAB:InputParser:ArgumentFailedValidation');
         end
-        
+
         function test_move_to_page_throws_if_arg_is_non_scalar(obj)
             num_pix = 30;
             data = rand(PixelData.DEFAULT_NUM_PIX_FIELDS, num_pix);
             npix_in_page = 11;
-            
-            pix = obj.get_pix_with_fake_faccess(data, npix_in_page);
-            
+
+            pix = obj.get_pix_with_fake_faccess(data, npix_in_page);
+
             f = @() pix.move_to_page([1, 2]);
             assertExceptionThrown(f, 'MATLAB:InputParser:ArgumentFailedValidation');
         end
-        
+
         function test_move_to_page_throws_if_arg_is_not_an_int(obj)
             num_pix = 30;
             data = rand(PixelData.DEFAULT_NUM_PIX_FIELDS, num_pix);
             npix_in_page = 11;
-            
-            pix = obj.get_pix_with_fake_faccess(data, npix_in_page);
-            
+
+            pix = obj.get_pix_with_fake_faccess(data, npix_in_page);
+
             f = @() pix.move_to_page(1.5);
             assertExceptionThrown(f, 'MATLAB:InputParser:ArgumentFailedValidation');
         end
-        
-        
+
+
         function test_get_pixels_retrieves_data_at_absolute_index(obj)
             num_pix = 30;
             data = rand(PixelData.DEFAULT_NUM_PIX_FIELDS, num_pix);
             npix_in_page = 11;
-            
+
             start_idx = 9;
             end_idx = 23;
-            
+
             pix = obj.get_pix_with_fake_faccess(data, npix_in_page);
             pix_chunk = pix.get_pixels(start_idx:end_idx);
             ref_range = obj.get_ref_range(data(:,start_idx:end_idx));
             assertEqual(pix_chunk.pix_range,ref_range);
             assertEqual(pix_chunk.data, data(:, start_idx:end_idx));
         end
-        
+
         function test_get_pixels_retrieves_correct_data_at_page_boundary(obj)
             num_pix = 30;
             data = rand(PixelData.DEFAULT_NUM_PIX_FIELDS, num_pix);
             npix_in_page = 10;
-            
+
             pix = obj.get_pix_with_fake_faccess(data, npix_in_page);
             pix_chunk1 = pix.get_pixels(1:3);
             ref_range = obj.get_ref_range(data(:, 1:3));
-            
+
             assertEqual(pix_chunk1.data, data(:, 1:3));
             assertEqual(pix_chunk1.pix_range,ref_range);
-            
-            
+
+
             pix_chunk2 = pix.get_pixels(20);
             ref_range = obj.get_ref_range(data(:, 20));
-            
+
             assertEqual(pix_chunk2.data, data(:, 20));
             assertEqual(pix_chunk2.pix_range,ref_range);
-            
+
             pix_chunk3 = pix.get_pixels(1:1);
             ref_range = obj.get_ref_range(data(:, 1));
             assertEqual(pix_chunk3.data, data(:, 1));
             assertEqual(pix_chunk3.pix_range,ref_range);
         end
-        
+
         function test_get_pixels_gets_all_data_if_full_range_requested(obj)
             num_pix = 30;
             data = rand(PixelData.DEFAULT_NUM_PIX_FIELDS, num_pix);
             npix_in_page = 11;
-            
+
             pix = obj.get_pix_with_fake_faccess(data, npix_in_page);
             ref_range = obj.get_ref_range(data(:,1:num_pix));
             pix_chunk = pix.get_pixels(1:num_pix);
             assertEqual(pix_chunk.pix_range,ref_range);
-            
+
             assertEqual(pix_chunk.data, concatenate_pixel_pages(pix));
         end
-        
+
         function test_get_pixels_reorders_output_according_to_indices(obj)
             num_pix = 30;
             data = rand(PixelData.DEFAULT_NUM_PIX_FIELDS, num_pix);
             npix_in_page = 11;
             [pix,ref_range] = obj.get_pix_with_fake_faccess(data, npix_in_page);
-            
+
             rand_order = randperm(num_pix);
             shuffled_pix = data(:, rand_order);
             pix_out = pix.get_pixels(rand_order);
-            
+
             assertEqual(pix_out.data, shuffled_pix);
             assertEqual(pix_out.pix_range,ref_range);
         end
-        
+
         function test_get_pixels_throws_invalid_arg_if_indices_not_vector(~)
             pix = PixelData();
             f = @() pix.get_pixels(ones(2, 2));
             assertExceptionThrown(f, 'MATLAB:InputParser:ArgumentFailedValidation');
         end
-        
+
         function test_get_pixels_throws_if_range_out_of_bounds(obj)
             num_pix = 30;
             data = rand(PixelData.DEFAULT_NUM_PIX_FIELDS, num_pix);
             npix_in_page = 11;
             pix = obj.get_pix_with_fake_faccess(data, npix_in_page);
-            
+
             idx_array = 25:35;
             f = @() pix.get_pixels(idx_array);
             assertExceptionThrown(f, 'PIXELDATA:get_pixels');
         end
-        
+
         function test_get_pixels_throws_if_an_idx_lt_1_with_paged_pix(obj)
             num_pix = 30;
             data = rand(PixelData.DEFAULT_NUM_PIX_FIELDS, num_pix);
             npix_in_page = 11;
             pix = obj.get_pix_with_fake_faccess(data, npix_in_page);
-            
+
             idx_array = -1:20;
             f = @() pix.get_pixels(idx_array);
             assertExceptionThrown(f, 'MATLAB:InputParser:ArgumentFailedValidation');
         end
-        
+
         function test_get_pixels_throws_if_an_idx_lt_1_with_in_memory_pix(~)
             in_mem_pix = PixelData(5);
             f = @() in_mem_pix.get_pixels(-1:3);
             assertExceptionThrown(f, 'MATLAB:InputParser:ArgumentFailedValidation');
         end
-        
+
         function test_get_pixels_throws_if_indices_not_positive_int(~)
             pix = PixelData();
             idx_array = 1:0.1:5;
             f = @() pix.get_pixels(idx_array);
             assertExceptionThrown(f, 'MATLAB:InputParser:ArgumentFailedValidation');
         end
-        
+
         function test_paged_pix_get_pixels_can_be_called_with_a_logical(obj)
             num_pix = 30;
             data = rand(PixelData.DEFAULT_NUM_PIX_FIELDS, num_pix);
             npix_in_page = 11;
             pix = obj.get_pix_with_fake_faccess(data, npix_in_page);
-            
+
             logical_array = logical(randi([0, 1], [1, 10]));
             ref_range = obj.get_ref_range(data(:,logical_array));
             pix_out = pix.get_pixels(logical_array);
-            
+
             assertEqual(pix_out.data, data(:, logical_array));
             assertEqual(pix_out.pix_range,ref_range);
         end
-        
+
         function test_get_pixels_throws_if_logical_1_index_out_of_range(obj)
             num_pix = 30;
             data = rand(PixelData.DEFAULT_NUM_PIX_FIELDS, num_pix);
             npix_in_page = 11;
             pix = obj.get_pix_with_fake_faccess(data, npix_in_page);
-            
+
             logical_array = cat(2, logical(randi([0, 1], [1, num_pix])), true);
             f = @() pix.get_pixels(logical_array);
-            
+
             assertExceptionThrown(f, 'PIXELDATA:get_pixels');
         end
-        
+
         function test_get_pixels_ignores_out_of_range_logical_0_indices(obj)
             num_pix = 30;
             data = rand(PixelData.DEFAULT_NUM_PIX_FIELDS, num_pix);
             npix_in_page = 11;
             pix = obj.get_pix_with_fake_faccess(data, npix_in_page);
-            
+
             logical_array = cat(2, logical(randi([0, 1], [1, num_pix])), false);
             pix_out = pix.get_pixels(logical_array);
-            
+
             assertEqual(pix_out.data, data(:, logical_array));
             ref_range = obj.get_ref_range(data(:, logical_array));
             assertEqual(pix_out.pix_range,ref_range);
         end
-        
+
         function test_in_mem_pix_get_pixels_can_be_called_with_a_logical(obj)
             num_pix = 30;
             in_data = rand(PixelData.DEFAULT_NUM_PIX_FIELDS, num_pix);
             pix = PixelData(in_data);
-            
+
             logical_array = logical(randi([0, 1], [1, 10]));
             pix_out = pix.get_pixels(logical_array);
-            
+
             assertEqual(pix_out.data, pix.data(:, logical_array));
             ref_range = obj.get_ref_range(in_data(:,logical_array));
             assertEqual(pix_out.pix_range,ref_range);
         end
-        
+
         function test_get_pixels_can_handle_repeated_indices(obj)
             num_pix = 30;
             data = rand(PixelData.DEFAULT_NUM_PIX_FIELDS, num_pix);
             npix_in_page = 11;
             pix = obj.get_pix_with_fake_faccess(data, npix_in_page);
-            
+
             idx_array = cat(2, randperm(num_pix), randperm(num_pix));
-            
+
             pix_chunk = pix.get_pixels(idx_array);
             assertEqual(pix_chunk.data, data(:, idx_array));
             ref_range = obj.get_ref_range(data(:,idx_array));
             assertEqual(ref_range,pix_chunk.pix_range);
         end
-        
+
     function test_get_pixels_on_file_backed_can_handle_repeated_indices(obj)
         pix = PixelData(obj.test_sqw_file_path, obj.SMALL_PG_SIZE);
         num_pix = pix.num_pixels;
@@ -1408,183 +1408,183 @@
             data = rand(PixelData.DEFAULT_NUM_PIX_FIELDS, num_pix);
             npix_in_page = 11;
             pix = obj.get_pix_with_fake_faccess(data, npix_in_page);
-            
+
             assertEqual(pix.page_size, npix_in_page);
-            
+
             pix.advance();
             assertEqual(pix.page_size, npix_in_page);
-            
+
             pix.advance();
             num_pix_in_final_pg = 8;
             assertEqual(pix.page_size, num_pix_in_final_pg);
         end
-        
+
         function test_get_data_returns_data_across_pages_by_absolute_index(obj)
             data = rand(PixelData.DEFAULT_NUM_PIX_FIELDS, 30);
             npix_in_page = 11;
             pix = obj.get_pix_with_fake_faccess(data, npix_in_page);
-            
+
             indices = [9:13, 20:24];
             sig_var = pix.get_data({'signal', 'variance'}, indices);
             expected_sig_var = data([obj.SIGNAL_IDX, obj.VARIANCE_IDX], indices);
-            
+
             assertEqual(sig_var, expected_sig_var);
         end
-        
+
         function test_get_data_retrieves_correct_data_at_page_boundary(obj)
             num_pix = 30;
             data = rand(PixelData.DEFAULT_NUM_PIX_FIELDS, num_pix);
             npix_in_page = 10;
-            
+
             pix = obj.get_pix_with_fake_faccess(data, npix_in_page);
             sig = pix.get_data('signal', 1:3);
             assertEqual(sig, data(obj.SIGNAL_IDX, 1:3));
-            
+
             sig2 = pix.get_data('signal', 20);
             assertEqual(sig2, data(obj.SIGNAL_IDX, 20));
-            
+
             sig3 = pix.get_data('signal', 1:1);
             assertEqual(sig3, data(obj.SIGNAL_IDX, 1));
         end
-        
+
         function test_paged_pix_get_data_returns_full_data_range_if_no_idx_arg(obj)
             data = rand(PixelData.DEFAULT_NUM_PIX_FIELDS, 30);
             npix_in_page = 11;
             pix = obj.get_pix_with_fake_faccess(data, npix_in_page);
-            
+
             var_sig = pix.get_data({'variance', 'signal'});
             expected_var_sig = data([obj.VARIANCE_IDX, obj.SIGNAL_IDX], :);
-            
+
             assertEqual(var_sig, expected_var_sig);
         end
-        
+
         function test_paged_pix_get_data_can_be_called_with_a_logical(obj)
             num_pix = 30;
             data = rand(PixelData.DEFAULT_NUM_PIX_FIELDS, num_pix);
             npix_in_page = 11;
             pix = obj.get_pix_with_fake_faccess(data, npix_in_page);
-            
+
             logical_array = logical(randi([0, 1], [1, 10]));
             sig_var = pix.get_data({'signal', 'variance'}, logical_array);
-            
+
             expected_sig_var = data([obj.SIGNAL_IDX, obj.VARIANCE_IDX], ...
                 logical_array);
             assertEqual(sig_var, expected_sig_var);
         end
-        
+
         function test_get_data_throws_if_logical_1_index_out_of_range(obj)
             num_pix = 30;
             data = rand(PixelData.DEFAULT_NUM_PIX_FIELDS, num_pix);
             npix_in_page = 11;
             pix = obj.get_pix_with_fake_faccess(data, npix_in_page);
-            
+
             logical_array = cat(2, logical(randi([0, 1], [1, num_pix])), true);
             f = @() pix.get_data('signal', logical_array);
-            
+
             assertExceptionThrown(f, 'PIXELDATA:get_data');
         end
-        
+
         function test_get_data_ignores_out_of_range_logical_0_indices(obj)
             num_pix = 30;
             data = rand(PixelData.DEFAULT_NUM_PIX_FIELDS, num_pix);
             npix_in_page = 11;
             pix = obj.get_pix_with_fake_faccess(data, npix_in_page);
-            
+
             logical_array = cat(2, logical(randi([0, 1], [1, num_pix])), false);
             var_sig = pix.get_data({'variance', 'signal'}, logical_array);
-            
+
             assertEqual(var_sig, ...
                 data([obj.VARIANCE_IDX, obj.SIGNAL_IDX], logical_array));
         end
-        
-        
+
+
         function test_in_mem_pix_get_data_can_be_called_with_a_logical(obj)
             num_pix = 30;
             pix = PixelData(rand(PixelData.DEFAULT_NUM_PIX_FIELDS, num_pix));
-            
+
             logical_array = logical(randi([0, 1], [1, 10]));
             sig_var = pix.get_data({'signal', 'variance'}, logical_array);
-            
+
             assertEqual(sig_var, ...
                 pix.data([obj.SIGNAL_IDX, obj.VARIANCE_IDX], logical_array));
         end
-        
+
         function test_get_data_can_handle_repeated_indices(obj)
             num_pix = 30;
             data = rand(PixelData.DEFAULT_NUM_PIX_FIELDS, num_pix);
             npix_in_page = 11;
             pix = obj.get_pix_with_fake_faccess(data, npix_in_page);
-            
+
             idx_array = cat(2, randperm(num_pix), randperm(num_pix));
-            
+
             sig_run = pix.get_data({'signal', 'run_idx'}, idx_array);
             assertEqual(sig_run, data([obj.SIGNAL_IDX, obj.RUN_IDX], idx_array));
         end
-        
-        
+
+
         function test_get_data_reorders_output_according_to_indices(obj)
             num_pix = 30;
             data = rand(PixelData.DEFAULT_NUM_PIX_FIELDS, num_pix);
             npix_in_page = 11;
             [pix,pix_range] = obj.get_pix_with_fake_faccess(data, npix_in_page);
-            
+
             rand_order = randperm(num_pix);
             shuffled_pix = data(:, rand_order);
             sig_var = pix.get_data({'signal', 'variance'}, rand_order);
-            
+
             assertEqual(sig_var, ...
                 shuffled_pix([obj.SIGNAL_IDX, obj.VARIANCE_IDX], :));
             assertEqual(pix.pix_range,pix_range);
         end
-        
+
         function test_get_data_throws_invalid_arg_if_indices_not_vector(~)
             pix = PixelData();
             f = @() pix.get_data('signal', ones(2, 2));
             assertExceptionThrown(f, 'MATLAB:InputParser:ArgumentFailedValidation');
         end
-        
+
         function test_get_data_throws_if_range_out_of_bounds(obj)
             num_pix = 30;
             data = rand(PixelData.DEFAULT_NUM_PIX_FIELDS, num_pix);
             npix_in_page = 11;
             pix = obj.get_pix_with_fake_faccess(data, npix_in_page);
-            
+
             idx_array = 25:35;
             f = @() pix.get_data('signal', idx_array);
             assertExceptionThrown(f, 'PIXELDATA:get_data');
         end
-        
+
         function test_get_data_throws_if_an_idx_lt_1_with_paged_pix(obj)
             num_pix = 30;
             data = rand(PixelData.DEFAULT_NUM_PIX_FIELDS, num_pix);
             npix_in_page = 11;
             pix = obj.get_pix_with_fake_faccess(data, npix_in_page);
-            
+
             idx_array = -1:20;
             f = @() pix.get_data('signal', idx_array);
             assertExceptionThrown(f, 'MATLAB:InputParser:ArgumentFailedValidation');
         end
-        
+
         function test_get_data_throws_if_an_idx_lt_1_with_in_memory_pix(~)
             in_mem_pix = PixelData(5);
             f = @() in_mem_pix.get_data('signal', -1:3);
             assertExceptionThrown(f, 'MATLAB:InputParser:ArgumentFailedValidation');
         end
-        
+
         function test_get_data_throws_if_indices_not_positive_int(~)
             pix = PixelData();
             idx_array = 1:0.1:5;
             f = @() pix.get_data('signal', idx_array);
             assertExceptionThrown(f, 'MATLAB:InputParser:ArgumentFailedValidation');
         end
-        
+
         function test_base_page_size_is_DEFAULT_PAGE_SIZE_by_default(~)
             pix = PixelData();
             bytes_in_pixel = PixelData.DEFAULT_NUM_PIX_FIELDS*PixelData.DATA_POINT_SIZE;
             expected_num_pix = floor(PixelData.DEFAULT_PAGE_SIZE/bytes_in_pixel);
             assertEqual(pix.base_page_size, expected_num_pix);
         end
-        
+
     function test_get_pixels_can_load_from_mix_of_dirty_and_clean_pages(obj)
         pix = PixelData(obj.test_sqw_file_path, obj.SMALL_PG_SIZE);
         pix.advance();  % pg 1 is clean
@@ -1695,7 +1695,6 @@
         assertEqualToTol(new_pix, expected_pix, 'reltol', 1e-7);
     end
 
-<<<<<<< HEAD
     function test_get_pix_in_ranges_returns_pixels_in_given_ranges(~)
         data = rand(PixelData.DEFAULT_NUM_PIX_FIELDS, 25);
         pix = PixelData(data);
@@ -1780,7 +1779,8 @@
     end
 
     %% -- Helpers --
-    function pix = get_pix_with_fake_faccess(obj, data, npix_in_page)
+    function [pix,pix_range] = get_pix_with_fake_faccess(obj, data, npix_in_page)
+        pix_range = [min(data(1:4,:),[],2),max(data(1:4,:),[],2)]';
         faccess = FakeFAccess(data);
         % give it a real file path to trick code into thinking it exists
         faccess = faccess.set_filepath(obj.test_sqw_file_full_path);
@@ -1803,47 +1803,20 @@
             pix.advance();
             func(pix, iter)
             iter = iter + 1;
-=======
-        % -- Helpers --
-        function [pix,pix_range] = get_pix_with_fake_faccess(obj, data, npix_in_page)
-            pix_range = [min(data(1:4,:),[],2),max(data(1:4,:),[],2)]';
-            faccess = FakeFAccess(data);
-            % give it a real file path to trick code into thinking it exists
-            faccess = faccess.set_filepath(obj.test_sqw_file_full_path);
-            mem_alloc = npix_in_page*obj.NUM_BYTES_IN_VALUE*obj.NUM_COLS_IN_PIX_BLOCK;
-            pix = PixelData(faccess, mem_alloc);
->>>>>>> 4d7cec8c
-        end
-        
-        function do_pixel_data_loop_with_f(obj, func, data)
-            % func should be a function handle, it is evaluated within a
-            % while-advance block over some pixel data
-            faccess = FakeFAccess(data);
-            
-            pix_in_page = 11;
-            mem_alloc = pix_in_page*obj.NUM_BYTES_IN_VALUE*obj.NUM_COLS_IN_PIX_BLOCK;
-            pix = PixelData(faccess, mem_alloc);
-            
-            func(pix, 0)
-            iter = 1;
-            while pix.has_more()
-                pix.advance();
-                func(pix, iter)
-                iter = iter + 1;
-            end
-        end
-        
+        end
     end
-    
+
+end
+
     methods (Static)
-        
+
         function advance_pix(pix, niters)
             % Advance the pixel pages by 'niters'
             for i = 1:niters
                 pix.advance();
             end
         end
-        
+
     end
-    
+
 end