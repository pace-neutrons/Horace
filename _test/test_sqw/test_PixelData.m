--- conflicted
+++ resolved
@@ -1086,10 +1086,6 @@
             assertEqual(pix_data, data);
         end
 
-<<<<<<< HEAD
-=======
-        %
->>>>>>> ebbaad07
         function test_append_returns_editied_pix_if_nargout_eq_1(obj)
             % test for filebased pix_range. Has a problem
             pix = PixelData(obj.tst_sqw_file_full_path);
@@ -1103,20 +1099,12 @@
             % img_range, stored in the file is different from
             % pix(min/max)
             assertEqual(ref_range,out_pix.pix_range);
-<<<<<<< HEAD
-=======
-
->>>>>>> ebbaad07
             assertEqual(out_pix.num_pixels, pix.num_pixels + pix_to_append.num_pixels);
             original_pix_data = concatenate_pixel_pages(pix);
             out_pix_data = concatenate_pixel_pages(out_pix);
             assertEqual(out_pix_data, horzcat(original_pix_data, pix_to_append.data));
         end
 
-<<<<<<< HEAD
-=======
-
->>>>>>> ebbaad07
         function test_calling_append_with_empty_pixel_data_does_nothing(~)
             pix = PixelData(rand(9, 5));
             range = pix.pix_range;
@@ -1133,12 +1121,10 @@
             num_appended_pix = 5;
             pix_to_append = PixelData(rand(9, num_appended_pix));
             range2 = pix_to_append.pix_range;
-            ref_range = [min(range1(1,:),range2(1,:));...
-<<<<<<< HEAD
-                         max(range1(2,:),range2(2,:))];
-=======
-                max(range1(2,:),range2(2,:))];
->>>>>>> ebbaad07
+            ref_range = [ ...
+                min(range1(1,:),range2(1,:));...
+                max(range1(2,:),range2(2,:)) ...
+            ];
 
             pix.append(pix_to_append);
             assertEqual(ref_range,pix.pix_range);
@@ -1629,10 +1615,6 @@
             % Set all signals in page 4 to 12
             pix.signal = 12;
             pix.advance();  % advance to save pixels to tmp file (pg 4 is dirty)
-<<<<<<< HEAD
-=======
-
->>>>>>> ebbaad07
             pg_size = pix.base_page_size;
             % Set a range spanning into the first and second page and half of the
             % 4th page
@@ -1680,10 +1662,6 @@
             pix.advance();
             pix.signal = 11;
             pix.advance();
-<<<<<<< HEAD
-=======
-
->>>>>>> ebbaad07
             pg_size = pix.base_page_size;
             % Repeat each index from 1 to the page size 3 times
             pix_range = repelem(1:3*pg_size, 3);
@@ -1705,10 +1683,6 @@
             pix.signal = 11;
             % Do not advance past edited page, changes only exist in cache and not
             % in temporary files
-<<<<<<< HEAD
-=======
-
->>>>>>> ebbaad07
             pg_size = pix.base_page_size;
 
             % Repeat each index from 1 to the page size 3 times
@@ -1767,11 +1741,7 @@
             end
         end
 
-<<<<<<< HEAD
-end
-=======
     end
->>>>>>> ebbaad07
 
     methods (Static)
 
