classdef test_PixelData < TestCase

    properties
        old_warn_state;

        SMALL_PG_SIZE = 1e6;  % 1Mb
        ALL_IN_MEM_PG_SIZE = 1e12;

        raw_pix_data = rand(PixelData.DEFAULT_NUM_PIX_FIELDS, 10);
        raw_pix_range;
        tst_source_sqw_file_path = '../test_sqw_file/sqw_1d_1.sqw';
        tst_sqw_file_full_path = '';
        this_dir = fileparts(mfilename('fullpath'));

        pixel_data_obj;
        pix_data_from_file;
        pix_data_from_faccess;
        pix_data_small_page;
        pix_fields = {'u1', 'u2', 'u3', 'dE', 'coordinates', 'q_coordinates', ...
            'run_idx', 'detector_idx', 'energy_idx', 'signal', ...
            'variance'};
    end

    properties (Constant)
        NUM_BYTES_IN_VALUE = PixelData.DATA_POINT_SIZE;
        NUM_COLS_IN_PIX_BLOCK = PixelData.DEFAULT_NUM_PIX_FIELDS;
        BYTES_IN_PIXEL = test_PixelData.NUM_BYTES_IN_VALUE*test_PixelData.NUM_COLS_IN_PIX_BLOCK;
        RUN_IDX = 5;
        SIGNAL_IDX = 8;
        VARIANCE_IDX = 9;
    end

    methods (Access = private)

        function [pix_data,pix_range] = get_random_pix_data_(~, rows)
            data = rand(PixelData.DEFAULT_NUM_PIX_FIELDS, rows);
            pix_range = [min(data(1:4,:),[],2),max(data(1:4,:),[],2)]';
            pix_data = PixelData(data);

        end
        function ref_range = get_ref_range(~,data)
            ref_range = [min(data(1:4, :),[],2),...
                max(data(1:4, :),[],2)]';
        end

    end

    methods

        function obj = test_PixelData(~)
            obj = obj@TestCase('test_PixelData');

            addpath(fullfile(obj.this_dir, 'utils'));

            % Swallow any warnings for when pixel page size set too small
            obj.old_warn_state = warning('OFF', 'PIXELDATA:validate_mem_alloc');
            obj.raw_pix_range = obj.get_ref_range(obj.raw_pix_data);

            source_sqw_file = java.io.File(pwd(), obj.tst_source_sqw_file_path);
            source_sqw_file  = char(source_sqw_file .getCanonicalPath());
            [~,fn] = fileparts(source_sqw_file);
            test_sqw_file_full_path = fullfile(tmp_dir,[fn,'.sqw']);
            copyfile(source_sqw_file,test_sqw_file_full_path);
            modify_pix_ranges(test_sqw_file_full_path);
            obj.tst_sqw_file_full_path = test_sqw_file_full_path;

            % Construct an object from raw data
            obj.pixel_data_obj = PixelData(obj.raw_pix_data);
            % Construct an object from a file
            obj.pix_data_from_file = PixelData(obj.tst_sqw_file_full_path);
            % Construct an object from a file accessor
            f_accessor = sqw_formats_factory.instance().get_loader(obj.tst_sqw_file_full_path);
            obj.pix_data_from_faccess = PixelData(f_accessor);
            % Construct an object from file accessor with small page size
            obj.pix_data_small_page = PixelData(f_accessor, obj.SMALL_PG_SIZE);
        end

        function delete(obj)
            if ismember(fullfile(obj.this_dir, 'utils'), split(path, pathsep))
                rmpath(fullfile(obj.this_dir, 'utils'));
            end
            warning(obj.old_warn_state);
        end

        % --- Tests for in-memory operations ---
        function test_default_construction_sets_empty_pixel_data(~)
            pix_data = PixelData();
            num_cols = 9;
            assertEqual(pix_data.data, zeros(num_cols, 0));
            assertEqual(pix_data.pix_range,[inf,inf,inf,inf;-inf,-inf,-inf,-inf])
        end

        function test_PIXELDATA_raised_on_construction_with_data_with_lt_9_cols(~)
            f = @() PixelData(ones(3, 3));
            assertExceptionThrown(f, 'PIXELDATA:data')
        end

        function test_PIXELDATA_raised_on_construction_with_data_with_gt_9_cols(~)
            f = @() PixelData(ones(10, 3));
            assertExceptionThrown(f, 'PIXELDATA:data')
        end

        function test_coordinates_returns_empty_array_if_pixel_data_empty(~)
            pix_data = PixelData();
            assertTrue(isempty(pix_data.coordinates));
            assertEqual(pix_data.pix_range,[inf,inf,inf,inf;-inf,-inf,-inf,-inf])
        end

        function test_pixel_data_is_set_to_input_data_on_construction(obj)
            assertEqual(obj.pixel_data_obj.data, obj.raw_pix_data);
            assertEqual(obj.pixel_data_obj.pix_range, obj.raw_pix_range);

        end

        function test_u1_returns_first_dim_in_coordinates_array(obj)
            u1 = obj.pixel_data_obj.u1;
            assertEqual(u1, obj.pixel_data_obj.coordinates(1, :));
            range = obj.pixel_data_obj.pix_range;
            assertEqual(range(:,1),[min(u1,[],2);max(u1,[],2)]);
        end

        function test_u1_sets_the_first_dim_in_coordinates_array(obj)
            [pix_data_obj,range] = obj.get_random_pix_data_(10);
            pix_data_obj.u1 = 1;
            assertEqual(pix_data_obj.coordinates(1, :), ones(1, 10));
            range(:,1) = 1;
            assertEqual(pix_data_obj.pix_range, range);
            assertEqual(pix_data_obj.page_range,range)
        end

        function test_u2_returns_second_dim_in_coordinates_array(obj)
            u2 = obj.pixel_data_obj.u2;
            assertEqual(u2, obj.pixel_data_obj.coordinates(2, :));
        end

        function test_u2_sets_the_second_dim_in_coordinates_array(obj)
            [pix_data_obj,ref_range] = obj.get_random_pix_data_(10);
            pix_data_obj.u2 = 1;
            assertEqual(pix_data_obj.coordinates(2, :), ones(1, 10));

            ref_range(:,2) = [1;1];
            range = pix_data_obj.pix_range;
            assertEqual(ref_range,range);
            assertEqual(pix_data_obj.page_range,range)
        end

        function test_u3_returns_third_dim_in_coordinates_array(obj)
            u3 = obj.pixel_data_obj.u3;
            assertEqual(u3, obj.pixel_data_obj.coordinates(3, :));
        end

        function test_u3_sets_the_third_dim_in_coordinates_array(obj)
            [pix_data_obj,ref_range] = obj.get_random_pix_data_(10);
            pix_data_obj.u3 = 1;
            assertEqual(pix_data_obj.coordinates(3, :), ones(1, 10));

            ref_range(:,3) = [1;1];
            range = pix_data_obj.pix_range;
            assertEqual(ref_range,range);
            assertEqual(pix_data_obj.page_range,range)
        end

        function test_dE_returns_fourth_dim_in_coordinates_array(obj)
            dE = obj.pixel_data_obj.dE;
            assertEqual(dE, obj.pixel_data_obj.coordinates(4, :));
        end

        function test_dE_sets_the_fourth_dim_in_coordinates_array(obj)
            [pix_data_obj,ref_range] = obj.get_random_pix_data_(10);
            pix_data_obj.dE = 1;
            assertEqual(pix_data_obj.coordinates(4, :), ones(1, 10));

            ref_range(:,4) = [1;1];
            range = pix_data_obj.pix_range;
            assertEqual(ref_range,range);
            assertEqual(pix_data_obj.page_range,range)

        end

        function test_q_coordinates_returns_first_3_dims_of_coordinates(obj)
            q_coords = obj.pixel_data_obj.q_coordinates;
            assertEqual(q_coords, obj.pixel_data_obj.q_coordinates);
        end

        function test_setting_q_coordinates_updates_u1_u2_and_u3(obj)
            pix_data_obj = obj.get_random_pix_data_(10);
            pix_data_obj.q_coordinates = ones(3, 10);
            assertEqual(pix_data_obj.u1, ones(1, 10));
            assertEqual(pix_data_obj.u2, ones(1, 10));
            assertEqual(pix_data_obj.u3, ones(1, 10));
        end

        function test_get_coordinates_returns_coordinate_data(obj)
            coord_data = obj.raw_pix_data(1:4, :);
            assertEqual(obj.pixel_data_obj.coordinates, coord_data);
        end

        function test_run_idx_returns_run_index_data(obj)
            run_indices = obj.raw_pix_data(5, :);
            assertEqual(obj.pixel_data_obj.run_idx, run_indices)
        end

        function test_detector_idx_returns_detector_index_data(obj)
            detector_indices = obj.raw_pix_data(6, :);
            assertEqual(obj.pixel_data_obj.detector_idx, detector_indices)
        end

        function test_energy_idx_returns_energy_bin_number_data(obj)
            energy_bin_nums = obj.raw_pix_data(7, :);
            assertEqual(obj.pixel_data_obj.energy_idx, energy_bin_nums)
        end

        function test_signal_returns_signal_array(obj)
            signal_array = obj.raw_pix_data(8, :);
            assertEqual(obj.pixel_data_obj.signal, signal_array)
        end

        function test_variance_returns_variance_array(obj)
            variance_array = obj.raw_pix_data(9, :);
            assertEqual(obj.pixel_data_obj.variance, variance_array)
        end

        function test_PIXELDATA_error_raised_if_setting_data_with_lt_9_cols(~)
            f = @(x) PixelData(zeros(x, 10));
            for i = [-10, -5, 0, 5]
                assertExceptionThrown(@() f(i), 'PIXELDATA:data');
            end
        end

        function test_num_pixels_returns_the_number_of_rows_in_the_data_block(obj)
            assertEqual(obj.pixel_data_obj.num_pixels, 10);
        end

        function test_coordinate_data_is_settable(obj)
            num_rows = 10;
            pix_data_obj = obj.get_random_pix_data_(num_rows);

            new_coord_data = ones(4, num_rows);
            pix_data_obj.coordinates = new_coord_data;
            assertEqual(pix_data_obj.coordinates, new_coord_data);
            assertEqual(pix_data_obj.data(1:4, :), new_coord_data);
        end

        function test_error_raised_if_setting_coordinates_with_wrong_num_rows(obj)
            num_rows = 10;
            pix_data_obj = obj.get_random_pix_data_(num_rows);
            new_coord_data = ones(4, num_rows - 1);

            function set_coordinates(data)
                pix_data_obj.coordinates = data;
            end

            f = @() (set_coordinates(new_coord_data));
            assertExceptionThrown(f, 'MATLAB:subsassigndimmismatch')
        end

        function test_error_raised_if_setting_coordinates_with_wrong_num_cols(obj)
            num_rows = 10;
            pix_data_obj = obj.get_random_pix_data_(num_rows);

            function set_coordinates(data)
                pix_data_obj.coordinates = data;
            end

            new_coord_data = ones(3, num_rows);
            f = @() set_coordinates(new_coord_data);
            assertExceptionThrown(f, 'MATLAB:subsassigndimmismatch')
        end

        function test_PixelData_object_with_underlying_data_is_not_empty(obj)
            assertFalse(isempty(obj.pixel_data_obj));
        end

        function test_default_PixelData_object_is_empty(~)
            pix_data_obj = PixelData();
            assertTrue(isempty(pix_data_obj));
        end

        function test_PIXELDATA_error_if_constructed_with_struct(~)
            s = struct();
            f = @() PixelData(s);
            assertExceptionThrown(f, 'PIXELDATA:data')
        end

        function test_PIXELDATA_error_if_constructed_with_cell_array(~)
            s = {'a', 1};
            f = @() PixelData(s);
            assertExceptionThrown(f, 'PIXELDATA:data')
        end

        function test_PIXELDATA_error_if_data_set_with_non_numeric_type(~)
            pix_data_obj = PixelData();

            function set_data(data)
                pix_data_obj.data = data;
            end

            f = @() set_data({1, 'abc'});
            assertExceptionThrown(f, 'PIXELDATA:data')
        end

        function test_numel_returns_the_number_of_elements_in_the_data(obj)
            assertEqual(numel(obj.pixel_data_obj), numel(obj.pixel_data_obj.data));
        end

        function test_can_construct_from_another_PixelData_object(obj)
            pixel_data_obj_copy = PixelData(obj.pixel_data_obj);
            assertEqual(pixel_data_obj_copy.data, obj.pixel_data_obj.data);
        end

        function test_get_data_returns_coordinates_for_given_index_range(obj)
            pix_data_obj = obj.get_random_pix_data_(10);
            coords = pix_data_obj.get_data({'coordinates'}, 2:6);
            assertEqual(coords, pix_data_obj.coordinates(:, 2:6));
        end

        function test_get_data_returns_multiple_fields_for_given_index_range(obj)
            pix_data_obj = obj.get_random_pix_data_(10);
            coord_sig = pix_data_obj.get_data({'coordinates', 'signal'}, 4:9);
            expected_coord_sig = [pix_data_obj.coordinates(:, 4:9); ...
                pix_data_obj.signal(4:9)];
            assertEqual(coord_sig, expected_coord_sig);
        end

        function test_get_data_returns_full_pixel_range_if_no_range_given(obj)
            pix_data_obj = obj.get_random_pix_data_(10);
            coord_sig = pix_data_obj.get_data({'coordinates', 'signal'});
            expected_coord_sig = [pix_data_obj.coordinates; pix_data_obj.signal];
            assertEqual(coord_sig, expected_coord_sig);
        end

        function test_get_data_allows_data_retrieval_for_single_field(obj)
            for i = 1:numel(obj.pix_fields)
                field_data = obj.pixel_data_obj.get_data(obj.pix_fields{i});
                assertEqual(field_data, obj.pixel_data_obj.(obj.pix_fields{i}));
            end
        end

        function test_get_data_throws_PIXELDATA_on_non_valid_field_name(obj)
            f = @() obj.pixel_data_obj.get_data('not_a_field');
            assertExceptionThrown(f, 'PIXELDATA:get_data');
        end

        function test_get_data_orders_columns_corresponding_to_input_cell_array(obj)
            pix_data_obj = obj.get_random_pix_data_(10);
            data_subset = pix_data_obj.get_data({'detector_idx', 'signal', 'run_idx'});
            assertEqual(data_subset(1, :), pix_data_obj.detector_idx);
            assertEqual(data_subset(2, :), pix_data_obj.signal);
            assertEqual(data_subset(3, :), pix_data_obj.run_idx);
        end

        function test_cat_combines_given_PixelData_objects(obj)
            pix_data_obj1 = obj.get_random_pix_data_(10);
            pix_data_obj2 = obj.get_random_pix_data_(5);

            combined_pix = PixelData.cat(pix_data_obj1, pix_data_obj2);

            assertEqual(combined_pix.num_pixels, 15);
            assertEqual(combined_pix.data, ...
                horzcat(pix_data_obj1.data, pix_data_obj2.data));
        end

        function test_get_pixels_returns_PixelData_obj_with_given_pix_indices(~)
            data = rand(9, 10);
            pix = PixelData(data);
            sub_pix = pix.get_pixels([3, 5, 7]);
            assertTrue(isa(pix, 'PixelData'));
            assertEqual(sub_pix.data, data(:, [3, 5, 7]));
        end

        function test_get_pixels_returns_PixelData_with_equal_num_cols(obj)
            pix = obj.get_random_pix_data_(10);
            orignal_size = size(pix.data, 1);
            sub_pix = pix.get_pixels(1:5);
            assertEqual(size(sub_pix.data, 1), orignal_size);
        end

        function test_load_obj_returns_equivalent_object(~)
            pix = PixelData.loadobj(PixelData(ones(9, 10)));
            assertEqual(pix.data, ones(9, 10));
        end

        function test_construction_with_int_fills_underlying_data_with_zeros(~)
            npix = 20;
            pix = PixelData(npix);
            assertEqual(pix.num_pixels, npix);
            assertEqual(pix.data, zeros(9, npix));
            assertEqual(pix.variance, zeros(1, npix));
        end

        function test_construction_with_float_raises_PIXELDATA_error(~)
            f = @() PixelData(1.2);
            assertExceptionThrown(f, 'PIXELDATA:data');
        end

        function test_construction_with_file_path_sets_file_path_on_object(obj)
            assertEqual(obj.pix_data_from_file.file_path, obj.tst_sqw_file_full_path);
        end

        function test_construction_with_file_path_populates_data_from_file(obj)
            assertFalse(isempty(obj.pix_data_from_file));
            expected_signal_chunk = [0, 0, 0, 0, 0483.5, 4463.0, 1543.0, 0, 0, 0];
            assertEqual(obj.pix_data_from_file.signal(9825:9834), ...
                expected_signal_chunk);
        end

        function test_construction_with_file_path_sets_num_pixels_in_file(obj)
            f_accessor = sqw_formats_factory.instance().get_loader(...
                obj.tst_sqw_file_full_path);
            assertEqual(obj.pix_data_from_file.num_pixels, f_accessor.npixels);
        end

        function test_error_on_construction_with_non_existent_file(~)
            file_path = 'not-a-file';
            f = @() PixelData(file_path);
            assertExceptionThrown(f, 'SQW_FILE_IO:runtime_error');
        end

        function test_construction_with_faccess_populates_data_from_file(obj)
            assertFalse(isempty(obj.pix_data_from_faccess));
            expected_signal_chunk = [0, 0, 0, 0, 0483.5, 4463.0, 1543.0, 0, 0, 0];
            assertEqual(obj.pix_data_from_faccess.signal(9825:9834), ...
                expected_signal_chunk);
        end

        function test_construction_with_faccess_sets_file_path(obj)
            assertEqual(obj.pix_data_from_faccess.file_path, obj.tst_sqw_file_full_path);
        end

        function test_page_size_is_set_after_getter_call_when_given_as_argument(obj)
            mem_alloc = obj.SMALL_PG_SIZE;  % 1Mb
            expected_page_size = floor(...
                mem_alloc/(obj.NUM_BYTES_IN_VALUE*obj.NUM_COLS_IN_PIX_BLOCK));
            % the first page is loaded on access, so this first assert which accesses
            % .variance is necessary to set pix.page_size
            assertEqual(size(obj.pix_data_small_page.variance), ...
                [1, obj.pix_data_small_page.page_size]);
            assertEqual(obj.pix_data_small_page.page_size, expected_page_size);
        end

        function test_calling_getter_returns_data_for_single_page(obj)
            data = rand(9, 30);
            npix_in_page = 11;
            pix = obj.get_pix_with_fake_faccess(data, npix_in_page);
            assertEqual(size(pix.signal), [1, pix.page_size]);
            assertEqual(pix.signal, data(8, 1:11));
        end

        function test_calling_get_data_returns_data_for_single_page(obj)
            data = rand(9, 30);
            npix_in_page = 11;
            pix = obj.get_pix_with_fake_faccess(data, npix_in_page);
            sig_var = pix.get_data({'signal', 'variance'}, 3:8);
            assertEqual(sig_var, data(8:9, 3:8));
        end

        function test_data_values_are_not_effected_by_changes_in_copies(~)
            n_rows = 5;
            p1 = PixelData(ones(9, n_rows));
            p2 = copy(p1);
            p2.u1 = zeros(1, n_rows);
            assertEqual(p2.u1, zeros(1, n_rows));
            assertEqual(p1.u1, ones(1, n_rows));
        end

        function test_number_of_pixels_in_page_matches_memory_usage_size(obj)
            data = rand(9, 30);
            npix_in_page = 11;
            pix = obj.get_pix_with_fake_faccess(data, npix_in_page);
            pix.u1;
            assertEqual(size(pix.data, 2), npix_in_page);
        end

        function test_has_more_rets_true_if_there_are_subsequent_pixels_in_file(obj)
            data = rand(9, 12);
            npix_in_page = 11;
            pix = obj.get_pix_with_fake_faccess(data, npix_in_page);
            assertTrue(pix.has_more());
        end

        function test_has_more_rets_false_if_all_data_in_page(obj)
            data = rand(9, 11);
            npix_in_page = 11;
            pix = obj.get_pix_with_fake_faccess(data, npix_in_page);
            assertFalse(pix.has_more());
        end

        function test_has_more_rets_false_if_all_data_created_in_memory(~)
            data = rand(9, 30);
            pix = PixelData(data);
            assertFalse(pix.has_more());
        end

        function test_advance_loads_next_page_of_data_into_memory_for_props(obj)
            data = rand(9, 30);
            f = @(pix, iter) assertEqual(pix.signal, ...
                data(8, (iter*11 + 1):((iter*11 + 1) + pix.page_size - 1)));
            obj.do_pixel_data_loop_with_f(f, data);
        end

        function test_advance_raises_PIXELDATA_if_at_end_of_data(obj)
            npix = 30;
            data = rand(9, npix);
            npix_in_page = 11;
            pix = obj.get_pix_with_fake_faccess(data, npix_in_page);

            f = @() obj.advance_pix(pix, floor(npix/npix_in_page + 1));
            assertExceptionThrown(f, 'PIXELDATA:move_to_page')
        end

        function test_advance_does_nothing_if_PixelData_not_file_backed(~)
            data = rand(9, 10);
            pix = PixelData(data);
            pix.advance();
            assertEqual(pix.data, data);
        end

        function test_advance_while_loop_to_sum_signal_data(obj)
            data = randi([0, 99], 9, 30);
            npix_in_page = 11;
            pix = obj.get_pix_with_fake_faccess(data, npix_in_page);

            signal_sum = sum(pix.signal);
            while pix.has_more()
                pix.advance();
                signal_sum = signal_sum + sum(pix.signal);
            end

            assertEqual(signal_sum, sum(data(8, :)));
        end

        function test_page_size_returns_size_of_data_held_in_memory(obj)
            pix = obj.get_random_pix_data_(10);
            assertEqual(pix.page_size, 10);
        end

        function test_empty_PixelData_object_has_page_size_zero(~)
            pix = PixelData();
            assertEqual(pix.page_size, 0);
        end

        function test_constructing_from_PixelData_with_valid_file_inits_faccess(obj)
            new_pix = PixelData(obj.pix_data_small_page);
            assertEqual(new_pix.file_path, obj.tst_sqw_file_full_path);
            assertEqual(new_pix.num_pixels, obj.pix_data_small_page.num_pixels);
            assertEqual(new_pix.signal, obj.pix_data_small_page.signal);
            assertTrue(new_pix.has_more());
        end

        function test_move_to_first_page_resets_to_first_page_in_file(obj)
            data = rand(9, 30);
            npix_in_page = 11;
            pix = obj.get_pix_with_fake_faccess(data, npix_in_page);
            pix.advance();
            assertEqual(pix.u1, data(1, 12:22));  % currently on the second page
            pix.move_to_first_page();
            assertEqual(pix.u1, data(1, 1:11));  % should be back to the first page
        end

        function test_move_to_first_page_keeps_data_if_pix_not_file_backed(obj)
            pix = obj.get_random_pix_data_(30);
            u1 = pix.u1;
            pix.move_to_first_page();
            assertEqual(pix.u1, u1);
        end

        function test_instance_has_page_size_after_construction(~)
            data = rand(9, 10);
            faccess = FakeFAccess(data);
            pix = PixelData(faccess);
            assertEqual(pix.page_size, 10);
        end

        function test_editing_a_field_loads_page(obj)
            data = rand(9, 10);
            faccess = FakeFAccess(data);
            for i = 1:numel(obj.pix_fields)
                pix = PixelData(faccess);
                pix.(obj.pix_fields{i}) = 1;
                assertEqual(pix.page_size, 10);
            end
        end

        function test_setting_file_backed_pixels_preserves_changes_after_advance(obj)
            data = rand(9, 30);
            npix_in_page = 11;
            pix = obj.get_pix_with_fake_faccess(data, npix_in_page);

            pix.u1 = 1;  % sets page 1 of u1 to all ones
            pix.advance();  % move to second page
            assertEqual(pix.u1, data(1, (npix_in_page + 1):(2*npix_in_page)));
            pix.move_to_first_page();
            assertEqual(pix.u1, ones(1, npix_in_page));
        end

        function test_dirty_pix_tmp_files_are_deleted_when_pix_out_of_scope(obj)
            old_rng_state = rng();
            clean_up = onCleanup(@() rng(old_rng_state));
            fixed_seed = 774015;
            rng(fixed_seed, 'twister');  % this seed gives an expected object_id_ = 54452
            expected_tmp_dir = fullfile( ...
                get(parallel_config, 'working_directory'), ...
<<<<<<< HEAD
                'sqw_pix54452' ...
            );
            
=======
                'sqw_pix54452');
            clean_up = onCleanup(@() rng(old_rng_state));

>>>>>>> 1935c2bf
            function do_pix_creation_and_delete()
                data = rand(9, 30);
                npix_in_page = 11;
                pix = obj.get_pix_with_fake_faccess(data, npix_in_page);

                pix.u1 = 1;
                pix.advance();  % creates tmp file for first page
<<<<<<< HEAD
                assertTrue( ...
                    logical(exist(expected_tmp_dir, 'dir')), ...
                    sprintf('Temp directory ''%s'' not created', expected_tmp_dir) ...
                );
=======
                assertTrue(logical(exist(expected_tmp_dir, 'dir')), ...
                    sprintf('Temp directory ''%s'' not created', ...
                        expected_tmp_dir));
>>>>>>> 1935c2bf
            end

            do_pix_creation_and_delete();
            assertFalse(logical(exist(expected_tmp_dir, 'dir')), ...
                'Temp directory not deleted');
        end

        function test_all_page_changes_saved_after_edit_advance_and_reset(obj)
            data = zeros(9, 30);
            npix_in_page = 11;
            pix = obj.get_pix_with_fake_faccess(data, npix_in_page);

            % set all u1 values in each page to 1
            pix.u1 = 1;
            while pix.has_more()
                pix.advance();  % move to second page
                pix.u1 = 1;  % sets page 1 of u1 to all ones
            end
            pix.move_to_first_page();

            % check all u1 values are still 1
            assertEqual(pix.u1, ones(1, pix.page_size));
            while pix.has_more()
                pix.advance();
                assertEqual(pix.u1, ones(1, pix.page_size));
            end
        end

        function test_correct_values_returned_with_mix_of_clean_and_dirty_pages(obj)
            data = zeros(9, 30);
            npix_in_page = 11;
            pix = obj.get_pix_with_fake_faccess(data, npix_in_page);

            % set coordinates of page 1 and 3 to all ones
            pix.u1 = 1;
            pix.advance();  % move to second page
            pix.advance();  % move to third page
            pix.u1 = 1;

            pix.move_to_first_page();

            assertEqual(pix.u1, ones(1, pix.page_size));
            pix.advance();
            assertEqual(pix.u1, zeros(1, pix.page_size));
            pix.advance();
            assertEqual(pix.u1, ones(1, pix.page_size));
        end

        function test_you_cannot_set_page_of_data_with_smaller_sized_array(obj)
            data = zeros(9, 30);
            npix_in_page = 11;
            pix = obj.get_pix_with_fake_faccess(data, npix_in_page);

            function set_pix(data)
                pix.data = data;
            end

            f = @() set_pix(ones(9, 10));
            assertExceptionThrown(f, 'PIXELDATA:data');
        end

        function test_you_cannot_set_page_of_data_with_larger_sized_array(obj)
            data = zeros(9, 30);
            npix_in_page = 11;
            pix = obj.get_pix_with_fake_faccess(data, npix_in_page);

            function set_pix(data)
                pix.data = data;
            end

            f = @() set_pix(ones(9, 20));
            assertExceptionThrown(f, 'PIXELDATA:data');
        end

        function test_num_pixels_is_a_double_if_faccess_returns_uint(~)
            npix = 30;
            data = rand(9, npix);
            faccess = FakeFAccess(data);
            faccess = faccess.set_npixels(uint64(npix));

            pix = PixelData(faccess);
            assertEqual(class(pix.num_pixels), 'double');
        end

        function test_num_pixels_is_a_double_if_data_in_memory(obj)
            assertEqual(class(obj.pixel_data_obj.num_pixels), 'double');
        end

        function test_num_pixels_is_a_double_if_more_than_one_page_of_data(obj)
            assertEqual(class(obj.pix_data_small_page.num_pixels), 'double');
        end

        function test_copy_on_same_page_as_original_when_more_than_1_page(obj)
            pix_original = PixelData(obj.tst_sqw_file_full_path, 1e6);
            pix_original.signal = 1;
            pix_original.advance();

            pix_copy = copy(pix_original);

            assertEqual(pix_copy.data, pix_original.data);
            while pix_original.has_more()
                pix_original.advance();
                pix_copy.advance();
                assertEqual(pix_copy.data, pix_original.data);
            end

            pix_copy.move_to_first_page();
            pix_original.move_to_first_page();
            assertEqual(pix_copy.data, pix_original.data);
        end

        function test_copy_on_same_pg_as_original_when_more_than_1_pg_no_advance(obj)
            pix_original = PixelData(obj.tst_sqw_file_full_path, 1e6);
            pix_original.signal = 1;

            pix_copy = copy(pix_original);

            assertEqual(pix_copy.data, pix_original.data);
            while pix_original.has_more()
                pix_original.advance();
                pix_copy.advance();
                assertEqual(pix_copy.data, pix_original.data);
            end
        end

        function test_changes_to_original_persistent_in_copy_if_1_page_in_file(obj)
            pix_original = PixelData(obj.tst_sqw_file_full_path, 1e9);
            pix_original.signal = 1;
            pix_original.advance();

            pix_copy = copy(pix_original);

            assertEqual(pix_copy.data, pix_original.data);
            while pix_original.has_more()
                % we shouldn't enter here, but we should check the same API for
                % data with > 1 page works for single page
                pix_original.advance();
                pix_copy.advance();
                assertEqual(pix_copy.data, pix_original.data);
            end

            pix_copy.move_to_first_page();
            pix_original.move_to_first_page();
            assertEqual(pix_copy.data, pix_original.data);
        end

        function test_changes_to_orig_persistent_in_copy_if_1_pg_in_file_no_adv(obj)
            pix_original = PixelData(obj.tst_sqw_file_full_path, 1e9);
            pix_original.signal = 1;

            pix_copy = copy(pix_original);

            assertEqual(pix_copy.data, pix_original.data);
            while pix_original.has_more()
                % we shouldn't enter here, but we should check the same API for
                % data with > 1 page works for single page
                pix_original.advance();
                pix_copy.advance();
                assertEqual(pix_copy.data, pix_original.data);
            end
        end

        function test_changes_to_copy_have_no_affect_on_original_after_advance(obj)
            data = zeros(9, 30);
            npix_in_page = 11;
            pix_original = obj.get_pix_with_fake_faccess(data, npix_in_page);
            pix_original.signal = 1;
            pix_original.advance();

            pix_copy = copy(pix_original);
            pix_copy.move_to_first_page();
            pix_copy.signal = 2;
            pix_copy.advance();

            pix_original.move_to_first_page();
            assertEqual(pix_original.signal, ones(1, numel(pix_original.signal)));

            pix_copy.move_to_first_page();
            assertEqual(pix_copy.signal, 2*ones(1, numel(pix_copy.signal)));
        end

        function test_changes_to_copy_have_no_affect_on_original_no_advance(obj)
            data = zeros(9, 30);
            npix_in_page = 11;
            pix_original = obj.get_pix_with_fake_faccess(data, npix_in_page);
            pix_original.signal = 1;

            pix_copy = copy(pix_original);
            pix_copy.move_to_first_page();
            pix_copy.signal = 2;

            assertEqual(pix_original.signal, ones(1, numel(pix_original.signal)));
            assertEqual(pix_copy.signal, 2*ones(1, numel(pix_copy.signal)));
        end

        function test_changes_to_original_before_copy_are_reflected_in_copies(obj)
            data = zeros(9, 30);
            npix_in_page = 11;
            pix_original = obj.get_pix_with_fake_faccess(data, npix_in_page);
            pix_original.signal = 1;
            pix_original.advance();

            pix_copy = copy(pix_original);
            pix_copy.move_to_first_page();

            assertEqual(pix_copy.signal, ones(1, numel(pix_copy.signal)));
        end

        function test_changes_to_original_kept_in_copy_after_advance(obj)
            pix_original = PixelData(obj.tst_sqw_file_full_path, 1e2);
            pix_original.signal = 1;

            pix_copy = copy(pix_original);
            pix_copy.advance();

            pix_copy.move_to_first_page();
            assertEqual(pix_copy.signal, ones(1, numel(pix_copy.signal)));
        end

        function test_change_to_original_after_copy_does_not_affect_copy(obj)
            data = zeros(9, 30);
            npix_in_page = 11;
            pix_original = obj.get_pix_with_fake_faccess(data, npix_in_page);
            pix_copy = copy(pix_original);

            pix_copy.signal = 1;
            pix_copy.advance();

            pix_original.signal = 2;
            pix_original.advance();

            pix_copy.move_to_first_page();
            assertEqual(pix_copy.signal, ones(1, numel(pix_copy.signal)));
        end

        function test_page_written_correctly_when_page_size_gt_mem_chunk_size(obj)
            warning('off', 'HOR_CONFIG:set_mem_chunk_size');
            hc = hor_config;
            old_config = hc.get_data_to_store();
            npix_to_write = 28;
            size_of_float = 4;
            hc.mem_chunk_size = npix_to_write*size_of_float;

            function clean_up_func(conf_to_restore)
                set(hor_config, conf_to_restore);
                warning('on', 'HOR_CONFIG:set_mem_chunk_size');
            end

            clean_up = onCleanup(@() clean_up_func(old_config));

            npix_in_page = 90;
            data = zeros(obj.NUM_COLS_IN_PIX_BLOCK, npix_in_page + 10);
            pix = obj.get_pix_with_fake_faccess(data, npix_in_page);

            pix.data = ones(obj.NUM_COLS_IN_PIX_BLOCK, npix_in_page);
            pix.advance();
            pix.move_to_first_page();

            assertEqual(pix.data, ones(obj.NUM_COLS_IN_PIX_BLOCK, npix_in_page));
        end

        function test_pixels_read_correctly_if_final_pg_has_1_pixel(obj)
            data = rand(9, 10);
            npix_in_page = 3;
            pix = obj.get_pix_with_fake_faccess(data, npix_in_page);

            assertEqual(pix.data, data(:, 1:3));
            pix.advance();
            assertEqual(pix.data, data(:, 4:6));
            pix.advance();
            assertEqual(pix.data, data(:, 7:9));
            pix.advance();
            assertEqual(pix.data, data(:, 10));
        end

        function test_unedited_dirty_pages_are_not_rewritten(obj)
            old_rng_state = rng();
            clean_up = onCleanup(@() rng(old_rng_state));
            fixed_seed = 774015;  % this seed gives an expected object_id_ = 06706
            rng(fixed_seed, 'twister');
            expected_tmp_dir = fullfile( ...
                get(parallel_config, 'working_directory'), ...
<<<<<<< HEAD
                'sqw_pix06706' ...
            );
            
=======
                'sqw_pix06706');
            clean_up = onCleanup(@() rng(old_rng_state));

>>>>>>> 1935c2bf
            data = rand(9, 10);
            npix_in_page = 3;
            pix = obj.get_pix_with_fake_faccess(data, npix_in_page);

            % edit a page such that it must be written to a file
            pix.signal = 1;
            [n_page,num_pages]=pix.advance();
            assertEqual(n_page,1)
            assertEqual(num_pages,1)
            tmp_file_path = fullfile(expected_tmp_dir, '000000001.tmp');
            assertTrue(logical(exist(tmp_file_path, 'file')));

            % record the temp file's original timestamp
            original_timestamp = java.io.File(tmp_file_path).lastModified();

            % move to first page and advance again
            pix.move_to_first_page();
            pix.signal;  % make sure there's data in memory
            pix.advance();  % no writing should happen here

            pause(0.2)  % let the file system catch up
            % get most recent timestamp
            new_timestamp = java.io.File(tmp_file_path).lastModified();

            assertEqual(new_timestamp, original_timestamp, ...
                'Temporary file timestamps are not equal.');
        end

        function test_cannot_append_more_pixels_than_can_fit_in_page(obj)
            npix_in_page = 5;
            mem_alloc = npix_in_page*obj.NUM_COLS_IN_PIX_BLOCK*obj.NUM_BYTES_IN_VALUE;
            pix = PixelData(zeros(9, 0), mem_alloc);

            data = ones(obj.NUM_COLS_IN_PIX_BLOCK, 11);
            pix_to_append = PixelData(data);

            f = @() pix.append(pix_to_append);
            assertExceptionThrown(f, 'PIXELDATA:append');
        end

        function test_you_can_append_to_empty_PixelData_object(obj)
            npix_in_page = 11;
            mem_alloc = npix_in_page*obj.NUM_COLS_IN_PIX_BLOCK*obj.NUM_BYTES_IN_VALUE;
            pix = PixelData(zeros(9, 0), mem_alloc);

            data = ones(obj.NUM_COLS_IN_PIX_BLOCK, npix_in_page);
            pix_to_append = PixelData(data);

            pix.append(pix_to_append);
            assertEqual(pix.data, data);
            assertEqual(pix.pix_range,ones(2,4));
        end

        function test_you_can_append_to_partially_full_PixelData_page(obj)
            npix_in_page = 11;
            nexisting_pix = 5;
            mem_alloc = npix_in_page*obj.NUM_COLS_IN_PIX_BLOCK*obj.NUM_BYTES_IN_VALUE;
            existing_data = rand(9, nexisting_pix);
            pix = PixelData(existing_data, mem_alloc);
            minmax = obj.get_ref_range(existing_data);
            assertEqual(pix.pix_range,minmax);

            data = ones(obj.NUM_COLS_IN_PIX_BLOCK, npix_in_page);
            pix_to_append = PixelData(data);
            assertEqual(pix_to_append.pix_range,ones(2,4));
            minmax(2,:) = ones(1,4);

            pg_offset = npix_in_page - nexisting_pix;
            expected_pg_1_data = horzcat(existing_data, data(:, 1:pg_offset));
            expected_pg_2_data = data(:, (pg_offset + 1):end);

            pix.append(pix_to_append);
            assertEqual(pix.pix_range,minmax)

            pix.move_to_first_page();
            assertEqual(pix.data, expected_pg_1_data, '', 1e-7);

            pix.advance();
            assertEqual(pix.data, expected_pg_2_data, '', 1e-7);
            assertEqual(pix.pix_range,minmax);
        end

        function test_you_can_append_to_PixelData_with_full_page(obj)
            npix_in_page = 11;
            nexisting_pix = 11;
            mem_alloc = npix_in_page*obj.NUM_COLS_IN_PIX_BLOCK*obj.NUM_BYTES_IN_VALUE;
            existing_data = rand(9, nexisting_pix);
            pix = PixelData(existing_data, mem_alloc);
            minmax = pix.pix_range;

            appended_data = ones(obj.NUM_COLS_IN_PIX_BLOCK, npix_in_page);
            pix_to_append = PixelData(appended_data);
            minmax(2,:) = ones(1,4);
            pix.append(pix_to_append);

            pix.move_to_first_page();
            assertEqual(pix.data, existing_data, '', 1e-7);
            assertEqual(pix.pix_range,minmax);

            pix.advance();
            assertEqual(pix.data, appended_data, '', 1e-7);
            assertEqual(pix.pix_range,minmax);
        end

        function test_appending_pixels_after_page_edited_preserves_changes(obj)
            npix_in_page = 11;
            num_pix = 24;
            mem_alloc = npix_in_page*obj.NUM_COLS_IN_PIX_BLOCK*obj.NUM_BYTES_IN_VALUE;
            original_data = rand(9, num_pix);

            pix = PixelData(original_data(:, 1:npix_in_page), mem_alloc);
            minmax = obj.get_ref_range(original_data);
            assertEqual(pix.data, original_data(:, 1:npix_in_page));
            pix.signal = ones(1, npix_in_page);

            for i = 2:ceil(num_pix/npix_in_page)
                start_idx = (i - 1)*npix_in_page + 1;
                end_idx = min(start_idx + npix_in_page - 1, num_pix);
                pix.append(PixelData(original_data(:, start_idx:end_idx)));
                assertEqual(pix.data, original_data(:, start_idx:end_idx));
            end
            assertEqual(pix.pix_range, minmax)

            pix.move_to_first_page();
            expected_pg_1_data = original_data(:, 1:npix_in_page);
            expected_pg_1_data(8, :) = 1;
            assertEqual(pix.data, expected_pg_1_data, '', 1e-7);
            assertEqual(pix.pix_range,minmax);
        end

        function test_you_can_append_to_file_backed_PixelData(obj)
            npix_in_page = 11;
            data = rand(9, 25);
            [pix,pix_range] = obj.get_pix_with_fake_faccess(data, npix_in_page);

            data_to_append = rand(9, 8);
            new_range = obj.get_ref_range(data_to_append);

            pix_to_append = PixelData(data_to_append);
            tot_range = [min(new_range(1,:),pix_range(1,:));...
                max(new_range(2,:),pix_range(2,:))];
            pix.append(pix_to_append);
            assertEqual(tot_range,pix.pix_range);

            expected_final_pg = horzcat(data(:, 23:end), data_to_append);
            assertEqual(pix.data, expected_final_pg);

            pix.move_to_first_page();
            assertEqual(pix.data, data(:, 1:npix_in_page), '', 1e-7);
            assertEqual(tot_range,pix.pix_range);

            pix.advance();
            assertEqual(pix.data, data(:, (npix_in_page + 1):(2*npix_in_page)), ...
                '', 1e-7);

            pix.advance();
            assertEqual(pix.data, expected_final_pg, '', 1e-7);
            assertEqual(tot_range,pix.pix_range);
        end

        function test_error_if_append_called_with_non_PixelData_object(~)
            pix = PixelData(rand(9, 1));
            f = @() pix.append(rand(9, 1));
            assertExceptionThrown(f, 'PIXELDATA:append');
        end

        function test_error_if_appending_pix_with_multiple_pages(obj)
            npix_in_page = 11;
            mem_alloc = npix_in_page*obj.NUM_COLS_IN_PIX_BLOCK*obj.NUM_BYTES_IN_VALUE;
            pix = PixelData(rand(9, 5), mem_alloc);

            pix_to_append = obj.get_pix_with_fake_faccess(rand(9, 23), npix_in_page);
            f = @() pix.append(pix_to_append);
            assertExceptionThrown(f, 'PIXELDATA:append');
        end

        function test_append_does_not_edit_calling_instance_if_nargout_eq_1(obj)
            data = rand(9, 30);
            npix_in_page = 11;
            [pix,pix_range] = obj.get_pix_with_fake_faccess(data, npix_in_page);
            pix_to_append = PixelData(rand(9, 5));

            pix_out = pix.append(pix_to_append);
            assertEqual(pix.pix_range,pix_range);

            assertEqual(pix.num_pixels, size(data, 2));
            pix_data = concatenate_pixel_pages(pix);
            assertEqual(pix_data, data);
        end

        %
        function test_append_returns_editied_pix_if_nargout_eq_1(obj)
            % test for filebased pix_range. Has a problem
            pix = PixelData(obj.tst_sqw_file_full_path);
            range1 = pix.pix_range;
            npix_to_append = 5;
            pix_to_append = PixelData(rand(9, npix_to_append));
            range2 =  pix_to_append.pix_range;
            ref_range = [min(range1(1,:),range2(1,:));...
                max(range1(2,:),range2(2,:))];
            out_pix = pix.append(pix_to_append);
            % img_range, stored in the file is different from
            % pix(min/max)
            assertEqual(ref_range,out_pix.pix_range);

            assertEqual(out_pix.num_pixels, pix.num_pixels + pix_to_append.num_pixels);
            original_pix_data = concatenate_pixel_pages(pix);
            out_pix_data = concatenate_pixel_pages(out_pix);
            assertEqual(out_pix_data, horzcat(original_pix_data, pix_to_append.data));
        end


        function test_calling_append_with_empty_pixel_data_does_nothing(~)
            pix = PixelData(rand(9, 5));
            range = pix.pix_range;
            pix_to_append = PixelData();
            appended_pix = pix.append(pix_to_append);
            assertEqual(appended_pix.data, pix.data);
            assertEqual(range,pix.pix_range);
        end

        function test_copied_pix_that_has_been_appended_to_has_correct_num_pix(~)
            data = rand(9, 30);
            pix = PixelData(data);
            range1 = pix.pix_range;
            num_appended_pix = 5;
            pix_to_append = PixelData(rand(9, num_appended_pix));
            range2 = pix_to_append.pix_range;
            ref_range = [min(range1(1,:),range2(1,:));...
                max(range1(2,:),range2(2,:))];

            pix.append(pix_to_append);
            assertEqual(ref_range,pix.pix_range);


            pix_copy = copy(pix);
            assertEqual(pix.num_pixels, size(data, 2) + num_appended_pix);
            assertEqual(pix_copy.num_pixels, size(data, 2) + num_appended_pix);
            assertEqual(ref_range,pix_copy.pix_range);
        end

        function test_has_more_is_true_after_appending_page_to_non_file_backed(obj)
            num_pix = 10;
            mem_alloc = (num_pix + 1)*obj.NUM_BYTES_IN_VALUE*obj.NUM_COLS_IN_PIX_BLOCK;
            pix = PixelData(rand(9, 10), mem_alloc);
            range1 = pix.pix_range;

            pix_to_append = PixelData(rand(9, 5));
            range2 = pix_to_append.pix_range;
            ref_range = [min(range1(1,:),range2(1,:));...
                max(range1(2,:),range2(2,:))];

            pix.append(pix_to_append);
            assertEqual(ref_range,pix.pix_range);

            pix.move_to_first_page();
            assertTrue(pix.has_more());
            pix.advance();
            assertFalse(pix.has_more());
            assertEqual(ref_range,pix.pix_range);
        end

        function test_error_when_setting_mem_alloc_lt_one_pixel(~)
            pix_size = PixelData.DATA_POINT_SIZE*PixelData.DEFAULT_NUM_PIX_FIELDS;

            f = @() PixelData(rand(9, 10), pix_size - 1);
            assertExceptionThrown(f, 'PIXELDATA:validate_mem_alloc');
        end

        function test_PIXELDATA_raised_if_mem_alloc_argument_is_not_scalar(~)
            mem_alloc = 200e6*ones(1, 2);
            f = @() PixelData(zeros(9, 1), mem_alloc);
            assertExceptionThrown(f, 'PIXELDATA:validate_mem_alloc');
        end

        function test_move_to_page_loads_given_page_into_memory(obj)
            num_pix = 30;
            data = rand(PixelData.DEFAULT_NUM_PIX_FIELDS, num_pix);

            npix_in_page = 9;
            [pix,pix_range] = obj.get_pix_with_fake_faccess(data, npix_in_page);

            for pg_num = [2, 4, 3, 1]
                pg_idx_start = (pg_num - 1)*npix_in_page + 1;
                pg_idx_end = min(pg_num*npix_in_page, num_pix);

                pix.move_to_page(pg_num);
                assertEqual(pix.data, data(:, pg_idx_start:pg_idx_end));
            end
            assertEqual(pix.pix_range,pix_range);
        end

        function test_move_to_page_throws_if_arg_exceeds_number_of_pages(obj)
            num_pix = 30;
            data = rand(PixelData.DEFAULT_NUM_PIX_FIELDS, num_pix);
            npix_in_page = 11;

            pix = obj.get_pix_with_fake_faccess(data, npix_in_page);

            f = @() pix.move_to_page(ceil(num_pix/npix_in_page) + 1);
            assertExceptionThrown(f, 'PIXELDATA:move_to_page');
        end

        function test_move_to_page_throws_if_arg_less_than_1(obj)
            num_pix = 30;
            data = rand(PixelData.DEFAULT_NUM_PIX_FIELDS, num_pix);
            npix_in_page = 11;

            pix = obj.get_pix_with_fake_faccess(data, npix_in_page);

            f = @() pix.move_to_page(0);
            assertExceptionThrown(f, 'MATLAB:InputParser:ArgumentFailedValidation');

            f = @() pix.move_to_page(-1);
            assertExceptionThrown(f, 'MATLAB:InputParser:ArgumentFailedValidation');
        end

        function test_move_to_page_throws_if_arg_is_non_scalar(obj)
            num_pix = 30;
            data = rand(PixelData.DEFAULT_NUM_PIX_FIELDS, num_pix);
            npix_in_page = 11;

            pix = obj.get_pix_with_fake_faccess(data, npix_in_page);

            f = @() pix.move_to_page([1, 2]);
            assertExceptionThrown(f, 'MATLAB:InputParser:ArgumentFailedValidation');
        end

        function test_move_to_page_throws_if_arg_is_not_an_int(obj)
            num_pix = 30;
            data = rand(PixelData.DEFAULT_NUM_PIX_FIELDS, num_pix);
            npix_in_page = 11;

            pix = obj.get_pix_with_fake_faccess(data, npix_in_page);

            f = @() pix.move_to_page(1.5);
            assertExceptionThrown(f, 'MATLAB:InputParser:ArgumentFailedValidation');
        end


        function test_get_pixels_retrieves_data_at_absolute_index(obj)
            num_pix = 30;
            data = rand(PixelData.DEFAULT_NUM_PIX_FIELDS, num_pix);
            npix_in_page = 11;

            start_idx = 9;
            end_idx = 23;

            pix = obj.get_pix_with_fake_faccess(data, npix_in_page);
            pix_chunk = pix.get_pixels(start_idx:end_idx);
            ref_range = obj.get_ref_range(data(:,start_idx:end_idx));
            assertEqual(pix_chunk.pix_range,ref_range);
            assertEqual(pix_chunk.data, data(:, start_idx:end_idx));
        end

        function test_get_pixels_retrieves_correct_data_at_page_boundary(obj)
            num_pix = 30;
            data = rand(PixelData.DEFAULT_NUM_PIX_FIELDS, num_pix);
            npix_in_page = 10;

            pix = obj.get_pix_with_fake_faccess(data, npix_in_page);
            pix_chunk1 = pix.get_pixels(1:3);
            ref_range = obj.get_ref_range(data(:, 1:3));

            assertEqual(pix_chunk1.data, data(:, 1:3));
            assertEqual(pix_chunk1.pix_range,ref_range);


            pix_chunk2 = pix.get_pixels(20);
            ref_range = obj.get_ref_range(data(:, 20));

            assertEqual(pix_chunk2.data, data(:, 20));
            assertEqual(pix_chunk2.pix_range,ref_range);

            pix_chunk3 = pix.get_pixels(1:1);
            ref_range = obj.get_ref_range(data(:, 1));
            assertEqual(pix_chunk3.data, data(:, 1));
            assertEqual(pix_chunk3.pix_range,ref_range);
        end

        function test_get_pixels_gets_all_data_if_full_range_requested(obj)
            num_pix = 30;
            data = rand(PixelData.DEFAULT_NUM_PIX_FIELDS, num_pix);
            npix_in_page = 11;

            pix = obj.get_pix_with_fake_faccess(data, npix_in_page);
            ref_range = obj.get_ref_range(data(:,1:num_pix));
            pix_chunk = pix.get_pixels(1:num_pix);
            assertEqual(pix_chunk.pix_range,ref_range);

            assertEqual(pix_chunk.data, concatenate_pixel_pages(pix));
        end

        function test_get_pixels_reorders_output_according_to_indices(obj)
            num_pix = 30;
            data = rand(PixelData.DEFAULT_NUM_PIX_FIELDS, num_pix);
            npix_in_page = 11;
            [pix,ref_range] = obj.get_pix_with_fake_faccess(data, npix_in_page);

            rand_order = randperm(num_pix);
            shuffled_pix = data(:, rand_order);
            pix_out = pix.get_pixels(rand_order);

            assertEqual(pix_out.data, shuffled_pix);
            assertEqual(pix_out.pix_range,ref_range);
        end

        function test_get_pixels_throws_invalid_arg_if_indices_not_vector(~)
            pix = PixelData();
            f = @() pix.get_pixels(ones(2, 2));
            assertExceptionThrown(f, 'MATLAB:InputParser:ArgumentFailedValidation');
        end

        function test_get_pixels_throws_if_range_out_of_bounds(obj)
            num_pix = 30;
            data = rand(PixelData.DEFAULT_NUM_PIX_FIELDS, num_pix);
            npix_in_page = 11;
            pix = obj.get_pix_with_fake_faccess(data, npix_in_page);

            idx_array = 25:35;
            f = @() pix.get_pixels(idx_array);
            assertExceptionThrown(f, 'PIXELDATA:get_pixels');
        end

        function test_get_pixels_throws_if_an_idx_lt_1_with_paged_pix(obj)
            num_pix = 30;
            data = rand(PixelData.DEFAULT_NUM_PIX_FIELDS, num_pix);
            npix_in_page = 11;
            pix = obj.get_pix_with_fake_faccess(data, npix_in_page);

            idx_array = -1:20;
            f = @() pix.get_pixels(idx_array);
            assertExceptionThrown(f, 'MATLAB:InputParser:ArgumentFailedValidation');
        end

        function test_get_pixels_throws_if_an_idx_lt_1_with_in_memory_pix(~)
            in_mem_pix = PixelData(5);
            f = @() in_mem_pix.get_pixels(-1:3);
            assertExceptionThrown(f, 'MATLAB:InputParser:ArgumentFailedValidation');
        end

        function test_get_pixels_throws_if_indices_not_positive_int(~)
            pix = PixelData();
            idx_array = 1:0.1:5;
            f = @() pix.get_pixels(idx_array);
            assertExceptionThrown(f, 'MATLAB:InputParser:ArgumentFailedValidation');
        end

        function test_paged_pix_get_pixels_can_be_called_with_a_logical(obj)
            num_pix = 30;
            data = rand(PixelData.DEFAULT_NUM_PIX_FIELDS, num_pix);
            npix_in_page = 11;
            pix = obj.get_pix_with_fake_faccess(data, npix_in_page);

            logical_array = logical(randi([0, 1], [1, 10]));
            ref_range = obj.get_ref_range(data(:,logical_array));
            pix_out = pix.get_pixels(logical_array);

            assertEqual(pix_out.data, data(:, logical_array));
            assertEqual(pix_out.pix_range,ref_range);
        end

        function test_get_pixels_throws_if_logical_1_index_out_of_range(obj)
            num_pix = 30;
            data = rand(PixelData.DEFAULT_NUM_PIX_FIELDS, num_pix);
            npix_in_page = 11;
            pix = obj.get_pix_with_fake_faccess(data, npix_in_page);

            logical_array = cat(2, logical(randi([0, 1], [1, num_pix])), true);
            f = @() pix.get_pixels(logical_array);

            assertExceptionThrown(f, 'PIXELDATA:get_pixels');
        end

        function test_get_pixels_ignores_out_of_range_logical_0_indices(obj)
            num_pix = 30;
            data = rand(PixelData.DEFAULT_NUM_PIX_FIELDS, num_pix);
            npix_in_page = 11;
            pix = obj.get_pix_with_fake_faccess(data, npix_in_page);

            logical_array = cat(2, logical(randi([0, 1], [1, num_pix])), false);
            pix_out = pix.get_pixels(logical_array);

            assertEqual(pix_out.data, data(:, logical_array));
            ref_range = obj.get_ref_range(data(:, logical_array));
            assertEqual(pix_out.pix_range,ref_range);
        end

        function test_in_mem_pix_get_pixels_can_be_called_with_a_logical(obj)
            num_pix = 30;
            in_data = rand(PixelData.DEFAULT_NUM_PIX_FIELDS, num_pix);
            pix = PixelData(in_data);

            logical_array = logical(randi([0, 1], [1, 10]));
            pix_out = pix.get_pixels(logical_array);

            assertEqual(pix_out.data, pix.data(:, logical_array));
            ref_range = obj.get_ref_range(in_data(:,logical_array));
            assertEqual(pix_out.pix_range,ref_range);
        end

        function test_get_pixels_can_handle_repeated_indices(obj)
            num_pix = 30;
            data = rand(PixelData.DEFAULT_NUM_PIX_FIELDS, num_pix);
            npix_in_page = 11;
            pix = obj.get_pix_with_fake_faccess(data, npix_in_page);

            idx_array = cat(2, randperm(num_pix), randperm(num_pix));

            pix_chunk = pix.get_pixels(idx_array);
            assertEqual(pix_chunk.data, data(:, idx_array));
            ref_range = obj.get_ref_range(data(:,idx_array));
            assertEqual(ref_range,pix_chunk.pix_range);
        end

        function test_get_pixels_on_file_backed_can_handle_repeated_indices(obj)
            pix = PixelData(obj.tst_sqw_file_full_path, obj.SMALL_PG_SIZE);
            num_pix = pix.num_pixels;
            data = concatenate_pixel_pages(pix);

            % Concatenate random permutation of linspaces up to num_pix, this means
            % each index is repeated twice
            idx_array = cat(2, randperm(num_pix), randperm(num_pix));

            pix_chunk = pix.get_pixels(idx_array);
            assertEqual(pix_chunk.data, data(:, idx_array));
        end

        function test_pg_size_reports_size_of_partially_filled_pg_after_advance(obj)
            num_pix = 30;
            data = rand(PixelData.DEFAULT_NUM_PIX_FIELDS, num_pix);
            npix_in_page = 11;
            pix = obj.get_pix_with_fake_faccess(data, npix_in_page);

            assertEqual(pix.page_size, npix_in_page);

            pix.advance();
            assertEqual(pix.page_size, npix_in_page);

            pix.advance();
            num_pix_in_final_pg = 8;
            assertEqual(pix.page_size, num_pix_in_final_pg);
        end

        function test_get_data_returns_data_across_pages_by_absolute_index(obj)
            data = rand(PixelData.DEFAULT_NUM_PIX_FIELDS, 30);
            npix_in_page = 11;
            pix = obj.get_pix_with_fake_faccess(data, npix_in_page);

            indices = [9:13, 20:24];
            sig_var = pix.get_data({'signal', 'variance'}, indices);
            expected_sig_var = data([obj.SIGNAL_IDX, obj.VARIANCE_IDX], indices);

            assertEqual(sig_var, expected_sig_var);
        end

        function test_get_data_retrieves_correct_data_at_page_boundary(obj)
            num_pix = 30;
            data = rand(PixelData.DEFAULT_NUM_PIX_FIELDS, num_pix);
            npix_in_page = 10;

            pix = obj.get_pix_with_fake_faccess(data, npix_in_page);
            sig = pix.get_data('signal', 1:3);
            assertEqual(sig, data(obj.SIGNAL_IDX, 1:3));

            sig2 = pix.get_data('signal', 20);
            assertEqual(sig2, data(obj.SIGNAL_IDX, 20));

            sig3 = pix.get_data('signal', 1:1);
            assertEqual(sig3, data(obj.SIGNAL_IDX, 1));
        end

        function test_paged_pix_get_data_returns_full_data_range_if_no_idx_arg(obj)
            data = rand(PixelData.DEFAULT_NUM_PIX_FIELDS, 30);
            npix_in_page = 11;
            pix = obj.get_pix_with_fake_faccess(data, npix_in_page);

            var_sig = pix.get_data({'variance', 'signal'});
            expected_var_sig = data([obj.VARIANCE_IDX, obj.SIGNAL_IDX], :);

            assertEqual(var_sig, expected_var_sig);
        end

        function test_paged_pix_get_data_can_be_called_with_a_logical(obj)
            num_pix = 30;
            data = rand(PixelData.DEFAULT_NUM_PIX_FIELDS, num_pix);
            npix_in_page = 11;
            pix = obj.get_pix_with_fake_faccess(data, npix_in_page);

            logical_array = logical(randi([0, 1], [1, 10]));
            sig_var = pix.get_data({'signal', 'variance'}, logical_array);

            expected_sig_var = data([obj.SIGNAL_IDX, obj.VARIANCE_IDX], ...
                logical_array);
            assertEqual(sig_var, expected_sig_var);
        end

        function test_get_data_throws_if_logical_1_index_out_of_range(obj)
            num_pix = 30;
            data = rand(PixelData.DEFAULT_NUM_PIX_FIELDS, num_pix);
            npix_in_page = 11;
            pix = obj.get_pix_with_fake_faccess(data, npix_in_page);

            logical_array = cat(2, logical(randi([0, 1], [1, num_pix])), true);
            f = @() pix.get_data('signal', logical_array);

            assertExceptionThrown(f, 'PIXELDATA:get_data');
        end

        function test_get_data_ignores_out_of_range_logical_0_indices(obj)
            num_pix = 30;
            data = rand(PixelData.DEFAULT_NUM_PIX_FIELDS, num_pix);
            npix_in_page = 11;
            pix = obj.get_pix_with_fake_faccess(data, npix_in_page);

            logical_array = cat(2, logical(randi([0, 1], [1, num_pix])), false);
            var_sig = pix.get_data({'variance', 'signal'}, logical_array);

            assertEqual(var_sig, ...
                data([obj.VARIANCE_IDX, obj.SIGNAL_IDX], logical_array));
        end


        function test_in_mem_pix_get_data_can_be_called_with_a_logical(obj)
            num_pix = 30;
            pix = PixelData(rand(PixelData.DEFAULT_NUM_PIX_FIELDS, num_pix));

            logical_array = logical(randi([0, 1], [1, 10]));
            sig_var = pix.get_data({'signal', 'variance'}, logical_array);

            assertEqual(sig_var, ...
                pix.data([obj.SIGNAL_IDX, obj.VARIANCE_IDX], logical_array));
        end

        function test_get_data_can_handle_repeated_indices(obj)
            num_pix = 30;
            data = rand(PixelData.DEFAULT_NUM_PIX_FIELDS, num_pix);
            npix_in_page = 11;
            pix = obj.get_pix_with_fake_faccess(data, npix_in_page);

            idx_array = cat(2, randperm(num_pix), randperm(num_pix));

            sig_run = pix.get_data({'signal', 'run_idx'}, idx_array);
            assertEqual(sig_run, data([obj.SIGNAL_IDX, obj.RUN_IDX], idx_array));
        end


        function test_get_data_reorders_output_according_to_indices(obj)
            num_pix = 30;
            data = rand(PixelData.DEFAULT_NUM_PIX_FIELDS, num_pix);
            npix_in_page = 11;
            [pix,pix_range] = obj.get_pix_with_fake_faccess(data, npix_in_page);

            rand_order = randperm(num_pix);
            shuffled_pix = data(:, rand_order);
            sig_var = pix.get_data({'signal', 'variance'}, rand_order);

            assertEqual(sig_var, ...
                shuffled_pix([obj.SIGNAL_IDX, obj.VARIANCE_IDX], :));
            assertEqual(pix.pix_range,pix_range);
        end

        function test_get_data_throws_invalid_arg_if_indices_not_vector(~)
            pix = PixelData();
            f = @() pix.get_data('signal', ones(2, 2));
            assertExceptionThrown(f, 'MATLAB:InputParser:ArgumentFailedValidation');
        end

        function test_get_data_throws_if_range_out_of_bounds(obj)
            num_pix = 30;
            data = rand(PixelData.DEFAULT_NUM_PIX_FIELDS, num_pix);
            npix_in_page = 11;
            pix = obj.get_pix_with_fake_faccess(data, npix_in_page);

            idx_array = 25:35;
            f = @() pix.get_data('signal', idx_array);
            assertExceptionThrown(f, 'PIXELDATA:get_data');
        end

        function test_get_data_throws_if_an_idx_lt_1_with_paged_pix(obj)
            num_pix = 30;
            data = rand(PixelData.DEFAULT_NUM_PIX_FIELDS, num_pix);
            npix_in_page = 11;
            pix = obj.get_pix_with_fake_faccess(data, npix_in_page);

            idx_array = -1:20;
            f = @() pix.get_data('signal', idx_array);
            assertExceptionThrown(f, 'MATLAB:InputParser:ArgumentFailedValidation');
        end

        function test_get_data_throws_if_an_idx_lt_1_with_in_memory_pix(~)
            in_mem_pix = PixelData(5);
            f = @() in_mem_pix.get_data('signal', -1:3);
            assertExceptionThrown(f, 'MATLAB:InputParser:ArgumentFailedValidation');
        end

        function test_get_data_throws_if_indices_not_positive_int(~)
            pix = PixelData();
            idx_array = 1:0.1:5;
            f = @() pix.get_data('signal', idx_array);
            assertExceptionThrown(f, 'MATLAB:InputParser:ArgumentFailedValidation');
        end

        function test_base_page_size_is_DEFAULT_PAGE_SIZE_by_default(~)
            pix = PixelData();
            bytes_in_pixel = PixelData.DEFAULT_NUM_PIX_FIELDS*PixelData.DATA_POINT_SIZE;
            expected_num_pix = floor(PixelData.DEFAULT_PAGE_SIZE/bytes_in_pixel);
            assertEqual(pix.base_page_size, expected_num_pix);
        end

        function test_get_pixels_can_load_from_mix_of_dirty_and_clean_pages(obj)
            pix = PixelData(obj.tst_sqw_file_full_path, obj.SMALL_PG_SIZE);
            pix.advance();  % pg 1 is clean
            % Set all signals in page 2 to 11
            pix.signal = 11;
            pix.advance();  % pg 2 is dirty
            pix.advance();  % pg 3 is clean
            % Set all signals in page 4 to 12
            pix.signal = 12;
            pix.advance();  % advance to save pixels to tmp file (pg 4 is dirty)

            pg_size = pix.base_page_size;
            % Set a range spanning into the first and second page and half of the
            % 4th page
            pix_range = [5:(pg_size + 100), ...
                (3*pg_size + 4):(3*pg_size + floor(pg_size/2))];
            new_pix = pix.get_pixels(pix_range);

            % Load the whole file into a PixelData object, set the corresponding
            % pixels to 11 and 12 as above
            in_mem_pix = PixelData(obj.tst_sqw_file_full_path);
            in_mem_pix.signal((pg_size + 1):(2*pg_size)) = 11;
            in_mem_pix.signal((3*pg_size + 1):(4*pg_size)) = 12;
            expected_pix = PixelData(in_mem_pix.data(:, pix_range));

            assertEqualToTol(new_pix, expected_pix);
        end

        function test_get_pixels_can_load_clean_and_dirty_pix_out_of_order(obj)
            % See test_get_pixels_can_load_from_mix_of_dirty_and_clean_pages for
            % relevant test explanation
            pix = PixelData(obj.tst_sqw_file_full_path, obj.SMALL_PG_SIZE);
            pix.advance();
            pix.signal = 11;
            pix.advance();
            pix.signal = 12;
            pix.advance();

            pg_size = pix.base_page_size;
            pix_range = pix.num_pixels:-1:1;  % pix range in reverse order
            new_pix = pix.get_pixels(pix_range);

            in_mem_pix = PixelData(obj.tst_sqw_file_full_path);
            in_mem_pix.signal(pg_size + 1:2*pg_size) = 11;
            in_mem_pix.signal(2*pg_size + 1:3*pg_size) = 12;
            expected_pix = PixelData(in_mem_pix.data(:, pix_range));

            assertEqualToTol(new_pix, expected_pix);
        end

        function test_get_pixels_can_load_clean_and_dirty_pix_with_duplicates(obj)
            % See test_get_pixels_can_load_from_mix_of_dirty_and_clean_pages for
            % relevant test explanation
            pix = PixelData(obj.tst_sqw_file_full_path, obj.SMALL_PG_SIZE);
            assertTrue(pix.page_size < pix.num_pixels);  % make sure we're paging
            pix.advance();
            pix.signal = 11;
            pix.advance();

            pg_size = pix.base_page_size;
            % Repeat each index from 1 to the page size 3 times
            pix_range = repelem(1:3*pg_size, 3);
            new_pix = pix.get_pixels(pix_range);

            in_mem_pix = PixelData(obj.tst_sqw_file_full_path);
            in_mem_pix.signal(pg_size + 1:2*pg_size) = 11;
            expected_pix = PixelData(in_mem_pix.data(:, pix_range));

            assertEqualToTol(new_pix, expected_pix);
        end

        function test_get_pixels_can_load_clean_and_dirty_pix_cached_page_dirty(obj)
            % See test_get_pixels_can_load_from_mix_of_dirty_and_clean_pages for
            % relevant test explanation
            pix = PixelData(obj.tst_sqw_file_full_path, obj.SMALL_PG_SIZE);
            assertTrue(pix.page_size < pix.num_pixels);  % make sure we're paging
            pix.advance();
            pix.signal = 11;
            % Do not advance past edited page, changes only exist in cache and not
            % in temporary files

            pg_size = pix.base_page_size;
            % Repeat each index from 1 to the page size 3 times
            pix_range = repelem(1:3*pg_size, 3);
            new_pix = pix.get_pixels(pix_range);

            in_mem_pix = PixelData(obj.tst_sqw_file_full_path);
            in_mem_pix.signal(pg_size + 1:2*pg_size) = 11;
            expected_pix = PixelData(in_mem_pix.data(:, pix_range));

            assertEqualToTol(new_pix, expected_pix);
        end

        function test_get_pixels_correct_if_all_pages_dirty(~)
            data = rand(9, 45);
            mem_alloc = 8*9*15;
            pix = PixelData(zeros(9, 0), mem_alloc);
            for i = 1:3
                a = (i - 1)*15 + 1;
                b = i*15;
                pix.append(PixelData(data(:, a:b)));
            end

            pix_idx = [12:17, 28:33, 44];
            new_pix = pix.get_pixels(pix_idx);

            expected_pix = PixelData(data(:, pix_idx));
            assertEqualToTol(new_pix, expected_pix, 'reltol', 1e-5);
        end

        % -- Helpers --
        function [pix,pix_range] = get_pix_with_fake_faccess(obj, data, npix_in_page)
            pix_range = [min(data(1:4,:),[],2),max(data(1:4,:),[],2)]';
            faccess = FakeFAccess(data);
            % give it a real file path to trick code into thinking it exists
            faccess = faccess.set_filepath(obj.tst_sqw_file_full_path);
            mem_alloc = npix_in_page*obj.NUM_BYTES_IN_VALUE*obj.NUM_COLS_IN_PIX_BLOCK;
            pix = PixelData(faccess, mem_alloc);
        end

        function do_pixel_data_loop_with_f(obj, func, data)
            % func should be a function handle, it is evaluated within a
            % while-advance block over some pixel data
            faccess = FakeFAccess(data);

            pix_in_page = 11;
            mem_alloc = pix_in_page*obj.NUM_BYTES_IN_VALUE*obj.NUM_COLS_IN_PIX_BLOCK;
            pix = PixelData(faccess, mem_alloc);

            func(pix, 0)
            iter = 1;
            while pix.has_more()
                pix.advance();
                func(pix, iter)
                iter = iter + 1;
            end
        end

    end

    methods (Static)

        function advance_pix(pix, niters)
            % Advance the pixel pages by 'niters'
            for i = 1:niters
                pix.advance();
            end
        end

    end

end<|MERGE_RESOLUTION|>--- conflicted
+++ resolved
@@ -600,15 +600,9 @@
             rng(fixed_seed, 'twister');  % this seed gives an expected object_id_ = 54452
             expected_tmp_dir = fullfile( ...
                 get(parallel_config, 'working_directory'), ...
-<<<<<<< HEAD
                 'sqw_pix54452' ...
             );
-            
-=======
-                'sqw_pix54452');
-            clean_up = onCleanup(@() rng(old_rng_state));
-
->>>>>>> 1935c2bf
+
             function do_pix_creation_and_delete()
                 data = rand(9, 30);
                 npix_in_page = 11;
@@ -616,16 +610,10 @@
 
                 pix.u1 = 1;
                 pix.advance();  % creates tmp file for first page
-<<<<<<< HEAD
                 assertTrue( ...
                     logical(exist(expected_tmp_dir, 'dir')), ...
                     sprintf('Temp directory ''%s'' not created', expected_tmp_dir) ...
                 );
-=======
-                assertTrue(logical(exist(expected_tmp_dir, 'dir')), ...
-                    sprintf('Temp directory ''%s'' not created', ...
-                        expected_tmp_dir));
->>>>>>> 1935c2bf
             end
 
             do_pix_creation_and_delete();
@@ -908,15 +896,9 @@
             rng(fixed_seed, 'twister');
             expected_tmp_dir = fullfile( ...
                 get(parallel_config, 'working_directory'), ...
-<<<<<<< HEAD
                 'sqw_pix06706' ...
             );
-            
-=======
-                'sqw_pix06706');
-            clean_up = onCleanup(@() rng(old_rng_state));
-
->>>>>>> 1935c2bf
+
             data = rand(9, 10);
             npix_in_page = 3;
             pix = obj.get_pix_with_fake_faccess(data, npix_in_page);
