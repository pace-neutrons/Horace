classdef test_PixelData_operations < TestCase

    properties
        BYTES_PER_PIX = PixelData.DATA_POINT_SIZE*PixelData.DEFAULT_NUM_PIX_FIELDS;
        SIGNAL_IDX = 8;
        VARIANCE_IDX = 9;
<<<<<<< HEAD

        ALL_IN_MEM_PG_SIZE = 1e12;
        FLOAT_TOLERANCE = 4.75e-4;

        this_dir = fileparts(mfilename('fullpath'));
        test_sqw_file_path = '../test_sqw_file/sqw_1d_1.sqw';
        test_sqw_2d_file_path = '../test_sqw_file/sqw_2d_1.sqw';
        ref_npix_data = [];
        ref_s_data = [];
        ref_e_data = [];

        pix_in_memory_base;
        pix_in_memory;
        pix_with_pages_base;
        pix_with_pages;

        pix_with_pages_2d;
        ref_npix_data_2d;
        ref_s_data_2d;
        ref_e_data_2d;

        old_warn_state;
=======
        ALL_IN_MEM_PG_SIZE = 1e12;
        FLOAT_TOLERANCE = 4.75e-4;
>>>>>>> ed6a5e67
    end

    methods

        function obj = test_PixelData_operations(~)
            obj = obj@TestCase('test_PixelData_operations');
<<<<<<< HEAD

            addpath(fullfile(obj.this_dir, 'utils'));

            % Swallow any warnings for when pixel page size set too small
            obj.old_warn_state = warning('OFF', 'PIXELDATA:validate_mem_alloc');

            % Load a 1D SQW file
            sqw_test_obj = sqw_old(obj.test_sqw_file_path);
            obj.ref_npix_data = sqw_test_obj.data.npix;
            obj.ref_s_data = sqw_test_obj.data.s;
            obj.ref_e_data = sqw_test_obj.data.e;

            num_pix_pages = 6;
            page_size = floor(sqw_test_obj.data.pix.num_pixels/num_pix_pages)*obj.BYTES_PER_PIX;
            obj.pix_in_memory_base = sqw_test_obj.data.pix;
            obj.pix_with_pages_base = PixelData(obj.test_sqw_file_path, page_size);

            % Load 2D SQW file
            sqw_2d_test_object = sqw_old(obj.test_sqw_2d_file_path);
            obj.ref_npix_data_2d = sqw_2d_test_object.data.npix;
            obj.ref_s_data_2d = sqw_2d_test_object.data.s;
            obj.ref_e_data_2d = sqw_2d_test_object.data.e;

            num_pix = sqw_2d_test_object.data.pix.num_pixels;
            page_size_2d = floor(num_pix/num_pix_pages)*obj.BYTES_PER_PIX;
            obj.pix_with_pages_2d = PixelData(obj.test_sqw_2d_file_path, ...
                page_size_2d);
        end

        function delete(obj)
            rmpath(fullfile(obj.this_dir, 'utils'));
            warning(obj.old_warn_state);
        end

        function setUp(obj)
            obj.pix_in_memory = copy(obj.pix_in_memory_base);
            obj.pix_with_pages = copy(obj.pix_with_pages_base);
        end

        function test_compute_bin_data_correct_output_in_memory_mex_1_thread(obj)
            cleanup_handle = ...
                set_temporary_config_options(hor_config(), 'use_mex', true, 'threads', 1);

            [s, e] = obj.pix_in_memory.compute_bin_data(obj.ref_npix_data);

            assertEqual(s, obj.ref_s_data, '', obj.FLOAT_TOLERANCE);
            assertEqual(e, obj.ref_e_data, '', obj.FLOAT_TOLERANCE);
        end

        function test_compute_bin_data_correct_output_in_memory_mex_4_threads(obj)
            cleanup_handle = ...
                set_temporary_config_options(hor_config(), 'use_mex', true, 'threads', 4);

            [s, e] = obj.pix_in_memory.compute_bin_data(obj.ref_npix_data);

            assertEqual(s, obj.ref_s_data, '', obj.FLOAT_TOLERANCE);
            assertEqual(e, obj.ref_e_data, '', obj.FLOAT_TOLERANCE);
        end

        function test_compute_bin_data_correct_output_all_data_in_memory_mex_off(obj)
            cleanup_handle = ...
                set_temporary_config_options(hor_config(), 'use_mex', false);

            [s, e] = obj.pix_in_memory.compute_bin_data(obj.ref_npix_data);

            assertEqual(s, obj.ref_s_data, '', obj.FLOAT_TOLERANCE);
            assertEqual(e, obj.ref_e_data, '', obj.FLOAT_TOLERANCE);
        end

        function test_compute_bin_data_correct_output_file_backed_mex_1_thread(obj)
            cleanup_handle = ...
                set_temporary_config_options(hor_config(), 'use_mex', true, 'threads', 1);

            [s, e] = obj.pix_with_pages.compute_bin_data(obj.ref_npix_data);

            assertEqual(s, obj.ref_s_data, '', obj.FLOAT_TOLERANCE);
            assertEqual(e, obj.ref_e_data, '', obj.FLOAT_TOLERANCE);
        end

        function test_compute_bin_data_correct_output_5_pages_mex_1_thread(obj)
            cleanup_handle = ...
                set_temporary_config_options(hor_config(), 'use_mex', true, 'threads', 1);

            file_info = dir(obj.test_sqw_file_path);
            pg_size = file_info.bytes/5;
            pix = PixelData(obj.test_sqw_file_path, pg_size);
            [s, e] = pix.compute_bin_data(obj.ref_npix_data);

            assertEqual(s, obj.ref_s_data, '', obj.FLOAT_TOLERANCE);
            assertEqual(e, obj.ref_e_data, '', obj.FLOAT_TOLERANCE);
        end

        function test_compute_bin_data_correct_output_file_backed_mex_4_threads(obj)
            cleanup_handle = ...
                set_temporary_config_options(hor_config(), 'use_mex', true, 'threads', 4);

            [s, e] = obj.pix_with_pages.compute_bin_data(obj.ref_npix_data);

            assertEqual(s, obj.ref_s_data, '', obj.FLOAT_TOLERANCE);
            assertEqual(e, obj.ref_e_data, '', obj.FLOAT_TOLERANCE);
        end

        function test_compute_bin_data_file_backed_2d_data_mex_4_threads(obj)
            cleanup_handle = ...
                set_temporary_config_options(hor_config(), 'use_mex', true, 'threads', 4);

            [s, e] = obj.pix_with_pages_2d.compute_bin_data(obj.ref_npix_data_2d);
            persistent all_max;
            if isempty(all_max)
                try
                    all_max = @(x)max(x,[],'all');
                    mm = all_max(1:10);
                catch
                    all_max = @(x)max(reshape(x,[1,numel(x)]));
                end
            end

            % Scale the signal and error to account for rounding errors
        max_s = all_max(s);
            scaled_s = s/max_s;
            scaled_ref_s = obj.ref_s_data_2d/max_s;

            max_e = all_max(e);
            scaled_e = e/max_e;
            scaled_ref_e = obj.ref_e_data_2d/max_e;

            assertEqual(scaled_s, scaled_ref_s, '', obj.FLOAT_TOLERANCE);
            assertEqual(scaled_e, scaled_ref_e, '', obj.FLOAT_TOLERANCE);

        end

        function test_compute_bin_data_correct_output_file_backed_mex_off(obj)
            cleanup_handle = ...
                set_temporary_config_options(hor_config(), 'use_mex', false);

            [s, e] = obj.pix_with_pages.compute_bin_data(obj.ref_npix_data);

            assertEqual(s, obj.ref_s_data, '', obj.FLOAT_TOLERANCE);
            assertEqual(e, obj.ref_e_data, '', obj.FLOAT_TOLERANCE);
        end

        function test_compute_bin_data_mex_rets_empty_arrays_if_num_pix_is_zero(obj)
            cleanup_handle = ...
                set_temporary_config_options(hor_config(), 'use_mex', true);

            p = PixelData();
            [s, e] = p.compute_bin_data([]);

            assertTrue(isempty(s));
            assertTrue(isempty(e));
        end

        function test_compute_bin_data_nomex_empty_arrays_if_npix_is_zero(obj)
            cleanup_handle = ...
                set_temporary_config_options(hor_config(), 'use_mex', false);

            p = PixelData();
            [s, e] = p.compute_bin_data([]);

            assertTrue(isempty(s));
            assertTrue(isempty(e));
=======
>>>>>>> ed6a5e67
        end

        function test_do_unary_op_returns_correct_output_with_cosine_gt_1_page(obj)
            data = rand(PixelData.DEFAULT_NUM_PIX_FIELDS, 50);
            npix_in_page = 11;
            pix = obj.get_pix_with_fake_faccess(data, npix_in_page);

            pix = pix.do_unary_op(@cos_single);

            % Loop back through and validate values
            pix.move_to_first_page();
            iter = 0;
            while true
                start_idx = (iter*npix_in_page) + 1;
                end_idx = min(start_idx + npix_in_page - 1, pix.num_pixels);

                original_signal = data(obj.SIGNAL_IDX, start_idx:end_idx);
                original_variance = data(obj.VARIANCE_IDX, start_idx:end_idx);

                expected_data = data;
                % Use the formulas used in sqw.cos to get the expected sig/var data
                expected_data(obj.SIGNAL_IDX, start_idx:end_idx) = ...
                    cos(original_signal);
                expected_data(obj.VARIANCE_IDX, start_idx:end_idx) = ...
                    abs(1 - pix.signal.^2).*original_variance;

                assertEqual(pix.data, expected_data(:, start_idx:end_idx), '', ...
                    obj.FLOAT_TOLERANCE);

                if pix.has_more()
                    pix = pix.advance();
                    iter = iter + 1;
                else
                    break;
                end
            end
        end

        function test_do_unary_op_with_nargout_1_doesnt_affect_called_instance(obj)
            data = rand(PixelData.DEFAULT_NUM_PIX_FIELDS, 10);
            pix = PixelData(data);
            sin_pix = pix.do_unary_op(@sin);
            assertEqual(pix.data, data);
        end

        function test_paged_data_returns_same_unary_op_result_as_all_in_memory(obj)
            % the unary operation and the range the data it acts on should take
            unary_ops = {
                @acos, [0, 1], ...
                @acosh, [1, 3], ...
                @acot, [0, 1], ...
                @acoth, [10, 15], ...
                @acsc, [1, 3], ...
                @acsch, [1, 3], ...
                @asec, [1.5, 3], ...
                @asech, [0, 1], ...
                @asin, [0, 1], ...
                @asinh, [1, 3], ...
                @atan, [0, 1], ...
                @atanh, [0, 0.5], ...
                @cos, [0, 1], ...
                @cosh, [0, 1], ...
                @cot, [0, 1], ...
                @coth, [1.5, 3], ...
                @csc, [0.5, 2.5], ...
                @csch, [1, 3], ...
                @exp, [0, 1], ...
                @log, [1, 3], ...
                @log10, [1, 3], ...
                @sec, [2, 4], ...
                @sech, [0, 1.4], ...
                @sin, [0, 3], ...
                @sinh, [0, 3], ...
                @sqrt, [0, 3], ...
                @tan, [0, 1], ...
                @tanh, [0, 3], ...
                };

            % For each unary operator, perform the operation on some file-backed
            % data and compare the result to the same operation used on the same
            % data all held in memory
            num_pix = 7;
            npix_in_page = 3;
            for i = 1:numel(unary_ops)/2
                unary_op = unary_ops{2*i - 1};
                data_range = unary_ops{2*i};

            data = get_random_data_in_range( ...
                    PixelData.DEFAULT_NUM_PIX_FIELDS, num_pix, data_range);
                pix = obj.get_pix_with_fake_faccess(data, npix_in_page);
                pix.do_unary_op(unary_op);
<<<<<<< HEAD

                file_backed_data = concatenate_pixel_pages(pix);

=======
                
                file_backed_data = pix.get_pixels(1:pix.num_pixels).data;
                
>>>>>>> ed6a5e67
                pix_in_mem = PixelData(data);
                pix_in_mem = pix_in_mem.do_unary_op(unary_op);
                in_memory_data = pix_in_mem.data;

                assertEqual( ...
                    file_backed_data, in_memory_data, ...
                    sprintf(['In-memory and file-backed data do not match after ' ...
                    'operation: ''%s''.'], char(unary_op)), ...
                    obj.FLOAT_TOLERANCE);
            end
        end

        function test_mask_does_nothing_if_mask_array_eq_ones_when_pix_in_memory(obj)
            data = rand(PixelData.DEFAULT_NUM_PIX_FIELDS, 11);
            ref_range = obj.get_ref_range(data);
            pix = PixelData(data);
            mask_array = ones(1, pix.num_pixels);
            pix_out = pix.mask(mask_array);
            assertEqual(pix_out.data, data);
            assertEqual(pix_out.pix_range,ref_range);
        end

        function test_mask_returns_empty_PixelData_if_mask_array_all_zeros(~)
            data = rand(PixelData.DEFAULT_NUM_PIX_FIELDS, 11);
            pix = PixelData(data);
            mask_array = zeros(1, pix.num_pixels);
            pix_out = pix.mask(mask_array);
            assertTrue(isa(pix_out, 'PixelData'));
            assertTrue(isempty(pix_out));
            assertEqual(pix_out.pix_range,PixelData.EMPTY_RANGE_);
        end

        function test_mask_raises_if_mask_array_len_neq_to_pg_size_or_num_pixels(obj)
            data = rand(PixelData.DEFAULT_NUM_PIX_FIELDS, 30);
            npix_in_page = 10;
            pix = obj.get_pix_with_fake_faccess(data, npix_in_page);
            mask_array = zeros(5);
            f = @() pix.mask(mask_array);
            assertExceptionThrown(f, 'PIXELDATA:mask');
        end

        function test_mask_removes_in_memory_pix_if_len_mask_array_eq_num_pixels(obj)
            data = rand(PixelData.DEFAULT_NUM_PIX_FIELDS, 11);
            pix = PixelData(data);

            mask_array = ones(1, pix.num_pixels);
            pix_to_remove = [3, 6, 7];
            mask_array(pix_to_remove) = 0;
            ref_ds = data(:,logical(mask_array));
            ref_range = obj.get_ref_range(ref_ds);

            pix = pix.mask(mask_array);

            assertEqual(pix.num_pixels, size(data, 2) - numel(pix_to_remove));
            expected_data = data;
            expected_data(:, pix_to_remove) = [];
            assertEqual(pix.data, expected_data);
            assertEqual(pix.pix_range, ref_range);
        end

        function test_mask_throws_PIXELDATA_if_called_with_no_output_args(~)
            pix = PixelData(5);
            f = @() pix.mask(zeros(1, pix.num_pixels), 'logical');
            assertExceptionThrown(f, 'PIXELDATA:mask');
        end

        function test_mask_deletes_pixels_when_given_npix_argument_pix_in_pages(obj)
            data = rand(PixelData.DEFAULT_NUM_PIX_FIELDS, 20);
            npix_in_page = 11;
            pix = obj.get_pix_with_fake_faccess(data, npix_in_page);

            mask_array = [0, 1, 1, 0, 1, 0];
            npix = [4, 5, 1, 2, 3, 5];

            pix = pix.mask(mask_array, npix);

            full_mask_array = repelem(mask_array, npix);
            expected_data = data(:, logical(full_mask_array));
            ref_range = obj.get_ref_range(expected_data);
<<<<<<< HEAD

            actual_data = concatenate_pixel_pages(pix);
=======
            
            actual_data = pix.get_pixels(1:pix.num_pixels).data;
>>>>>>> ed6a5e67
            assertEqual(actual_data, expected_data);
            assertEqual(pix.pix_range, ref_range);
        end

        function test_mask_deletes_pix_with_npix_argument_all_pages_full(obj)
            data = rand(PixelData.DEFAULT_NUM_PIX_FIELDS, 20);
            npix_in_page = 10;
            pix = obj.get_pix_with_fake_faccess(data, npix_in_page);

            mask_array = [0, 1, 1, 0, 1, 0];
            npix = [4, 5, 1, 2, 3, 5];

            pix = pix.mask(mask_array, npix);

            full_mask_array = repelem(mask_array, npix);
            expected_data = data(:, logical(full_mask_array));
            ref_range = obj.get_ref_range(expected_data);
<<<<<<< HEAD

            actual_data = concatenate_pixel_pages(pix);
=======
            
            actual_data = pix.get_pixels(1:pix.num_pixels).data;
>>>>>>> ed6a5e67
            assertEqual(actual_data, expected_data);
            assertEqual(pix.pix_range, ref_range);
        end

        function test_mask_deletes_pixels_when_given_npix_argument_pix_in_mem(obj)
            data = rand(PixelData.DEFAULT_NUM_PIX_FIELDS, 20);
            pix = PixelData(data, obj.ALL_IN_MEM_PG_SIZE);

            mask_array = [0, 1, 1, 0, 1, 0];
            npix = [4, 5, 1, 2, 3, 5];

            pix = pix.mask(mask_array, npix);

            full_mask_array = repelem(mask_array, npix);
            expected_data = data(:, logical(full_mask_array));
            ref_range = obj.get_ref_range(expected_data);
<<<<<<< HEAD


            actual_data = concatenate_pixel_pages(pix);
=======
            
            
            actual_data = pix.get_pixels(1:pix.num_pixels).data;
>>>>>>> ed6a5e67
            assertEqual(actual_data, expected_data);
            assertEqual(pix.pix_range, ref_range);

        end

        function test_PIXELDATA_thrown_if_sum_of_npix_ne_to_num_pixels(~)
            pix = PixelData(5);
            npix = [1, 2];
            f = @() pix.mask([0, 1], npix);
            assertExceptionThrown(f, 'PIXELDATA:mask');
        end

        function test_error_if_passing_mask_npix_and_num_pix_len_mask_array(~)

            function out = f()
                num_pix = 10;
                pix = PixelData(rand(PixelData.DEFAULT_NUM_PIX_FIELDS, num_pix));
                mask_array = randi([0, 1], [1, num_pix]);
                npix = rand(1, 4);
                out = pix.mask(mask_array, npix);
            end

            assertExceptionThrown(@() f(), 'PIXELDATA:mask');
        end

        function test_not_enough_args_error_if_calling_mask_with_no_args(~)

            function pix = f()
                pix = PixelData(rand(PixelData.DEFAULT_NUM_PIX_FIELDS, 10));
                pix = pix.mask();
            end

            assertExceptionThrown(@() f(), 'MATLAB:minrhs');
        end

        function test_PixelData_and_raw_arrays_are_not_equal_to_tol(~)
            raw_array = zeros(PixelData.DEFAULT_NUM_PIX_FIELDS, 10);
            pix = PixelData(raw_array);
            [ok, ~] = pix.equal_to_tol(raw_array);
            assertFalse(ok);
        end

        function test_equal_to_tol_err_msg_contains_argument_classes(~)
            raw_array = zeros(PixelData.DEFAULT_NUM_PIX_FIELDS, 10);
            pix = PixelData(raw_array);
            [~, mess] = pix.equal_to_tol(raw_array);
            assertTrue(contains(mess, 'PixelData'));
            assertTrue(contains(mess, 'double'));
        end

        function test_equal_to_tol_is_false_for_objects_with_unequal_num_pixels(~)
            data = zeros(PixelData.DEFAULT_NUM_PIX_FIELDS, 10);
            pix1 = PixelData(data);
            pix2 = PixelData(data(:, 1:9));
            assertFalse(pix1.equal_to_tol(pix2));
        end

        function test_equal_to_tol_true_if_PixelData_objects_contain_same_data(~)
            data = ones(PixelData.DEFAULT_NUM_PIX_FIELDS, 10);
            pix1 = PixelData(data);
            pix2 = PixelData(data);
            assertTrue(pix1.equal_to_tol(pix2));
            assertTrue(pix2.equal_to_tol(pix1));
        end

        function test_equal_to_tol_true_if_pixels_paged_and_contain_same_data(obj)
            data = ones(PixelData.DEFAULT_NUM_PIX_FIELDS, 20);
            npix_in_page = 10;
            pix1 = obj.get_pix_with_fake_faccess(data, npix_in_page);
            pix2 = obj.get_pix_with_fake_faccess(data, npix_in_page);
            assertTrue(pix1.equal_to_tol(pix2));
            assertTrue(pix2.equal_to_tol(pix1));
        end

        function test_equal_to_tol_true_if_pixels_differ_less_than_tolerance(obj)
            data = ones(PixelData.DEFAULT_NUM_PIX_FIELDS, 20);
            npix_in_page = 10;
            tol = 0.1;
            pix1 = obj.get_pix_with_fake_faccess(data, npix_in_page);
            pix2 = obj.get_pix_with_fake_faccess(data - (tol - 0.01), npix_in_page);
            assertTrue(pix1.equal_to_tol(pix2, tol));
            assertTrue(pix2.equal_to_tol(pix1, tol));
        end

        function test_equal_to_tol_false_if_pix_paged_and_contain_unequal_data(obj)
            data = ones(PixelData.DEFAULT_NUM_PIX_FIELDS, 20);
            data2 = data;
            data2(11) = 0.9;
            npix_in_page = 10;

            pix1 = obj.get_pix_with_fake_faccess(data, npix_in_page);
            pix2 = obj.get_pix_with_fake_faccess(data2, npix_in_page);
            assertFalse(pix1.equal_to_tol(pix2));
            assertFalse(pix2.equal_to_tol(pix1));
        end

        function test_equal_to_tol_true_if_only_1_arg_paged_but_data_is_equal(obj)
            data = ones(PixelData.DEFAULT_NUM_PIX_FIELDS, 20);
            npix_in_page = 6;

            pix1 = PixelData(data);
            pix2 = obj.get_pix_with_fake_faccess(data, npix_in_page);
            assertTrue(pix1.equal_to_tol(pix2));
            assertTrue(pix2.equal_to_tol(pix1));
        end

        function test_equal_to_tol_false_if_only_1_arg_paged_and_data_not_equal(obj)
            data = ones(PixelData.DEFAULT_NUM_PIX_FIELDS, 20);
            npix_in_page = 6;

            pix1 = PixelData(data);
            pix2 = obj.get_pix_with_fake_faccess(data - 1, npix_in_page);
            assertFalse(pix1.equal_to_tol(pix2));
            assertFalse(pix2.equal_to_tol(pix1));
        end

        function test_equal_to_tol_throws_if_paged_pix_but_page_sizes_not_equal(obj)
            data = ones(PixelData.DEFAULT_NUM_PIX_FIELDS, 20);
            data2 = data;
            npix_in_page = 10;

            pix1 = obj.get_pix_with_fake_faccess(data, npix_in_page);
            pix2 = obj.get_pix_with_fake_faccess(data2, npix_in_page - 1);
            f = @() pix1.equal_to_tol(pix2);
            assertExceptionThrown(f, 'PIXELDATA:equal_to_tol');
        end

        function test_equal_to_tol_true_when_comparing_NaNs_if_nan_equal_true(~)
            data = ones(PixelData.DEFAULT_NUM_PIX_FIELDS, 20);
            data(:, [5, 10, 15]) = nan;
            pix1 = PixelData(data);
            pix2 = PixelData(data);

            assertTrue(pix1.equal_to_tol(pix2, 'nan_equal', true));
        end

        function test_equal_to_tol_false_when_comparing_NaNs_if_nan_equal_false(~)
            data = ones(PixelData.DEFAULT_NUM_PIX_FIELDS, 20);
            data(:, [5, 10, 15]) = nan;
            pix1 = PixelData(data);
            pix2 = PixelData(data);

            assertFalse(pix1.equal_to_tol(pix2, 'nan_equal', false));
        end

        % -- Helpers --
        function pix = get_pix_with_fake_faccess(obj, data, npix_in_page)
            faccess = FakeFAccess(data);
            pix = PixelData(faccess, npix_in_page*obj.BYTES_PER_PIX);
        end

    end

    methods (Static)
        function ref_range = get_ref_range(data)
            ref_range = [min(data(1:4, :),[],2),...
                max(data(1:4, :),[],2)]';
        end
    end

end<|MERGE_RESOLUTION|>--- conflicted
+++ resolved
@@ -4,203 +4,14 @@
         BYTES_PER_PIX = PixelData.DATA_POINT_SIZE*PixelData.DEFAULT_NUM_PIX_FIELDS;
         SIGNAL_IDX = 8;
         VARIANCE_IDX = 9;
-<<<<<<< HEAD
-
         ALL_IN_MEM_PG_SIZE = 1e12;
         FLOAT_TOLERANCE = 4.75e-4;
-
-        this_dir = fileparts(mfilename('fullpath'));
-        test_sqw_file_path = '../test_sqw_file/sqw_1d_1.sqw';
-        test_sqw_2d_file_path = '../test_sqw_file/sqw_2d_1.sqw';
-        ref_npix_data = [];
-        ref_s_data = [];
-        ref_e_data = [];
-
-        pix_in_memory_base;
-        pix_in_memory;
-        pix_with_pages_base;
-        pix_with_pages;
-
-        pix_with_pages_2d;
-        ref_npix_data_2d;
-        ref_s_data_2d;
-        ref_e_data_2d;
-
-        old_warn_state;
-=======
-        ALL_IN_MEM_PG_SIZE = 1e12;
-        FLOAT_TOLERANCE = 4.75e-4;
->>>>>>> ed6a5e67
     end
 
     methods
 
         function obj = test_PixelData_operations(~)
             obj = obj@TestCase('test_PixelData_operations');
-<<<<<<< HEAD
-
-            addpath(fullfile(obj.this_dir, 'utils'));
-
-            % Swallow any warnings for when pixel page size set too small
-            obj.old_warn_state = warning('OFF', 'PIXELDATA:validate_mem_alloc');
-
-            % Load a 1D SQW file
-            sqw_test_obj = sqw_old(obj.test_sqw_file_path);
-            obj.ref_npix_data = sqw_test_obj.data.npix;
-            obj.ref_s_data = sqw_test_obj.data.s;
-            obj.ref_e_data = sqw_test_obj.data.e;
-
-            num_pix_pages = 6;
-            page_size = floor(sqw_test_obj.data.pix.num_pixels/num_pix_pages)*obj.BYTES_PER_PIX;
-            obj.pix_in_memory_base = sqw_test_obj.data.pix;
-            obj.pix_with_pages_base = PixelData(obj.test_sqw_file_path, page_size);
-
-            % Load 2D SQW file
-            sqw_2d_test_object = sqw_old(obj.test_sqw_2d_file_path);
-            obj.ref_npix_data_2d = sqw_2d_test_object.data.npix;
-            obj.ref_s_data_2d = sqw_2d_test_object.data.s;
-            obj.ref_e_data_2d = sqw_2d_test_object.data.e;
-
-            num_pix = sqw_2d_test_object.data.pix.num_pixels;
-            page_size_2d = floor(num_pix/num_pix_pages)*obj.BYTES_PER_PIX;
-            obj.pix_with_pages_2d = PixelData(obj.test_sqw_2d_file_path, ...
-                page_size_2d);
-        end
-
-        function delete(obj)
-            rmpath(fullfile(obj.this_dir, 'utils'));
-            warning(obj.old_warn_state);
-        end
-
-        function setUp(obj)
-            obj.pix_in_memory = copy(obj.pix_in_memory_base);
-            obj.pix_with_pages = copy(obj.pix_with_pages_base);
-        end
-
-        function test_compute_bin_data_correct_output_in_memory_mex_1_thread(obj)
-            cleanup_handle = ...
-                set_temporary_config_options(hor_config(), 'use_mex', true, 'threads', 1);
-
-            [s, e] = obj.pix_in_memory.compute_bin_data(obj.ref_npix_data);
-
-            assertEqual(s, obj.ref_s_data, '', obj.FLOAT_TOLERANCE);
-            assertEqual(e, obj.ref_e_data, '', obj.FLOAT_TOLERANCE);
-        end
-
-        function test_compute_bin_data_correct_output_in_memory_mex_4_threads(obj)
-            cleanup_handle = ...
-                set_temporary_config_options(hor_config(), 'use_mex', true, 'threads', 4);
-
-            [s, e] = obj.pix_in_memory.compute_bin_data(obj.ref_npix_data);
-
-            assertEqual(s, obj.ref_s_data, '', obj.FLOAT_TOLERANCE);
-            assertEqual(e, obj.ref_e_data, '', obj.FLOAT_TOLERANCE);
-        end
-
-        function test_compute_bin_data_correct_output_all_data_in_memory_mex_off(obj)
-            cleanup_handle = ...
-                set_temporary_config_options(hor_config(), 'use_mex', false);
-
-            [s, e] = obj.pix_in_memory.compute_bin_data(obj.ref_npix_data);
-
-            assertEqual(s, obj.ref_s_data, '', obj.FLOAT_TOLERANCE);
-            assertEqual(e, obj.ref_e_data, '', obj.FLOAT_TOLERANCE);
-        end
-
-        function test_compute_bin_data_correct_output_file_backed_mex_1_thread(obj)
-            cleanup_handle = ...
-                set_temporary_config_options(hor_config(), 'use_mex', true, 'threads', 1);
-
-            [s, e] = obj.pix_with_pages.compute_bin_data(obj.ref_npix_data);
-
-            assertEqual(s, obj.ref_s_data, '', obj.FLOAT_TOLERANCE);
-            assertEqual(e, obj.ref_e_data, '', obj.FLOAT_TOLERANCE);
-        end
-
-        function test_compute_bin_data_correct_output_5_pages_mex_1_thread(obj)
-            cleanup_handle = ...
-                set_temporary_config_options(hor_config(), 'use_mex', true, 'threads', 1);
-
-            file_info = dir(obj.test_sqw_file_path);
-            pg_size = file_info.bytes/5;
-            pix = PixelData(obj.test_sqw_file_path, pg_size);
-            [s, e] = pix.compute_bin_data(obj.ref_npix_data);
-
-            assertEqual(s, obj.ref_s_data, '', obj.FLOAT_TOLERANCE);
-            assertEqual(e, obj.ref_e_data, '', obj.FLOAT_TOLERANCE);
-        end
-
-        function test_compute_bin_data_correct_output_file_backed_mex_4_threads(obj)
-            cleanup_handle = ...
-                set_temporary_config_options(hor_config(), 'use_mex', true, 'threads', 4);
-
-            [s, e] = obj.pix_with_pages.compute_bin_data(obj.ref_npix_data);
-
-            assertEqual(s, obj.ref_s_data, '', obj.FLOAT_TOLERANCE);
-            assertEqual(e, obj.ref_e_data, '', obj.FLOAT_TOLERANCE);
-        end
-
-        function test_compute_bin_data_file_backed_2d_data_mex_4_threads(obj)
-            cleanup_handle = ...
-                set_temporary_config_options(hor_config(), 'use_mex', true, 'threads', 4);
-
-            [s, e] = obj.pix_with_pages_2d.compute_bin_data(obj.ref_npix_data_2d);
-            persistent all_max;
-            if isempty(all_max)
-                try
-                    all_max = @(x)max(x,[],'all');
-                    mm = all_max(1:10);
-                catch
-                    all_max = @(x)max(reshape(x,[1,numel(x)]));
-                end
-            end
-
-            % Scale the signal and error to account for rounding errors
-        max_s = all_max(s);
-            scaled_s = s/max_s;
-            scaled_ref_s = obj.ref_s_data_2d/max_s;
-
-            max_e = all_max(e);
-            scaled_e = e/max_e;
-            scaled_ref_e = obj.ref_e_data_2d/max_e;
-
-            assertEqual(scaled_s, scaled_ref_s, '', obj.FLOAT_TOLERANCE);
-            assertEqual(scaled_e, scaled_ref_e, '', obj.FLOAT_TOLERANCE);
-
-        end
-
-        function test_compute_bin_data_correct_output_file_backed_mex_off(obj)
-            cleanup_handle = ...
-                set_temporary_config_options(hor_config(), 'use_mex', false);
-
-            [s, e] = obj.pix_with_pages.compute_bin_data(obj.ref_npix_data);
-
-            assertEqual(s, obj.ref_s_data, '', obj.FLOAT_TOLERANCE);
-            assertEqual(e, obj.ref_e_data, '', obj.FLOAT_TOLERANCE);
-        end
-
-        function test_compute_bin_data_mex_rets_empty_arrays_if_num_pix_is_zero(obj)
-            cleanup_handle = ...
-                set_temporary_config_options(hor_config(), 'use_mex', true);
-
-            p = PixelData();
-            [s, e] = p.compute_bin_data([]);
-
-            assertTrue(isempty(s));
-            assertTrue(isempty(e));
-        end
-
-        function test_compute_bin_data_nomex_empty_arrays_if_npix_is_zero(obj)
-            cleanup_handle = ...
-                set_temporary_config_options(hor_config(), 'use_mex', false);
-
-            p = PixelData();
-            [s, e] = p.compute_bin_data([]);
-
-            assertTrue(isempty(s));
-            assertTrue(isempty(e));
-=======
->>>>>>> ed6a5e67
         end
 
         function test_do_unary_op_returns_correct_output_with_cosine_gt_1_page(obj)
@@ -292,15 +103,9 @@
                     PixelData.DEFAULT_NUM_PIX_FIELDS, num_pix, data_range);
                 pix = obj.get_pix_with_fake_faccess(data, npix_in_page);
                 pix.do_unary_op(unary_op);
-<<<<<<< HEAD
-
-                file_backed_data = concatenate_pixel_pages(pix);
-
-=======
-                
+
                 file_backed_data = pix.get_pixels(1:pix.num_pixels).data;
                 
->>>>>>> ed6a5e67
                 pix_in_mem = PixelData(data);
                 pix_in_mem = pix_in_mem.do_unary_op(unary_op);
                 in_memory_data = pix_in_mem.data;
@@ -380,13 +185,9 @@
             full_mask_array = repelem(mask_array, npix);
             expected_data = data(:, logical(full_mask_array));
             ref_range = obj.get_ref_range(expected_data);
-<<<<<<< HEAD
-
-            actual_data = concatenate_pixel_pages(pix);
-=======
-            
+
             actual_data = pix.get_pixels(1:pix.num_pixels).data;
->>>>>>> ed6a5e67
+
             assertEqual(actual_data, expected_data);
             assertEqual(pix.pix_range, ref_range);
         end
@@ -404,13 +205,9 @@
             full_mask_array = repelem(mask_array, npix);
             expected_data = data(:, logical(full_mask_array));
             ref_range = obj.get_ref_range(expected_data);
-<<<<<<< HEAD
-
-            actual_data = concatenate_pixel_pages(pix);
-=======
-            
+
             actual_data = pix.get_pixels(1:pix.num_pixels).data;
->>>>>>> ed6a5e67
+
             assertEqual(actual_data, expected_data);
             assertEqual(pix.pix_range, ref_range);
         end
@@ -427,15 +224,9 @@
             full_mask_array = repelem(mask_array, npix);
             expected_data = data(:, logical(full_mask_array));
             ref_range = obj.get_ref_range(expected_data);
-<<<<<<< HEAD
-
-
-            actual_data = concatenate_pixel_pages(pix);
-=======
-            
-            
+
             actual_data = pix.get_pixels(1:pix.num_pixels).data;
->>>>>>> ed6a5e67
+
             assertEqual(actual_data, expected_data);
             assertEqual(pix.pix_range, ref_range);
 
