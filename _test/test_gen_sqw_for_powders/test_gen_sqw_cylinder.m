--- conflicted
+++ resolved
@@ -1,192 +1,94 @@
-<<<<<<< HEAD
-classdef test_gen_sqw_cylinder < TestCaseWithSave
-    % Test combining powder cylinder sqw files
-    %   >> test_gen_sqw_cylinder           % Compare with previously saved results in test_combine_cyl_output.mat
-    %                                 % in the same folder as this function
-    %   >> test_gen_sqw_cylinder().save()  % Save to test_gen_sqw_cylinder_output.mat in tmp_dir (type >> help tmp_dir
-    %                                  % for information about the system specific location returned by tmp_dir)
-    %
-    % Author: T.G.Perring
-
-    properties
-        spe_file;
-        par_file;
-        %
-        efix;
-        %
-    end
-    methods
-        function this=test_gen_sqw_cylinder(varargin)
-            % constructor
-            if nargin > 0
-                name = varargin{1};
-            else
-                name= mfilename('class');
-            end
-            this = this@TestCaseWithSave(name,fullfile(fileparts(mfilename('fullpath')),'test_gen_sqw_cylinder_output.mat'));
-            hor_root = horace_root();
-            common_data_dir=fullfile(hor_root,'_test','common_data');
-            test_functions_path=fullfile(hor_root,'_test','common_functions');
-            addpath(test_functions_path);
-
-
-            % =====================================================================================================================
-            % Create spe file:
-            this.par_file=fullfile(common_data_dir,'map_4to1_dec09.par');
-
-
-            spe_dir = fileparts(mfilename('fullpath'));
-            this.spe_file=fullfile(spe_dir,'test_gen_sqw_for_powder.nxspe');
-
-            this.efix=100;
-            emode=1;
-            alatt=[5,5,5];
-            angdeg=[90,90,90];
-            u=[1,0,0];
-            v=[0,1,0];
-            omega=0; dpsi=0; gl=0; gs=0;
-
-            % Simulate first file, with reproducible random looking noise
-            % -----------------------------------------------------------
-            en=0:1:90;
-            psi=20;
-
-            ampl=10; SJ=8; gap=5; gamma=5; bkconst=0;
-            scale=0.1;
-
-            if ~exist(this.spe_file,'file')
-                warning('TEST_GEN_SQW_CYLINDER:runtime_error','re-generating input nxspe files for tests');
-                simulate_spe_testfunc (en, this.par_file, this.spe_file, @sqw_sc_hfm_testfunc, [ampl,SJ,gap,gamma,bkconst], scale,...
-                    this.efix, emode, alatt, angdeg, u, v, psi, omega, dpsi, gl, gs)
-
-            end
-
-            %add_to_files_cleanList(this,this.spe_file);
-            add_to_path_cleanList(this,test_functions_path);
-            %
-            this.save();
-        end
-
-        function this=test_gen_sqw_cyl(this)
-
-            sqw_cyl_file=fullfile(tmp_dir,'test_cyl_4to1.sqw');
-            % clean up
-            cleanup_obj=onCleanup(@()this.delete_files(sqw_cyl_file));
-
-            emode=1;
-            %--------------------------------------------------------------------------------------------------
-            % Perform a cylinder average in Horace
-            gen_sqw_cylinder(this.spe_file, this.par_file, sqw_cyl_file, this.efix, emode, 1.5, 0, 0, 0);
-
-            %--------------------------------------------------------------------------------------------------
-            % Visual inspection
-            % Plot the cylinder averaged sqw data
-            wcyl = sqw(sqw_cyl_file);
-
-            w2 = cut_sqw(wcyl,[4,0.03,6],[-0.15,0.35],0,'-nopix');
-            w1 = cut_sqw(wcyl,[2,0.03,6.5],[-0.7,0.2],[53,57],'-nopix');
-
-            % dd(w1)
-            %--------------------------------------------------------------------------------------------------
-            this.assertEqualToTolWithSave(w2,'ignore_str',true,'reltol',1.e-5)
-            this.assertEqualToTolWithSave(w1,'ignore_str',true,'reltol',1.e-5)
-        end
-    end
-end
-
-
-=======
-classdef test_gen_sqw_cylinder < TestCaseWithSave
-    % Test combining powder cylinder sqw files
-    %   >> test_gen_sqw_cylinder           % Compare with previously saved results in test_combine_cyl_output.mat
-    %                                 % in the same folder as this function
-    %   >> test_gen_sqw_cylinder().save()  % Save to test_gen_sqw_cylinder_output.mat in tmp_dir (type >> help tmp_dir
-    %                                  % for information about the system specific location returned by tmp_dir)
-    %
-    % Author: T.G.Perring
-
-    properties
-        spe_file;
-        par_file;
-        %
-        efix;
-        %
-    end
-    methods
-        function this=test_gen_sqw_cylinder(varargin)
-            % constructor
-            if nargin > 0
-                name = varargin{1};
-            else
-                name= mfilename('class');
-            end
-            this = this@TestCaseWithSave(name,fullfile(fileparts(mfilename('fullpath')),'test_gen_sqw_cylinder_output.mat'));
-            hor_root = horace_root();
-            common_data_dir=fullfile(hor_root,'_test','common_data');
-            test_functions_path=fullfile(hor_root,'_test','common_functions');
-            addpath(test_functions_path);
-
-
-            % =====================================================================================================================
-            % Create spe file:
-            this.par_file=fullfile(common_data_dir,'map_4to1_dec09.par');
-
-
-            spe_dir = fileparts(mfilename('fullpath'));
-            this.spe_file=fullfile(spe_dir,'test_gen_sqw_for_powder.nxspe');
-
-            this.efix=100;
-            emode=1;
-            alatt=[5,5,5];
-            angdeg=[90,90,90];
-            u=[1,0,0];
-            v=[0,1,0];
-            omega=0; dpsi=0; gl=0; gs=0;
-
-            % Simulate first file, with reproducible random looking noise
-            % -----------------------------------------------------------
-            en=0:1:90;
-            psi=20;
-
-            ampl=10; SJ=8; gap=5; gamma=5; bkconst=0;
-            scale=0.1;
-
-            if ~exist(this.spe_file,'file')
-                warning('TEST_GEN_SQW_CYLINDER:runtime_error','re-generating input nxspe files for tests');
-                simulate_spe_testfunc (en, this.par_file, this.spe_file, @sqw_sc_hfm_testfunc, [ampl,SJ,gap,gamma,bkconst], scale,...
-                    this.efix, emode, alatt, angdeg, u, v, psi, omega, dpsi, gl, gs)
-
-            end
-
-            %add_to_files_cleanList(this,this.spe_file);
-            add_to_path_cleanList(this,test_functions_path);
-        end
-
-        function this=test_gen_sqw_cyl(this)
-
-            sqw_cyl_file=fullfile(tmp_dir,'test_cyl_4to1.sqw');
-            % clean up
-            cleanup_obj=onCleanup(@()this.delete_files(sqw_cyl_file));
-
-            emode=1;
-            %--------------------------------------------------------------------------------------------------
-            % Perform a cylinder average in Horace
-            gen_sqw_cylinder(this.spe_file, this.par_file, sqw_cyl_file, this.efix, emode, 1.5, 0, 0, 0);
-
-            %--------------------------------------------------------------------------------------------------
-            % Visual inspection
-            % Plot the cylinder averaged sqw data
-            wcyl = sqw(sqw_cyl_file);
-
-            w2 = cut_sqw(wcyl,[4,0.03,6],[-0.15,0.35],0,'-nopix');
-            w1 = cut_sqw(wcyl,[2,0.03,6.5],[-0.7,0.2],[53,57],'-nopix');
-
-            % dd(w1)
-            %--------------------------------------------------------------------------------------------------
-            this.assertEqualToTolWithSave(w2,'ignore_str',true,'reltol',1.e-5)
-            this.assertEqualToTolWithSave(w1,'ignore_str',true,'reltol',1.e-5)
-        end
-    end
-end
-
->>>>>>> 59c1c014
+classdef test_gen_sqw_cylinder < TestCaseWithSave
+    % Test combining powder cylinder sqw files
+    %   >> test_gen_sqw_cylinder           % Compare with previously saved results in test_combine_cyl_output.mat
+    %                                 % in the same folder as this function
+    %   >> test_gen_sqw_cylinder().save()  % Save to test_gen_sqw_cylinder_output.mat in tmp_dir (type >> help tmp_dir
+    %                                  % for information about the system specific location returned by tmp_dir)
+    %
+    % Author: T.G.Perring
+
+    properties
+        spe_file;
+        par_file;
+        %
+        efix;
+        %
+    end
+    methods
+        function this=test_gen_sqw_cylinder(varargin)
+            % constructor
+            if nargin > 0
+                name = varargin{1};
+            else
+                name= mfilename('class');
+            end
+            this = this@TestCaseWithSave(name,fullfile(fileparts(mfilename('fullpath')),'test_gen_sqw_cylinder_output.mat'));
+            hor_root = horace_root();
+            common_data_dir=fullfile(hor_root,'_test','common_data');
+            test_functions_path=fullfile(hor_root,'_test','common_functions');
+            addpath(test_functions_path);
+
+
+            % =====================================================================================================================
+            % Create spe file:
+            this.par_file=fullfile(common_data_dir,'map_4to1_dec09.par');
+
+
+            spe_dir = fileparts(mfilename('fullpath'));
+            this.spe_file=fullfile(spe_dir,'test_gen_sqw_for_powder.nxspe');
+
+            this.efix=100;
+            emode=1;
+            alatt=[5,5,5];
+            angdeg=[90,90,90];
+            u=[1,0,0];
+            v=[0,1,0];
+            omega=0; dpsi=0; gl=0; gs=0;
+
+            % Simulate first file, with reproducible random looking noise
+            % -----------------------------------------------------------
+            en=0:1:90;
+            psi=20;
+
+            ampl=10; SJ=8; gap=5; gamma=5; bkconst=0;
+            scale=0.1;
+
+            if ~exist(this.spe_file,'file')
+                warning('TEST_GEN_SQW_CYLINDER:runtime_error','re-generating input nxspe files for tests');
+                simulate_spe_testfunc (en, this.par_file, this.spe_file, @sqw_sc_hfm_testfunc, [ampl,SJ,gap,gamma,bkconst], scale,...
+                    this.efix, emode, alatt, angdeg, u, v, psi, omega, dpsi, gl, gs)
+
+            end
+
+            %add_to_files_cleanList(this,this.spe_file);
+            add_to_path_cleanList(this,test_functions_path);
+            %
+            this.save();
+        end
+
+        function this=test_gen_sqw_cyl(this)
+
+            sqw_cyl_file=fullfile(tmp_dir,'test_cyl_4to1.sqw');
+            % clean up
+            cleanup_obj=onCleanup(@()this.delete_files(sqw_cyl_file));
+
+            emode=1;
+            %--------------------------------------------------------------------------------------------------
+            % Perform a cylinder average in Horace
+            gen_sqw_cylinder(this.spe_file, this.par_file, sqw_cyl_file, this.efix, emode, 1.5, 0, 0, 0);
+
+            %--------------------------------------------------------------------------------------------------
+            % Visual inspection
+            % Plot the cylinder averaged sqw data
+            wcyl = sqw(sqw_cyl_file);
+
+            w2 = cut_sqw(wcyl,[4,0.03,6],[-0.15,0.35],0,'-nopix');
+            w1 = cut_sqw(wcyl,[2,0.03,6.5],[-0.7,0.2],[53,57],'-nopix');
+
+            % dd(w1)
+            %--------------------------------------------------------------------------------------------------
+            this.assertEqualToTolWithSave(w2,'ignore_str',true,'reltol',1.e-5)
+            this.assertEqualToTolWithSave(w1,'ignore_str',true,'reltol',1.e-5)
+        end
+    end
+end