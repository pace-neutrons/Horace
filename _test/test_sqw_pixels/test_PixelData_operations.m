--- conflicted
+++ resolved
@@ -146,14 +146,7 @@
                 pix_in_mem = PixelDataMemory(data);
                 pix_in_mem = pix_in_mem.do_unary_op(unary_op);
 
-<<<<<<< HEAD
-                [ok,mess] = equal_to_tol(pix,pix_in_mem,'reltol',4e-4);
-                assertTrue(ok, ...
-                    sprintf('Large difference in results of file and memory backed operations for operation N%d,: "@%s".\n Reason: %s', ...
-                    i,func2str(unary_op),mess));
-=======
                 assertEqualToTol(pix, pix_in_mem, 'tol',[1e-6, 1e-4]);
->>>>>>> e4e52ac0
             end
             clear_config(obj,hc);
         end
