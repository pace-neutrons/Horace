classdef test_PixelData < TestCase & common_pix_class_state_holder

    properties

<<<<<<< HEAD
        SMALL_PG_SIZE = 10000; 
=======
        SMALL_PG_SIZE = 1e5;  % 100,000 pix
>>>>>>> b0c0fdf6
        ALL_IN_MEM_PG_SIZE = 1e12;

        raw_pix_data = rand(PixelDataBase.DEFAULT_NUM_PIX_FIELDS, 10);
        raw_pix_range;
        tst_sqw_file_full_path = '';
        this_dir = fileparts(mfilename('fullpath'));

        pixel_data_obj;
        pix_data_from_file;
        pix_data_from_faccess;
        pix_data_small_page;
        pix_fields = {'u1', 'u2', 'u3', 'dE', 'coordinates', 'q_coordinates', ...
            'run_idx', 'detector_idx', 'energy_idx', 'signal', ...
            'variance'};
    end

    properties (Constant)
        NUM_BYTES_IN_VALUE = sqw_binfile_common.FILE_PIX_SIZE;
        NUM_COLS_IN_PIX_BLOCK = PixelDataBase.DEFAULT_NUM_PIX_FIELDS;
        BYTES_IN_PIXEL = sqw_binfile_common.FILE_PIX_SIZE;
        RUN_IDX = 5;
        SIGNAL_IDX = 8;
        VARIANCE_IDX = 9;
        tol = 1e-6;
    end

    methods(Static, Access=private)

        function [pix_data,pix_range] = get_random_pix_data_(rows)
            data = rand(PixelDataBase.DEFAULT_NUM_PIX_FIELDS, rows);
            pix_range = [min(data(1:4,:),[],2),max(data(1:4,:),[],2)]';
            pix_data = PixelDataBase.create(data);

        end

        function ref_range = get_ref_range(data)
            ref_range = [min(data(1:4, :),[],2),...
                max(data(1:4, :),[],2)]';
        end

    end

    methods

        function obj = test_PixelData(~)
            obj = obj@TestCase('test_PixelData');

            obj.raw_pix_range = obj.get_ref_range(obj.raw_pix_data);

            pths = horace_paths;
            source_sqw_file = fullfile(pths.test_common, 'sqw_1d_1.sqw');

            test_sqw_file_full_path = fullfile(tmp_dir, 'sqw_1d_1.sqw');
            copyfile(source_sqw_file,test_sqw_file_full_path);

            modify_pix_ranges(test_sqw_file_full_path);
            obj.tst_sqw_file_full_path = test_sqw_file_full_path;

            % Construct an object from raw data
            obj.pixel_data_obj = PixelDataBase.create(obj.raw_pix_data);
            % Construct an object from a file
            obj.pix_data_from_file = PixelDataFileBacked(obj.tst_sqw_file_full_path);
            % Construct an object from a file accessor
            f_accessor = sqw_formats_factory.instance().get_loader(obj.tst_sqw_file_full_path);
            obj.pix_data_from_faccess = PixelDataFileBacked(f_accessor);
            % Construct an object from file accessor with small page size
            obj.pix_data_small_page = PixelDataFileBacked(f_accessor, obj.SMALL_PG_SIZE);
        end

        % --- Tests for in-memory operations ---
        function test_default_construction_sets_empty_pixel_data(~)
            pix_data = PixelDataBase.create();
            assertEqual(pix_data.data, zeros(9, 0));
            assertEqual(pix_data.pix_range,[inf,inf,inf,inf;-inf,-inf,-inf,-inf])
        end

        function test_PixelData_raised_on_construction_with_data_with_lt_9_cols(~)
            f = @() PixelDataBase.create(ones(3, 3));
            assertExceptionThrown(f, 'MATLAB:incorrectNumrows');
        end

        function test_PixelData_raised_on_construction_with_data_with_gt_9_cols(~)
            f = @() PixelDataBase.create(ones(10, 3));
            assertExceptionThrown(f, 'MATLAB:incorrectNumrows');
        end

        function test_coordinates_returns_empty_array_if_pixel_data_empty(~)
            pix_data = PixelDataBase.create();
            assertTrue(isempty(pix_data.coordinates));
            assertEqual(pix_data.pix_range,[inf,inf,inf,inf;-inf,-inf,-inf,-inf])
        end

        function test_pixel_data_is_set_to_input_data_on_construction(obj)
            assertEqual(obj.pixel_data_obj.data, obj.raw_pix_data);
            assertEqual(obj.pixel_data_obj.pix_range, obj.raw_pix_range);

        end

        function test_u1_returns_first_dim_in_coordinates_array(obj)
            u1 = obj.pixel_data_obj.u1;
            assertEqual(u1, obj.pixel_data_obj.coordinates(1, :));
            range = obj.pixel_data_obj.pix_range;
            assertEqual(range(:,1),[min(u1,[],2);max(u1,[],2)]);
        end

        function test_u1_sets_the_first_dim_in_coordinates_array(obj)
            [pix_data_obj,range] = obj.get_random_pix_data_(10);
            pix_data_obj.u1 = 1;
            assertEqual(pix_data_obj.coordinates(1, :), ones(1, 10));
            range(:,1) = 1;
            assertEqual(pix_data_obj.pix_range, range);
            assertEqual(pix_data_obj.page_range,range)
        end

        function test_u2_returns_second_dim_in_coordinates_array(obj)
            u2 = obj.pixel_data_obj.u2;
            assertEqual(u2, obj.pixel_data_obj.coordinates(2, :));
        end

        function test_u2_sets_the_second_dim_in_coordinates_array(obj)
            [pix_data_obj,ref_range] = obj.get_random_pix_data_(10);
            pix_data_obj.u2 = 1;
            assertEqual(pix_data_obj.coordinates(2, :), ones(1, 10));

            ref_range(:,2) = [1;1];
            range = pix_data_obj.pix_range;
            assertEqual(ref_range,range);
            assertEqual(pix_data_obj.page_range,range)
        end

        function test_u3_returns_third_dim_in_coordinates_array(obj)
            u3 = obj.pixel_data_obj.u3;
            assertEqual(u3, obj.pixel_data_obj.coordinates(3, :));
        end

        function test_u3_sets_the_third_dim_in_coordinates_array(obj)
            [pix_data_obj,ref_range] = obj.get_random_pix_data_(10);
            pix_data_obj.u3 = 1;
            assertEqual(pix_data_obj.coordinates(3, :), ones(1, 10));

            ref_range(:,3) = [1;1];
            range = pix_data_obj.pix_range;
            assertEqual(ref_range,range);
            assertEqual(pix_data_obj.page_range,range)
        end

        function test_dE_returns_fourth_dim_in_coordinates_array(obj)
            dE = obj.pixel_data_obj.dE;
            assertEqual(dE, obj.pixel_data_obj.coordinates(4, :));
        end

        function test_dE_sets_the_fourth_dim_in_coordinates_array(obj)
            [pix_data_obj,ref_range] = obj.get_random_pix_data_(10);
            pix_data_obj.dE = 1;
            assertEqual(pix_data_obj.coordinates(4, :), ones(1, 10));

            ref_range(:,4) = [1;1];
            range = pix_data_obj.pix_range;
            assertEqual(ref_range,range);
            assertEqual(pix_data_obj.page_range,range)

        end

        function test_q_coordinates_returns_first_3_dims_of_coordinates(obj)
            q_coords = obj.pixel_data_obj.q_coordinates;
            assertEqual(q_coords, obj.pixel_data_obj.q_coordinates);
        end

        function test_setting_q_coordinates_updates_u1_u2_and_u3(obj)
            pix_data_obj = obj.get_random_pix_data_(10);
            pix_data_obj.q_coordinates = ones(3, 10);
            assertEqual(pix_data_obj.u1, ones(1, 10));
            assertEqual(pix_data_obj.u2, ones(1, 10));
            assertEqual(pix_data_obj.u3, ones(1, 10));
        end

        function test_get_coordinates_returns_coordinate_data(obj)
            coord_data = obj.raw_pix_data(1:4, :);
            assertEqual(obj.pixel_data_obj.coordinates, coord_data);
        end

        function test_run_idx_returns_run_index_data(obj)
            run_indices = obj.raw_pix_data(5, :);
            assertEqual(obj.pixel_data_obj.run_idx, run_indices)
        end

        function test_detector_idx_returns_detector_index_data(obj)
            detector_indices = obj.raw_pix_data(6, :);
            assertEqual(obj.pixel_data_obj.detector_idx, detector_indices)
        end

        function test_energy_idx_returns_energy_bin_number_data(obj)
            energy_bin_nums = obj.raw_pix_data(7, :);
            assertEqual(obj.pixel_data_obj.energy_idx, energy_bin_nums)
        end

        function test_signal_returns_signal_array(obj)
            signal_array = obj.raw_pix_data(8, :);
            assertEqual(obj.pixel_data_obj.signal, signal_array)
        end

        function test_variance_returns_variance_array(obj)
            variance_array = obj.raw_pix_data(9, :);
            assertEqual(obj.pixel_data_obj.variance, variance_array)
        end

        function test_PixelData_error_raised_if_setting_data_with_lt_9_cols(~)
            f = @(x) PixelDataBase.create(zeros(x, 10));
            for i = [-10, -5, 0, 5]
                assertExceptionThrown(@() f(i), 'MATLAB:incorrectNumrows');
            end
        end

        function test_num_pixels_returns_the_number_of_rows_in_the_data_block(obj)
            assertEqual(obj.pixel_data_obj.num_pixels, 10);
        end

        function test_coordinate_data_is_settable(obj)
            num_rows = 10;
            pix_data_obj = obj.get_random_pix_data_(num_rows);

            new_coord_data = ones(4, num_rows);
            pix_data_obj.coordinates = new_coord_data;
            assertEqual(pix_data_obj.coordinates, new_coord_data);
            assertEqual(pix_data_obj.data(1:4, :), new_coord_data);
        end

        function test_error_raised_if_setting_coordinates_with_wrong_num_rows(obj)
            num_rows = 10;
            pix_data_obj = obj.get_random_pix_data_(num_rows);
            new_coord_data = ones(4, num_rows - 1);

            function set_coordinates(data)
                pix_data_obj.coordinates = data;
            end

            f = @() (set_coordinates(new_coord_data));
            assertExceptionThrown(f, 'MATLAB:incorrectSize');
        end

        function test_error_raised_if_setting_coordinates_with_wrong_num_cols(obj)
            num_rows = 10;
            pix_data_obj = obj.get_random_pix_data_(num_rows);

            function set_coordinates(data)
                pix_data_obj.coordinates = data;
            end

            new_coord_data = ones(3, num_rows);
            f = @() set_coordinates(new_coord_data);
            assertExceptionThrown(f, 'MATLAB:incorrectSize');
        end

        function test_PixelData_object_with_underlying_data_is_not_empty(obj)
            assertFalse(isempty(obj.pixel_data_obj));
        end

        function test_default_PixelData_object_is_empty(~)
            pix_data_obj = PixelDataBase.create();
            assertTrue(isempty(pix_data_obj));
        end

        function test_error_if_constructed_with_struct(~)
            s = struct();
            f = @() PixelDataBase.create(s);
            assertExceptionThrown(f, 'HORACE:PixelData:invalid_argument');
        end

        function test_PixelData_error_if_constructed_with_cell_array(~)
            s = {'a', 1};
            f = @() PixelDataBase.create(s);
            assertExceptionThrown(f, 'HORACE:PixelDataBase:invalid_argument');
        end

        function test_PixelData_set_data_all(~)
            pix_data_obj = PixelDataBase.create();
            data = zeros(9,1);
            pix_data_obj.set_data('all',data)
            assertEqual(pix_data_obj.num_pixels,1);
            assertEqual(pix_data_obj.coordinates,zeros(4,1));

        end

        function test_PixelData_set_data_all_wrong_size(~)
            pix_data_obj = PixelDataBase.create();
            data = zeros(4,1);
            f = @()set_data(pix_data_obj,'all',data);
            assertExceptionThrown(f, 'HORACE:PixelData:invalid_argument');

        end

        function test_PixelData_error_if_data_set_with_non_numeric_type(~)
            pix_data_obj = PixelDataBase.create();

            function set_data(data)
                pix_data_obj.data = data;
            end

            f = @() set_data({1, 'abc'});
            assertExceptionThrown(f, 'MATLAB:invalidType');
        end

        function test_num_pix_returns_the_number_of_elements_in_the_data(obj)
            assertEqual(obj.pixel_data_obj.num_pixels*PixelDataBase.DEFAULT_NUM_PIX_FIELDS,...
                numel(obj.pixel_data_obj.data));
        end

        function test_can_construct_from_another_PixelData_object(obj)
            pixel_data_obj_copy = PixelDataBase.create(obj.pixel_data_obj);
            assertEqual(pixel_data_obj_copy.data, obj.pixel_data_obj.data);
        end

        function test_get_data_returns_coordinates_for_given_index_range(obj)
            pix_data_obj = obj.get_random_pix_data_(10);
            coords = pix_data_obj.get_data({'coordinates'}, 2:6);
            assertEqual(coords, pix_data_obj.coordinates(:, 2:6));
        end

        function test_get_data_returns_multiple_fields_for_given_index_range(obj)
            pix_data_obj = obj.get_random_pix_data_(10);
            coord_sig = pix_data_obj.get_data({'coordinates', 'signal'}, 4:9);
            expected_coord_sig = [pix_data_obj.coordinates(:, 4:9); ...
                pix_data_obj.signal(4:9)];
            assertEqual(coord_sig, expected_coord_sig);
        end

        function test_get_data_returns_full_pixel_range_if_no_range_given(obj)
            pix_data_obj = obj.get_random_pix_data_(10);
            coord_sig = pix_data_obj.get_data({'coordinates', 'signal'});
            expected_coord_sig = [pix_data_obj.coordinates; pix_data_obj.signal];
            assertEqual(coord_sig, expected_coord_sig);
        end

        function test_get_data_allows_data_retrieval_for_single_field(obj)
            for i = 1:numel(obj.pix_fields)
                field_data = obj.pixel_data_obj.get_data(obj.pix_fields{i});
                assertEqual(field_data, obj.pixel_data_obj.(obj.pix_fields{i}));
            end
        end

        function test_get_data_throws_PixelData_on_non_valid_field_name(obj)
            f = @() obj.pixel_data_obj.get_data('not_a_field');
            assertExceptionThrown(f, 'HORACE:PixelData:invalid_argument');
        end

        function test_get_data_orders_columns_corresponding_to_input_cell_array(obj)
            pix_data_obj = obj.get_random_pix_data_(10);
            data_subset = pix_data_obj.get_data({'detector_idx', 'signal', 'run_idx'});
            assertEqual(data_subset(1, :), pix_data_obj.detector_idx);
            assertEqual(data_subset(2, :), pix_data_obj.signal);
            assertEqual(data_subset(3, :), pix_data_obj.run_idx);
        end

        function test_cat_combines_given_PixelData_objects(obj)
            pix_data_obj1 = obj.get_random_pix_data_(10);
            pix_data_obj2 = obj.get_random_pix_data_(5);

            combined_pix = PixelDataBase.cat(pix_data_obj1, pix_data_obj2);

            assertEqual(combined_pix.num_pixels, 15);
            assertEqual(combined_pix.data, ...
                horzcat(pix_data_obj1.data, pix_data_obj2.data));
        end

        function test_get_pixels_returns_PixelData_obj_with_given_pix_indices(~)
            data = rand(9, 10);
            pix = PixelDataBase.create(data);
            sub_pix = pix.get_pixels([3, 5, 7]);
            assertTrue(isa(pix, 'PixelDataBase'));
            assertEqual(sub_pix.data, data(:, [3, 5, 7]));
        end

        function test_get_pixels_returns_PixelData_with_equal_num_cols(obj)
            pix = obj.get_random_pix_data_(10);
            orignal_size = size(pix.data, 1);
            sub_pix = pix.get_pixels(1:5);
            assertEqual(size(sub_pix.data, 1), orignal_size);
        end

        function test_load_obj_returns_equivalent_object(~)
            pix = PixelDataBase.loadobj(PixelDataBase.create(ones(9, 10)));
            assertEqual(pix.data, ones(9, 10));
        end

        function test_construction_with_int_fills_underlying_data_with_zeros(~)
            npix = 20;
            pix = PixelDataBase.create(npix);
            assertEqual(pix.num_pixels, npix);
            assertEqual(pix.data, zeros(9, npix));
            assertEqual(pix.variance, zeros(1, npix));
        end

        function test_construction_with_float_raises_PixelData_error(~)
            f = @() PixelDataBase.create(1.2);
            assertExceptionThrown(f, 'MATLAB:incorrectNumrows');
        end

        function test_construction_with_file_path_sets_file_path_on_object(obj)
            assertEqual(obj.pix_data_from_file.file_path, obj.tst_sqw_file_full_path);
        end

        function test_construction_with_file_path_populates_data_from_file(obj)
            assertFalse(isempty(obj.pix_data_from_file));
            expected_signal_chunk = [0, 0, 0, 0, 0483.5, 4463.0, 1543.0, 0, 0, 0];
            assertEqual(obj.pix_data_from_file.signal(9825:9834), ...
                expected_signal_chunk);
        end

        function test_construction_with_file_path_sets_num_pixels_in_file(obj)
            f_accessor = sqw_formats_factory.instance().get_loader(...
                obj.tst_sqw_file_full_path);
            assertEqual(obj.pix_data_from_file.num_pixels, f_accessor.npixels);
        end

        function test_error_on_construction_with_non_existent_file(~)
            file_path = 'not-a-file';
            f = @() PixelDataBase.create(file_path);
            assertExceptionThrown(f, 'HORACE:PixelDataFileBacked:invalid_argument');
        end

        function test_construction_with_faccess_populates_data_from_file(obj)
            assertFalse(isempty(obj.pix_data_from_faccess));
            expected_signal_chunk = [0, 0, 0, 0, 0483.5, 4463.0, 1543.0, 0, 0, 0];
            assertEqual(obj.pix_data_from_faccess.signal(9825:9834), ...
                expected_signal_chunk);
        end

        function test_construction_with_faccess_sets_file_path(obj)
            assertEqual(obj.pix_data_from_faccess.file_path, obj.tst_sqw_file_full_path);
        end

        function test_page_size_is_set_after_getter_call_when_given_as_argument(obj)
<<<<<<< HEAD
            mem_alloc = obj.SMALL_PG_SIZE;  % 1Mb
            expected_page_size = mem_alloc;
=======
            expected_page_size = obj.SMALL_PG_SIZE;
>>>>>>> b0c0fdf6
            % the first page is loaded on access, so this first assert which accesses
            % .variance is necessary to set pix.page_size
            assertEqual(size(obj.pix_data_small_page.variance), ...
                [1, obj.pix_data_small_page.page_size]);
            assertEqual(obj.pix_data_small_page.page_size, expected_page_size);
        end

        function test_calling_getter_returns_data_for_single_page(obj)
            data = rand(9, 30);
            npix_in_page = 11;
            pix = obj.get_pix_with_fake_faccess(data, npix_in_page);
            assertEqual(size(pix.signal), [1, pix.page_size]);
            assertElementsAlmostEqual(pix.signal, data(8, 1:11),'relative',obj.tol);
        end

        function test_calling_get_data_returns_data_for_single_page(obj)
            data = rand(9, 30);
            npix_in_page = 11;
            pix = obj.get_pix_with_fake_faccess(data, npix_in_page);
            sig_var = pix.get_data({'signal', 'variance'}, 3:8);
            assertElementsAlmostEqual(sig_var, data(8:9, 3:8),'relative',obj.tol);
        end

        function test_data_values_are_not_affected_by_changes_in_copies(~)
            n_rows = 5;
            p1 = PixelDataBase.create(ones(9, n_rows));
            p2 = copy(p1);
            p2.u1 = zeros(1, n_rows);
            assertEqual(p2.u1, zeros(1, n_rows));
            assertEqual(p1.u1, ones(1, n_rows));
        end

        function test_number_of_pixels_in_page_matches_memory_usage_size(obj)
            data = rand(9, 30);
            npix_in_page = 11;
            pix = obj.get_pix_with_fake_faccess(data, npix_in_page);
            pix.u1;
            assertEqual(size(pix.data, 2), npix_in_page);
        end

        function test_has_more_true_if_there_are_subsequent_pixels_in_file(obj)
            data = rand(9, 12);
            npix_in_page = 11;
            pix = obj.get_pix_with_fake_faccess(data, npix_in_page);
            assertTrue(pix.has_more());
        end

        function test_has_more_false_if_all_data_in_page(obj)
            data = rand(9, 11);
            npix_in_page = 11;
            pix = obj.get_pix_with_fake_faccess(data, npix_in_page);
            assertFalse(pix.has_more());
        end

        function test_has_more_false_if_all_data_created_in_memory(~)
            data = rand(9, 30);
            pix = PixelDataMemory(data);
            assertFalse(pix.has_more());
        end

        function test_advance_loads_next_page_of_data_into_memory_for_props(obj)
            data = rand(9, 30);
            f = @(pix, iter) assertElementsAlmostEqual(pix.signal, ...
                data(8, (iter*11 + 1):((iter*11 + 1) + pix.page_size - 1)),...
                'relative',obj.tol);
            obj.do_pixel_data_loop_with_f(f, data);
        end

        function test_advance_raises_PixelData_if_at_end_of_data(obj)
            npix = 30;
            data = rand(9, npix);
            npix_in_page = 11;
            pix = obj.get_pix_with_fake_faccess(data, npix_in_page);

            f = @() obj.advance_pix(pix, floor(npix/npix_in_page + 1));
            assertExceptionThrown(f, 'PIXELDATA:move_to_page');
        end

        function test_advance_does_nothing_if_PixelData_not_file_backed(~)
            data = rand(9, 10);
            pix = PixelDataMemory(data);
            pix.advance();
            assertEqual(pix.data, data);
        end

        function test_advance_while_loop_to_sum_signal_data(obj)
            data = randi([0, 99], 9, 30);
            npix_in_page = 11;
            pix = obj.get_pix_with_fake_faccess(data, npix_in_page);

            signal_sum = sum(pix.signal);
            while pix.has_more()
                pix.advance();
                signal_sum = signal_sum + sum(pix.signal);
            end

            assertEqual(signal_sum, sum(data(8, :)));
        end

        function test_page_size_returns_size_of_data_held_in_memory(obj)
            pix = obj.get_random_pix_data_(10);
            assertEqual(pix.page_size, 10);
        end

        function test_empty_PixelData_object_has_page_size_zero(~)
            pix = PixelDataBase.create();
            assertEqual(pix.page_size, 0);
        end

        function test_constructing_from_PixelData_with_valid_file_inits_faccess(obj)
            new_pix = PixelDataFileBacked(obj.pix_data_small_page);
            assertEqual(new_pix.file_path, obj.tst_sqw_file_full_path);
            assertEqual(new_pix.num_pixels, obj.pix_data_small_page.num_pixels);
            assertEqual(new_pix.signal, obj.pix_data_small_page.signal);
            assertTrue(new_pix.has_more());
        end

        function test_move_to_first_page_resets_to_first_page_in_file(obj)
            data = rand(9, 30);
            npix_in_page = 11;
            pix = obj.get_pix_with_fake_faccess(data, npix_in_page);
            pix.advance();
            assertElementsAlmostEqual(pix.u1, data(1, 12:22),'relative',obj.tol);  % currently on the second page
            pix.move_to_first_page();
            assertElementsAlmostEqual(pix.u1, data(1, 1:11),'relative',obj.tol);  % should be back to the first page
        end

        function test_move_to_first_page_keeps_data_if_pix_not_file_backed(obj)
            pix = obj.get_random_pix_data_(30);
            u1 = pix.u1;
            pix.move_to_first_page();
            assertEqual(pix.u1, u1);
        end

        function test_instance_has_page_size_after_construction(~)
            data = rand(9, 10);
            faccess = FakeFAccess(data);
            pix = PixelDataBase.create(faccess);
            assertEqual(pix.page_size, 10);
        end

        function test_editing_a_field_loads_page(obj)
            data = rand(9, 10);
            faccess = FakeFAccess(data);
            for i = 1:numel(obj.pix_fields)
                pix = PixelDataBase.create(faccess);
                pix.(obj.pix_fields{i}) = 1;
                assertEqual(pix.page_size, 10);
            end
        end

        function test_setting_file_backed_pixels_preserves_changes_after_advance(obj)
            data = rand(9, 30);
            npix_in_page = 11;
            pix = obj.get_pix_with_fake_faccess(data, npix_in_page);

            pix.u1 = 1;  % sets page 1 of u1 to all ones
            pix.advance();  % move to second page
            assertElementsAlmostEqual(pix.u1, data(1, (npix_in_page + 1):(2*npix_in_page)),...
                'relative',obj.tol);
            pix.move_to_first_page();
            assertEqual(pix.u1, ones(1, npix_in_page),'relative',obj.tol);
        end

        function test_dirty_pix_tmp_files_are_deleted_when_pix_out_of_scope(obj)
            old_rng_state = rng();
            clean_up = onCleanup(@() rng(old_rng_state));
            fixed_seed = 774015;
            rng(fixed_seed, 'twister');  % this seed gives an expected object_id_ = 53801
            expected_tmp_file = fullfile( ...
                get(parallel_config, 'working_directory'), ...
                'sqw_pix000053801.tmp_sqw' ...
                );

            function do_pix_creation_and_delete()
                data = rand(9, 30);
                npix_in_page = 11;
                pix = obj.get_pix_with_fake_faccess(data, npix_in_page);

                pix.u1 = 1;
                pix.advance();  % creates tmp file for first page
                assertTrue( ...
                    is_file(expected_tmp_file), ...
                    sprintf('Temp file ''%s'' not created', expected_tmp_file) ...
                    );
            end

            do_pix_creation_and_delete();
            assertFalse(is_file(expected_tmp_file), ...
                'Temp file not deleted');
        end

        function test_all_page_changes_saved_after_edit_advance_and_reset(obj)
            data = zeros(9, 30);
            npix_in_page = 11;
            pix = obj.get_pix_with_fake_faccess(data, npix_in_page);

            % set all u1 values in each page to 1
            pix.u1 = 1;
            while pix.has_more()
                pix.advance();  % move to second page
                pix.u1 = 1;  % sets page 1 of u1 to all ones
            end
            pix.move_to_first_page();

            % check all u1 values are still 1
            assertEqual(pix.u1, ones(1, pix.page_size));
            while pix.has_more()
                pix.advance();
                assertEqual(pix.u1, ones(1, pix.page_size));
            end
        end

        function test_correct_values_returned_with_mix_of_clean_and_dirty_pages(obj)
            data = zeros(9, 30);
            npix_in_page = 11;
            pix = obj.get_pix_with_fake_faccess(data, npix_in_page);

            % set coordinates of page 1 and 3 to all ones
            pix.u1 = 1;
            pix.advance();  % move to second page
            pix.advance();  % move to third page
            pix.u1 = 1;

            pix.move_to_first_page();

            assertEqual(pix.u1, ones(1, pix.page_size));
            pix.advance();
            assertEqual(pix.u1, zeros(1, pix.page_size));
            pix.advance();
            assertEqual(pix.u1, ones(1, pix.page_size));
        end

        function test_you_cannot_set_page_of_data_with_smaller_sized_array(obj)
            data = zeros(9, 30);
            npix_in_page = 11;
            pix = obj.get_pix_with_fake_faccess(data, npix_in_page);

            function set_pix(data)
                pix.data = data;
            end

            f = @() set_pix(ones(9, 10));
            assertExceptionThrown(f, 'MATLAB:incorrectSize');
        end

        function test_you_cannot_set_page_of_data_with_larger_sized_array(obj)
            data = zeros(9, 30);
            npix_in_page = 11;
            pix = obj.get_pix_with_fake_faccess(data, npix_in_page);

            function set_pix(data)
                pix.data = data;
            end

            f = @() set_pix(ones(9, 20));
            assertExceptionThrown(f, 'MATLAB:incorrectSize');
        end

        function test_num_pixels_is_a_double_if_faccess_returns_uint(~)
            npix = 30;
            data = rand(9, npix);
            faccess = FakeFAccess(data);
            faccess = faccess.set_npixels(uint64(npix));

            pix = PixelDataBase.create(faccess);
            assertEqual(class(pix.num_pixels), 'double');
        end

        function test_num_pixels_is_a_double_if_data_in_memory(obj)
            assertEqual(class(obj.pixel_data_obj.num_pixels), 'double');
        end

        function test_num_pixels_is_a_double_if_more_than_one_page_of_data(obj)
            assertEqual(class(obj.pix_data_small_page.num_pixels), 'double');
        end

       function test_copy_on_same_page_as_original_when_more_than_1_page(obj)
            pix_original = PixelDataBase.create(obj.tst_sqw_file_full_path, 1e6);
            pix_original.signal = 1;
            pix_original.advance();

            pix_copy = copy(pix_original);

            assertEqual(pix_copy.data, pix_original.data);
            while pix_original.has_more()
                pix_original.advance();
                pix_copy.advance();
                assertEqual(pix_copy.data, pix_original.data);
            end

            pix_copy.move_to_first_page();
            pix_original.move_to_first_page();
            assertEqual(pix_copy.data, pix_original.data);
       end

        function test_copy_on_same_pg_as_original_when_more_than_1_pg_no_advance(obj)
            pix_original = PixelDataFileBacked(obj.tst_sqw_file_full_path, 1e6);
            pix_original.signal = 1;

            pix_copy = copy(pix_original);
            assertEqual(pix_copy.data, pix_original.data);
            while pix_original.has_more()
                pix_original.advance();
                pix_copy.advance();
                assertEqual(pix_copy.data, pix_original.data);
            end
        end

        function test_changes_to_original_persistent_in_copy_if_1_page_in_file(obj)
            pix_original = PixelDataFileBacked(obj.tst_sqw_file_full_path, 1e9);
            pix_original.signal = 1;

            pix_copy = copy(pix_original);

            assertEqual(pix_copy.data, pix_original.data);
        end

        function test_changes_to_orig_persistent_in_copy_if_1_pg_in_file_no_adv(obj)
            pix_original = PixelDataFileBacked(obj.tst_sqw_file_full_path, 1e9);
            pix_original.signal = 1;

            pix_copy = copy(pix_original);

            assertEqual(pix_copy.data, pix_original.data);
            while pix_original.has_more()
                % we shouldn't enter here, but we should check the same API for
                % data with > 1 page works for single page
                pix_original.advance();
                pix_copy.advance();
                assertEqual(pix_copy.data, pix_original.data);
            end
        end

        function test_changes_to_copy_have_no_affect_on_original_after_advance(obj)
            data = zeros(9, 30);
            npix_in_page = 11;
            pix_original = obj.get_pix_with_fake_faccess(data, npix_in_page);
            pix_original.signal = 1;
            pix_original.advance();

            pix_copy = copy(pix_original);
            pix_copy.move_to_first_page();
            pix_copy.signal = 2;
            pix_copy.advance();

            pix_original.move_to_first_page();
            assertEqual(pix_original.signal, ones(1, numel(pix_original.signal)));

            pix_copy.move_to_first_page();
            assertEqual(pix_copy.signal, 2*ones(1, numel(pix_copy.signal)));
        end

        function test_changes_to_copy_have_no_affect_on_original_no_advance(obj)
            data = zeros(9, 30);
            npix_in_page = 11;
            pix_original = obj.get_pix_with_fake_faccess(data, npix_in_page);
            pix_original.signal = 1;

            pix_copy = copy(pix_original);
            pix_copy.move_to_first_page();
            pix_copy.signal = 2;

            assertEqual(pix_original.signal, ones(1, numel(pix_original.signal)));
            assertEqual(pix_copy.signal, 2*ones(1, numel(pix_copy.signal)));
        end

        function test_changes_to_original_before_copy_are_reflected_in_copies(obj)
            data = zeros(9, 30);
            npix_in_page = 11;
            pix_original = obj.get_pix_with_fake_faccess(data, npix_in_page);
            pix_original.signal = 1;
            pix_original.advance();

            pix_copy = copy(pix_original);
            pix_copy.move_to_first_page();

            assertEqual(pix_copy.signal, ones(1, numel(pix_copy.signal)));
        end

        function test_changes_to_original_kept_in_copy_after_advance(obj)
            pix_original = PixelDataFileBacked(obj.tst_sqw_file_full_path, 1e2);
            pix_original.signal = 1;

            pix_copy = copy(pix_original);
            pix_copy.advance();

            pix_copy.move_to_first_page();
            assertEqual(pix_copy.signal, ones(1, numel(pix_copy.signal)));
        end

        function test_change_to_original_after_copy_does_not_affect_copy(obj)
            data = zeros(9, 30);
            npix_in_page = 11;
            pix_original = obj.get_pix_with_fake_faccess(data, npix_in_page);
            pix_copy = copy(pix_original);

            pix_copy.signal = 1;
            pix_copy.advance();

            pix_original.signal = 2;
            pix_original.advance();

            pix_copy.move_to_first_page();
            assertEqual(pix_copy.signal, ones(1, numel(pix_copy.signal)));
        end

        function test_page_written_correctly_when_page_size_gt_mem_chunk_size(obj)
            warning('off', 'HOR_CONFIG:set_mem_chunk_size');
            hc = hor_config;
            old_config = hc.get_data_to_store();
            npix_to_write = 28;
            size_of_float = 4;
            hc.mem_chunk_size = npix_to_write*size_of_float;

            function clean_up_func(conf_to_restore)
                set(hor_config, conf_to_restore);
                warning('on', 'HOR_CONFIG:set_mem_chunk_size');
            end

            clean_up = onCleanup(@() clean_up_func(old_config));

            npix_in_page = 90;
            data = zeros(obj.NUM_COLS_IN_PIX_BLOCK, npix_in_page + 10);
            pix = obj.get_pix_with_fake_faccess(data, npix_in_page);

            pix.data = ones(obj.NUM_COLS_IN_PIX_BLOCK, npix_in_page);
            pix.advance();
            pix.move_to_first_page();

            assertEqual(pix.data, ones(obj.NUM_COLS_IN_PIX_BLOCK, npix_in_page));
        end

        function test_pixels_read_correctly_if_final_pg_has_1_pixel(obj)
            data = rand(9, 10);
            npix_in_page = 3;
            pix = obj.get_pix_with_fake_faccess(data, npix_in_page);

            assertElementsAlmostEqual(pix.data, data(:, 1:3),'relative',obj.tol);
            pix.advance();
            assertElementsAlmostEqual(pix.data, data(:, 4:6),'relative',obj.tol);
            pix.advance();
            assertElementsAlmostEqual(pix.data, data(:, 7:9),'relative',obj.tol);
            pix.advance();
            assertElementsAlmostEqual(pix.data, data(:, 10),'relative',obj.tol);
        end

        function test_unedited_dirty_pages_are_not_rewritten(obj)
            old_rng_state = rng();
            clean_up = onCleanup(@() rng(old_rng_state));
            fixed_seed = 774015;  % this seed gives an expected object_id_ = 03853
            rng(fixed_seed, 'twister');
            expected_tmp_file = fullfile( ...
                get(parallel_config, 'working_directory'), ...
                'sqw_pix000003853.tmp_sqw' ...
                );

            data = rand(9, 10);
            npix_in_page = 3;
            pix = obj.get_pix_with_fake_faccess(data, npix_in_page);

            % edit a page such that it must be written to a file
            pix.signal = 1;
            [n_page,num_pages]=pix.advance();
            assertEqual(n_page,2)
            assertEqual(num_pages,4)

            assertTrue(is_file(expected_tmp_file));

            % record the temp file's original timestamp
            original_timestamp = java.io.File(expected_tmp_file).lastModified();

            % move to first page and advance again
            pix.move_to_first_page();
            pix.signal;  % make sure there's data in memory
            pix.advance();  % no writing should happen here

            pause(0.2)  % let the file system catch up
            % get most recent timestamp
            new_timestamp = java.io.File(expected_tmp_file).lastModified();

            assertEqual(new_timestamp, original_timestamp, ...
                'Temporary file timestamps are not equal.');
        end

        function test_you_can_append_to_empty_PixelData_object(obj)
            npix_in_page = 11;
            pix = PixelDataFileBacked(zeros(9, 0), npix_in_page);

            data = ones(obj.NUM_COLS_IN_PIX_BLOCK, npix_in_page);
            pix_to_append = PixelDataFileBacked(data);

            pix.append(pix_to_append);
            assertEqual(pix.data, data);
            assertEqual(pix.pix_range,ones(2,4));
        end

        function test_you_can_append_to_partially_full_PixelData_page(obj)
            npix_in_page = 11;
            nexisting_pix = 5;
<<<<<<< HEAD
            mem_alloc = npix_in_page;
=======
>>>>>>> b0c0fdf6
            existing_data = rand(9, nexisting_pix);
            pix = PixelDataFileBacked(existing_data, npix_in_page);
            minmax = obj.get_ref_range(existing_data);
            assertEqual(pix.pix_range,minmax);

            data = ones(obj.NUM_COLS_IN_PIX_BLOCK, npix_in_page);
            pix_to_append = PixelDataFileBacked(data);
            assertEqual(pix_to_append.pix_range,ones(2,4));
            minmax(2,:) = ones(1,4);

            pg_offset = npix_in_page - nexisting_pix;
            expected_pg_1_data = horzcat(existing_data, data(:, 1:pg_offset));
            expected_pg_2_data = data(:, (pg_offset + 1):end);

            pix.append(pix_to_append);
            assertEqual(pix.pix_range,minmax, '', obj.tol);

            pix.move_to_first_page();
            assertEqual(pix.data, expected_pg_1_data, '', obj.tol);

            pix.advance();
            assertEqual(pix.data, expected_pg_2_data, '', obj.tol);
            assertEqual(pix.pix_range,minmax, '', obj.tol);
        end

        function test_you_can_append_to_PixelData_with_full_page(obj)
            npix_in_page = 11;
            nexisting_pix = 11;
<<<<<<< HEAD
            mem_alloc = npix_in_page;
=======
>>>>>>> b0c0fdf6
            existing_data = rand(9, nexisting_pix);
            pix = PixelDataFileBacked(existing_data, npix_in_page);
            minmax = pix.pix_range;

            appended_data = ones(obj.NUM_COLS_IN_PIX_BLOCK, npix_in_page);
            pix_to_append = PixelDataFileBacked(appended_data);
            minmax(2,:) = ones(1,4);
            pix.append(pix_to_append);

            pix.move_to_first_page();
            assertEqual(pix.data, existing_data, '', obj.tol);
            assertEqual(pix.pix_range,minmax);

            pix.advance();
            assertEqual(pix.data, appended_data, '', obj.tol);
            assertEqual(pix.pix_range,minmax);
        end

        function test_appending_pixels_after_page_edited_preserves_changes(obj)
            npix_in_page = 11;
            num_pix = 24;
            original_data = rand(9, num_pix);

            pix = get_pix_with_fake_faccess(obj, original_data(:, 1:npix_in_page), npix_in_page);
            minmax = obj.get_ref_range(original_data);
            assertEqual(pix.data, original_data(:, 1:npix_in_page), '', obj.tol);
            pix.signal = ones(1, npix_in_page);
            pix.append(PixelDataFileBacked(original_data(:, npix_in_page:end)));

            pix.move_to_first_page();
            expected_pg_1_data = original_data(:, 1:npix_in_page);
            expected_pg_1_data(8, :) = 1;
            assertEqual(pix.data, expected_pg_1_data, '', obj.tol);

            for start_idx = npix_in_page:npix_in_page:num_pix
                end_idx = min(start_idx + npix_in_page - 1, num_pix);
                pix.advance();
                assertEqual(pix.data, original_data(:, start_idx:end_idx), '', obj.tol);
            end

            assertEqual(pix.pix_range,minmax, '', obj.tol);


        end

        function test_you_can_append_to_file_backed_PixelData(obj)
            npix_in_page = 11;
            data = rand(9, 25);
            [pix,pix_range] = obj.get_pix_with_fake_faccess(data, npix_in_page);

            data_to_append = rand(9, 8);

            new_range = obj.get_ref_range(data_to_append);
            pix_to_append = PixelDataFileBacked(data_to_append);

            tot_range = [min(new_range(1,:),pix_range(1,:));...
                         max(new_range(2,:),pix_range(2,:))];

            pix.append(pix_to_append);

            assertEqualToTol(tot_range,pix.pix_range,'abs',obj.tol);

            expected_final_pg = horzcat(data(:, 23:end), data_to_append);

            pix.move_to_first_page();
            assertEqualToTol(pix.data, data(:, 1:npix_in_page), 'abs', obj.tol);
            pix.advance();
            assertEqualToTol(pix.data, data(:, (npix_in_page + 1):(2*npix_in_page)), ...
                'abs', obj.tol);
            pix.advance();
            assertEqualToTol(pix.data, expected_final_pg, 'abs', obj.tol);
        end

        function test_error_if_append_called_with_non_PixelData_object(~)
            pix = PixelDataFileBacked(rand(9, 1));
            f = @() pix.append(rand(9, 1));
            assertExceptionThrown(f, 'PIXELDATA:append:invalid_argument');
        end

        function test_append_does_not_edit_calling_instance_if_nargout_eq_1(obj)
            data = rand(9, 30);
            npix_in_page = 11;
            [pix,pix_range] = obj.get_pix_with_fake_faccess(data, npix_in_page);
            pix_to_append = PixelDataFileBacked(rand(9, 5));

            [~] = pix.append(pix_to_append);
            assertElementsAlmostEqual(pix.pix_range,pix_range,'relative',obj.tol);

            assertEqual(pix.num_pixels, size(data, 2));
            pix_data = concatenate_pixel_pages(pix);
            assertElementsAlmostEqual(pix_data, data,'relative',obj.tol);
        end

        function test_append_returns_edited_pix_if_nargout_eq_1(obj)
            skipTest('Re #893 test for filebased pix_range. Has a problem')
            pix = PixelDataFileBacked(obj.tst_sqw_file_full_path);
            range1 = pix.pix_range;
            npix_to_append = 5;
            pix_to_append = PixelDataFileBacked(rand(9, npix_to_append));
            range2 =  pix_to_append.pix_range;
            ref_range = [min(range1(1,:),range2(1,:));...
                max(range1(2,:),range2(2,:))];
            out_pix = pix.append(pix_to_append);
            % img_db_range, stored in the file is different from
            % pix(min/max)
            assertEqual(ref_range,out_pix.pix_range);

            assertEqual(out_pix.num_pixels, pix.num_pixels + pix_to_append.num_pixels);
            original_pix_data = concatenate_pixel_pages(pix);
            out_pix_data = concatenate_pixel_pages(out_pix);
            assertEqual(out_pix_data, horzcat(original_pix_data, pix_to_append.data));
        end


        function test_calling_append_with_empty_pixel_data_does_nothing(~)
            pix = PixelDataFileBacked(rand(9, 5));
            range = pix.pix_range;
            pix_to_append = PixelDataFileBacked();
            appended_pix = pix.append(pix_to_append);
            assertEqual(appended_pix.data, pix.data);
            assertEqual(range,pix.pix_range);
        end

        function test_copied_pix_that_has_been_appended_to_has_correct_num_pix(obj)
            data = rand(9, 30);
            pix = PixelDataFileBacked(data);
            range1 = pix.pix_range;
            num_appended_pix = 5;
            pix_to_append = PixelDataFileBacked(rand(9, num_appended_pix));
            range2 = pix_to_append.pix_range;
            ref_range = [ ...
                min(range1(1,:),range2(1,:));...
                max(range1(2,:),range2(2,:)) ...
                ];

            pix.append(pix_to_append);
            assertEqual(ref_range,pix.pix_range);


            pix_copy = copy(pix);
            assertEqual(pix.num_pixels, size(data, 2) + num_appended_pix);
            assertEqual(pix_copy.num_pixels, size(data, 2) + num_appended_pix);
            assertEqualToTol(ref_range,pix_copy.pix_range, 'reltol', obj.tol);
        end

        function test_has_more_is_true_after_appending_page_to_non_file_backed(~)
            num_pix = 10;
            mem_alloc = (num_pix + 1);
            pix = PixelDataFileBacked(rand(9, 10), mem_alloc);
            range1 = pix.pix_range;

            pix_to_append = PixelDataFileBacked(rand(9, 5));
            range2 = pix_to_append.pix_range;
            ref_range = [min(range1(1,:),range2(1,:));...
                max(range1(2,:),range2(2,:))];

            pix.append(pix_to_append);
            assertEqual(ref_range,pix.pix_range);

            pix.move_to_first_page();
            assertTrue(pix.has_more());
            pix.advance();
            assertFalse(pix.has_more());
            assertEqual(ref_range,pix.pix_range);
        end

        function test_error_when_setting_mem_alloc_lt_one_pixel(~)
<<<<<<< HEAD
            pix_size = 0;
            f = @() PixelDataFileBacked(rand(9, 10), pix_size - 1);
=======
            pix_size = PixelDataBase.DATA_POINT_SIZE*PixelDataBase.DEFAULT_NUM_PIX_FIELDS;

            f = @() PixelDataFileBacked(rand(9, 10), 0);
>>>>>>> b0c0fdf6
            assertExceptionThrown(f, 'MATLAB:notGreater');
        end

        function test_PixelData_raised_if_mem_alloc_argument_is_not_scalar(~)
            mem_alloc = 200e6*ones(1, 2);
            f = @() PixelDataFileBacked(zeros(9, 1), mem_alloc);
            assertExceptionThrown(f, 'MATLAB:expectedScalar');
        end

        function test_move_to_page_loads_given_page_into_memory(obj)
            num_pix = 30;
            data = rand(PixelDataBase.DEFAULT_NUM_PIX_FIELDS, num_pix);

            npix_in_page = 9;
            [pix,pix_range] = obj.get_pix_with_fake_faccess(data, npix_in_page);

            for pg_num = [2, 4, 3, 1]
                pg_idx_start = (pg_num - 1)*npix_in_page + 1;
                pg_idx_end = min(pg_num*npix_in_page, num_pix);

                pix.move_to_page(pg_num);
                assertElementsAlmostEqual(pix.data,...
                    data(:, pg_idx_start:pg_idx_end),'relative',obj.tol);
            end
            assertElementsAlmostEqual(pix.pix_range,pix_range,'relative',obj.tol);
        end

        function test_move_to_page_throws_if_arg_exceeds_number_of_pages(obj)
            num_pix = 30;
            data = rand(PixelDataBase.DEFAULT_NUM_PIX_FIELDS, num_pix);
            npix_in_page = 11;

            pix = obj.get_pix_with_fake_faccess(data, npix_in_page);

            f = @() pix.move_to_page(ceil(num_pix/npix_in_page) + 1);
            assertExceptionThrown(f, 'PIXELDATA:move_to_page');
        end

        function test_move_to_page_throws_if_arg_less_than_1(obj)
            num_pix = 30;
            data = rand(PixelDataBase.DEFAULT_NUM_PIX_FIELDS, num_pix);
            npix_in_page = 11;

            pix = obj.get_pix_with_fake_faccess(data, npix_in_page);

            f = @() pix.move_to_page(0);
            assertExceptionThrown(f, 'MATLAB:InputParser:ArgumentFailedValidation');

            f = @() pix.move_to_page(-1);
            assertExceptionThrown(f, 'MATLAB:InputParser:ArgumentFailedValidation');
        end

        function test_move_to_page_throws_if_arg_is_non_scalar(obj)
            num_pix = 30;
            data = rand(PixelDataBase.DEFAULT_NUM_PIX_FIELDS, num_pix);
            npix_in_page = 11;

            pix = obj.get_pix_with_fake_faccess(data, npix_in_page);

            f = @() pix.move_to_page([1, 2]);
            assertExceptionThrown(f, 'MATLAB:InputParser:ArgumentFailedValidation');
        end

        function test_move_to_page_throws_if_arg_is_not_an_int(obj)
            num_pix = 30;
            data = rand(PixelDataBase.DEFAULT_NUM_PIX_FIELDS, num_pix);
            npix_in_page = 11;

            pix = obj.get_pix_with_fake_faccess(data, npix_in_page);

            f = @() pix.move_to_page(1.5);
            assertExceptionThrown(f, 'MATLAB:InputParser:ArgumentFailedValidation');
        end


        function test_get_pixels_retrieves_data_at_absolute_index(obj)
            num_pix = 30;
            data = rand(PixelDataBase.DEFAULT_NUM_PIX_FIELDS, num_pix);
            npix_in_page = 11;

            start_idx = 9;
            end_idx = 23;

            pix = obj.get_pix_with_fake_faccess(data, npix_in_page);
            pix_chunk = pix.get_pixels(start_idx:end_idx);
            ref_range = obj.get_ref_range(data(:,start_idx:end_idx));
            assertElementsAlmostEqual(pix_chunk.pix_range,ref_range,'relative',obj.tol);
            assertElementsAlmostEqual(pix_chunk.data, ...
                data(:, start_idx:end_idx),'relative',obj.tol);
        end

        function test_get_pixels_retrieves_correct_data_at_page_boundary(obj)
            num_pix = 30;
            data = rand(PixelDataBase.DEFAULT_NUM_PIX_FIELDS, num_pix);
            npix_in_page = 10;

            pix = obj.get_pix_with_fake_faccess(data, npix_in_page);
            pix_chunk1 = pix.get_pixels(1:3);
            ref_range = obj.get_ref_range(data(:, 1:3));

            assertElementsAlmostEqual(pix_chunk1.data, data(:, 1:3),... ...
                'relative',obj.tol);
            assertElementsAlmostEqual(pix_chunk1.pix_range,ref_range,...
                'relative',obj.tol);


            pix_chunk2 = pix.get_pixels(20);
            ref_range = obj.get_ref_range(data(:, 20));

            assertElementsAlmostEqual(pix_chunk2.data, data(:, 20),...
                'relative',obj.tol);
            assertElementsAlmostEqual(pix_chunk2.pix_range,ref_range,...
                'relative',obj.tol);

            pix_chunk3 = pix.get_pixels(1:1);
            ref_range = obj.get_ref_range(data(:, 1));
            assertElementsAlmostEqual(pix_chunk3.data, data(:, 1),...
                'relative',obj.tol);
            assertElementsAlmostEqual(pix_chunk3.pix_range,ref_range,...
                'relative',obj.tol);
        end

        function test_get_pixels_gets_all_data_if_full_range_requested(obj)
            num_pix = 30;
            data = rand(PixelDataBase.DEFAULT_NUM_PIX_FIELDS, num_pix);
            npix_in_page = 11;

            pix = obj.get_pix_with_fake_faccess(data, npix_in_page);
            ref_range = obj.get_ref_range(data(:,1:num_pix));
            pix_chunk = pix.get_pixels(1:num_pix);
            assertElementsAlmostEqual(pix_chunk.pix_range,ref_range,...
                'relative',obj.tol);

            assertElementsAlmostEqual(pix_chunk.data,...
                concatenate_pixel_pages(pix),'relative',obj.tol);
        end

        function test_get_pixels_reorders_output_according_to_indices(obj)
            num_pix = 30;
            data = rand(PixelDataBase.DEFAULT_NUM_PIX_FIELDS, num_pix);
            npix_in_page = 11;
            [pix,ref_range] = obj.get_pix_with_fake_faccess(data, npix_in_page);

            rand_order = randperm(num_pix);
            shuffled_pix = data(:, rand_order);
            pix_out = pix.get_pixels(rand_order);

            assertElementsAlmostEqual(pix_out.data, shuffled_pix,'relative',obj.tol);
            assertElementsAlmostEqual(pix_out.pix_range,ref_range,'relative',obj.tol);
        end

        function test_get_pixels_throws_invalid_arg_if_indices_not_vector(~)
            pix = PixelDataBase.create();
            f = @() pix.get_pixels(ones(2, 2));
            assertExceptionThrown(f, 'MATLAB:InputParser:ArgumentFailedValidation');
        end

        function test_get_pixels_throws_if_range_out_of_bounds(obj)
            num_pix = 30;
            data = rand(PixelDataBase.DEFAULT_NUM_PIX_FIELDS, num_pix);
            npix_in_page = 11;
            pix = obj.get_pix_with_fake_faccess(data, npix_in_page);

            idx_array = 25:35;
            f = @() pix.get_pixels(idx_array);
            assertExceptionThrown(f, 'HORACE:PixelData:get_pixels');
        end

        function test_get_pixels_throws_if_an_idx_lt_1_with_paged_pix(obj)
            num_pix = 30;
            data = rand(PixelDataBase.DEFAULT_NUM_PIX_FIELDS, num_pix);
            npix_in_page = 11;
            pix = obj.get_pix_with_fake_faccess(data, npix_in_page);

            idx_array = -1:20;
            f = @() pix.get_pixels(idx_array);
            assertExceptionThrown(f, 'MATLAB:InputParser:ArgumentFailedValidation');
        end

        function test_get_pixels_throws_if_an_idx_lt_1_with_in_memory_pix(~)
            in_mem_pix = PixelDataMemory(5);
            f = @() in_mem_pix.get_pixels(-1:3);
            assertExceptionThrown(f, 'MATLAB:InputParser:ArgumentFailedValidation');
        end

        function test_get_pixels_throws_if_indices_not_positive_int(~)
            pix = PixelDataBase.create();
            idx_array = 1:0.1:5;
            f = @() pix.get_pixels(idx_array);
            assertExceptionThrown(f, 'MATLAB:InputParser:ArgumentFailedValidation');
        end

        function test_paged_pix_get_pixels_can_be_called_with_a_logical(obj)
            num_pix = 30;
            data = rand(PixelDataBase.DEFAULT_NUM_PIX_FIELDS, num_pix);
            npix_in_page = 11;
            pix = obj.get_pix_with_fake_faccess(data, npix_in_page);

            logical_array = logical(randi([0, 1], [1, 10]));
            ref_range = obj.get_ref_range(data(:,logical_array));
            pix_out = pix.get_pixels(logical_array);

            assertElementsAlmostEqual(pix_out.data, data(:, logical_array),...
                'relative',obj.tol);
            assertElementsAlmostEqual(pix_out.pix_range,ref_range,...
                'relative',obj.tol);
        end

        function test_get_pixels_throws_if_logical_1_index_out_of_range(obj)
            num_pix = 30;
            data = rand(PixelDataBase.DEFAULT_NUM_PIX_FIELDS, num_pix);
            npix_in_page = 11;
            pix = obj.get_pix_with_fake_faccess(data, npix_in_page);

            logical_array = cat(2, logical(randi([0, 1], [1, num_pix])), true);
            f = @() pix.get_pixels(logical_array);

            assertExceptionThrown(f, 'PIXELDATA:get_pixels');
        end

        function test_get_pixels_ignores_out_of_range_logical_0_indices(obj)
            num_pix = 30;
            data = rand(PixelDataBase.DEFAULT_NUM_PIX_FIELDS, num_pix);
            npix_in_page = 11;
            pix = obj.get_pix_with_fake_faccess(data, npix_in_page);

            logical_array = cat(2, logical(randi([0, 1], [1, num_pix])), false);
            pix_out = pix.get_pixels(logical_array);

            assertElementsAlmostEqual(pix_out.data, data(:, logical_array),...
                'relative',obj.tol);
            ref_range = obj.get_ref_range(data(:, logical_array));
            assertElementsAlmostEqual(pix_out.pix_range,ref_range,...
                'relative',obj.tol);
        end

        function test_in_mem_pix_get_pixels_can_be_called_with_a_logical(obj)
            num_pix = 30;
            in_data = rand(PixelDataBase.DEFAULT_NUM_PIX_FIELDS, num_pix);
            pix = PixelDataMemory(in_data);

            logical_array = logical(randi([0, 1], [1, 10]));
            pix_out = pix.get_pixels(logical_array);

            assertElementsAlmostEqual(pix_out.data, pix.data(:, logical_array),...
                'relative',obj.tol);
            ref_range = obj.get_ref_range(in_data(:,logical_array));
            assertElementsAlmostEqual(pix_out.pix_range,ref_range,...
                'relative',obj.tol);
        end

        function test_get_pixels_can_handle_repeated_indices(obj)
            num_pix = 30;
            data = rand(PixelDataBase.DEFAULT_NUM_PIX_FIELDS, num_pix);
            npix_in_page = 11;
            pix = obj.get_pix_with_fake_faccess(data, npix_in_page);

            idx_array = cat(2, randperm(num_pix), randperm(num_pix));

            pix_chunk = pix.get_pixels(idx_array);
            assertElementsAlmostEqual(pix_chunk.data, data(:, idx_array),...
                'relative',obj.tol);
            ref_range = obj.get_ref_range(data(:,idx_array));
            assertElementsAlmostEqual(ref_range,pix_chunk.pix_range,...
                'relative',obj.tol);
        end

        function test_get_pixels_on_file_backed_can_handle_repeated_indices(obj)
            pix = PixelDataFileBacked(obj.tst_sqw_file_full_path, obj.SMALL_PG_SIZE);
            num_pix = pix.num_pixels;
            data = concatenate_pixel_pages(pix);

            % Concatenate random permutation of linspaces up to num_pix, this means
            % each index is repeated twice
            idx_array = cat(2, randperm(num_pix), randperm(num_pix));

            pix_chunk = pix.get_pixels(idx_array);
            assertEqual(pix_chunk.data, data(:, idx_array));
        end

        function test_pg_size_reports_size_of_partially_filled_pg_after_advance(obj)
            num_pix = 30;
            data = rand(PixelDataBase.DEFAULT_NUM_PIX_FIELDS, num_pix);
            npix_in_page = 11;
            pix = obj.get_pix_with_fake_faccess(data, npix_in_page);

            assertEqual(pix.page_size, npix_in_page);

            pix.advance();
            assertEqual(pix.page_size, npix_in_page);

            pix.advance();
            num_pix_in_final_pg = 8;
            assertEqual(pix.page_size, num_pix_in_final_pg);
        end

        function test_get_data_returns_data_across_pages_by_absolute_index(obj)
            data = rand(PixelDataBase.DEFAULT_NUM_PIX_FIELDS, 30);
            npix_in_page = 11;
            pix = obj.get_pix_with_fake_faccess(data, npix_in_page);

            indices = [9:13, 20:24];
            sig_var = pix.get_data({'signal', 'variance'}, indices);
            expected_sig_var = data([obj.SIGNAL_IDX, obj.VARIANCE_IDX], indices);

            assertElementsAlmostEqual(sig_var, expected_sig_var,...
                'relative',obj.tol);
        end

        function test_get_data_retrieves_correct_data_at_page_boundary(obj)
            num_pix = 30;
            data = rand(PixelDataBase.DEFAULT_NUM_PIX_FIELDS, num_pix);
            npix_in_page = 10;

            pix = obj.get_pix_with_fake_faccess(data, npix_in_page);

%             a = pix.get_data('signal')
            sig = pix.get_data('signal', 1:3);
            assertElementsAlmostEqual(sig, data(obj.SIGNAL_IDX, 1:3),...
                'relative',obj.tol);

            sig2 = pix.get_data('signal', 20);
            assertElementsAlmostEqual(sig2, data(obj.SIGNAL_IDX, 20),...
                'relative',obj.tol);

            sig3 = pix.get_data('signal', 1:1);
            assertElementsAlmostEqual(sig3, data(obj.SIGNAL_IDX, 1),...
                'relative',obj.tol);
        end

        function test_paged_pix_get_data_returns_full_data_range_if_no_idx_arg(obj)
            data = rand(PixelDataBase.DEFAULT_NUM_PIX_FIELDS, 30);
            npix_in_page = 11;
            pix = obj.get_pix_with_fake_faccess(data, npix_in_page);

            var_sig = pix.get_data({'variance', 'signal'});
            expected_var_sig = data([obj.VARIANCE_IDX, obj.SIGNAL_IDX], :);

            assertElementsAlmostEqual(var_sig, expected_var_sig,...
                'relative',obj.tol);
        end

        function test_paged_pix_get_data_can_be_called_with_a_logical(obj)
            num_pix = 30;
            data = rand(PixelDataBase.DEFAULT_NUM_PIX_FIELDS, num_pix);
            npix_in_page = 11;
            pix = obj.get_pix_with_fake_faccess(data, npix_in_page);

            logical_array = logical(randi([0, 1], [1, 10]));
            sig_var = pix.get_data({'signal', 'variance'}, logical_array);

            expected_sig_var = data([obj.SIGNAL_IDX, obj.VARIANCE_IDX], ...
                logical_array);
            assertElementsAlmostEqual(sig_var, expected_sig_var,...
                'relative',obj.tol);
        end

        function test_get_data_throws_if_logical_1_index_out_of_range(obj)
            num_pix = 30;
            data = rand(PixelDataBase.DEFAULT_NUM_PIX_FIELDS, num_pix);
            npix_in_page = 11;
            pix = obj.get_pix_with_fake_faccess(data, npix_in_page);

            logical_array = cat(2, logical(randi([0, 1], [1, num_pix])), true);
            f = @() pix.get_data('signal', logical_array);

            assertExceptionThrown(f, 'HORACE:PIXELDATA:badsubscript');
        end

        function test_get_data_ignores_out_of_range_logical_0_indices(obj)
            num_pix = 30;
            data = rand(PixelDataBase.DEFAULT_NUM_PIX_FIELDS, num_pix);
            npix_in_page = 11;
            pix = obj.get_pix_with_fake_faccess(data, npix_in_page);

            logical_array = cat(2, logical(randi([0, 1], [1, num_pix])), false);
            var_sig = pix.get_data({'variance', 'signal'}, logical_array);

            assertElementsAlmostEqual(var_sig, ...
                data([obj.VARIANCE_IDX, obj.SIGNAL_IDX], logical_array),...
                'relative',obj.tol);
        end


        function test_in_mem_pix_get_data_can_be_called_with_a_logical(obj)
            num_pix = 30;
            pix = PixelDataBase.create(rand(PixelDataBase.DEFAULT_NUM_PIX_FIELDS, num_pix));

            logical_array = logical(randi([0, 1], [1, 10]));
            sig_var = pix.get_data({'signal', 'variance'}, logical_array);

            assertEqual(sig_var, ...
                pix.data([obj.SIGNAL_IDX, obj.VARIANCE_IDX], logical_array));
        end

        function test_get_data_can_handle_repeated_indices(obj)
            num_pix = 30;
            data = rand(PixelDataBase.DEFAULT_NUM_PIX_FIELDS, num_pix);
            npix_in_page = 11;
            pix = obj.get_pix_with_fake_faccess(data, npix_in_page);

            idx_array = cat(2, randperm(num_pix), randperm(num_pix));

            sig_run = pix.get_data({'signal', 'run_idx'}, idx_array);
            assertElementsAlmostEqual(sig_run, data([obj.SIGNAL_IDX, obj.RUN_IDX], idx_array),...
                'relative',obj.tol);
        end


        function test_get_data_reorders_output_according_to_indices(obj)
            num_pix = 30;
            data = rand(PixelDataBase.DEFAULT_NUM_PIX_FIELDS, num_pix);
            npix_in_page = 11;
            [pix,pix_range] = obj.get_pix_with_fake_faccess(data, npix_in_page);

            rand_order = randperm(num_pix);
            shuffled_pix = data(:, rand_order);
            sig_var = pix.get_data({'signal', 'variance'}, rand_order);

            assertElementsAlmostEqual(sig_var, ...
                shuffled_pix([obj.SIGNAL_IDX, obj.VARIANCE_IDX], :),...
                'relative',obj.tol);
            assertElementsAlmostEqual(pix.pix_range,pix_range,...
                'relative',obj.tol);
        end

        function test_get_data_throws_invalid_arg_if_indices_not_vector(~)
            pix = PixelDataBase.create();
            f = @() pix.get_data('signal', ones(2, 2));
            assertExceptionThrown(f, 'MATLAB:InputParser:ArgumentFailedValidation');
        end

        function test_get_data_throws_if_range_out_of_bounds(obj)
            num_pix = 30;
            data = rand(PixelDataBase.DEFAULT_NUM_PIX_FIELDS, num_pix);
            npix_in_page = 11;
            pix = obj.get_pix_with_fake_faccess(data, npix_in_page);

            idx_array = 25:35;
            f = @() pix.get_data('signal', idx_array);
            assertExceptionThrown(f, 'PIXELDATA:get_data');
        end

        function test_get_data_throws_if_an_idx_lt_1_with_paged_pix(obj)
            num_pix = 30;
            data = rand(PixelDataBase.DEFAULT_NUM_PIX_FIELDS, num_pix);
            npix_in_page = 11;
            pix = obj.get_pix_with_fake_faccess(data, npix_in_page);

            idx_array = -1:20;
            f = @() pix.get_data('signal', idx_array);
            assertExceptionThrown(f, 'MATLAB:InputParser:ArgumentFailedValidation');
        end

        function test_get_data_throws_if_an_idx_lt_1_with_in_memory_pix(~)
            in_mem_pix = PixelDataMemory(5);
            f = @() in_mem_pix.get_data('signal', -1:3);
            assertExceptionThrown(f, 'MATLAB:InputParser:ArgumentFailedValidation');
        end

        function test_get_data_throws_if_indices_not_positive_int(~)
            pix = PixelDataBase.create();
            idx_array = 1:0.1:5;
            f = @() pix.get_data('signal', idx_array);
            assertExceptionThrown(f, 'MATLAB:InputParser:ArgumentFailedValidation');
        end

        function test_base_page_size_is_DEFAULT_PAGE_SIZE_by_default(~)
            pix = PixelDataFileBacked();

            expected_num_pix = get(hor_config,'mem_chunk_size');
            assertEqual(pix.base_page_size, expected_num_pix);
        end

        function test_get_pixels_correct_if_all_pages_dirty(obj)
            data = rand(9, 45);
            mem_alloc = 8*9*15;
            pix = PixelDataFileBacked(zeros(9, 0), mem_alloc);
            for i = 1:3
                a = (i - 1)*15 + 1;
                b = i*15;
                pix.append(PixelDataFileBacked(data(:, a:b)));
            end

            pix_idx = [12:17, 28:33, 44];
            new_pix = pix.get_pixels(pix_idx);
            expected_pix = PixelDataMemory(data(:, pix_idx));

            assertEqualToTol(new_pix, expected_pix, 'reltol', obj.tol);
        end

        function test_calling_advance_with_nosave_discards_cached_changes(obj)
            data = zeros(9, 30);
            npix_in_page = 11;
            pix = obj.get_pix_with_fake_faccess(data, npix_in_page);

            % set all u1 values in each page to 1
            pix.u1 = 1;
            pix.advance('nosave', true);  % move to second page
            pix.move_to_first_page();

            assertEqual(pix.u1, zeros(1, npix_in_page));
        end

        function test_set_data_sets_fields_with_given_values(~)
            pix = PixelDataBase.create(30);
            new_data = ones(3, 7);
            fields = {'run_idx', 'signal', 'variance'};
            idxs = [4, 3, 9, 24, 29, 10, 11];
            pix.set_data(fields, new_data, idxs);

            assertEqual(pix.get_data(fields, idxs), new_data);

            % Check other fields/indices unchanged
            non_edited_idxs = 1:pix.num_pixels;
            non_edited_idxs(idxs) = [];
            assertEqual(pix.data(:, non_edited_idxs), zeros(9, 23));
        end

        function test_set_data_sets_single_fields_with_given_values(~)
            pix = PixelDataBase.create(30);
            new_data = ones(1, 7);
            field = 'run_idx';
            idxs = [4, 3, 9, 24, 29, 10, 11];
            pix.set_data(field, new_data, idxs);

            assertEqual(pix.get_data(field, idxs), new_data);

            % Check other fields/indices unchanged
            non_edited_idxs = 1:pix.num_pixels;
            non_edited_idxs(idxs) = [];
            assertEqual(pix.data(:, non_edited_idxs), zeros(9, 23));
        end

        function test_set_data_sets_fields_with_given_values_pix_filebacked(obj)
            num_pix = 30;
            data = zeros(PixelDataBase.DEFAULT_NUM_PIX_FIELDS, num_pix);
            npix_per_page = 11;
            pix = obj.get_pix_with_fake_faccess(data, npix_per_page);

            new_data = ones(3, 7);
            fields = {'run_idx', 'signal', 'variance'};
            idxs = [4, 3, 9, 24, 29, 10, 11];
            pix.set_data(fields, new_data, idxs);

            assertEqual(pix.get_data(fields, idxs), new_data);

            % Check other fields/indices unchanged
            non_edited_idxs = 1:pix.num_pixels;
            non_edited_idxs(idxs) = [];
            unedited_pix = pix.get_pixels(non_edited_idxs);
            assertEqual(unedited_pix.data, zeros(9, 23));
        end

        function test_set_data_errors_if_data_nrows_ne_to_num_fields(~)
            pix = PixelDataBase.create(30);
            fields = {'run_idx', 'signal', 'variance'};
            new_data = ones(numel(fields) + 1, 7);
            idxs = [4, 3, 9, 24, 29, 10, 11];
            f = @() pix.set_data(fields, new_data, idxs);
            assertExceptionThrown(f, 'HORACE:PixelData:invalid_argument');
        end

        function test_set_data_errors_if_data_ncols_ne_to_num_indices(~)
            pix = PixelDataBase.create(30);
            fields = {'run_idx', 'signal', 'variance'};
            idxs = [4, 3, 9, 24, 29, 10, 11];
            new_data = ones(numel(fields), numel(idxs) - 1);
            f = @() pix.set_data(fields, new_data, idxs);
            assertExceptionThrown(f, 'HORACE:PixelData:invalid_argument');
        end

        function test_set_data_sets_fields_with_given_values_with_logical_idxs(~)
            pix = PixelDataBase.create(30);
            new_data = ones(3, 7);
            fields = {'run_idx', 'signal', 'variance'};
            idxs = [4, 3, 9, 24, 29, 10, 11];
            logical_idxs = zeros(1, 30, 'logical');
            logical_idxs(idxs) = true;
            pix.set_data(fields, new_data, logical_idxs);

            assertEqual(pix.get_data(fields, idxs), new_data);

            % Check other fields/indices unchanged
            non_edited_idxs = 1:pix.num_pixels;
            non_edited_idxs(idxs) = [];
            assertEqual(pix.data(:, non_edited_idxs), zeros(9, 23));
        end

        function test_set_data_sets_all_if_abs_pix_indices_not_given_filebacked(obj)
            num_pix = 30;
            data = zeros(PixelDataBase.DEFAULT_NUM_PIX_FIELDS, num_pix);
            npix_per_page = 11;
            pix = obj.get_pix_with_fake_faccess(data, npix_per_page);

            new_data = ones(3, num_pix);
            fields = {'run_idx', 'signal', 'variance'};
            pix.set_data(fields, new_data);

            assertEqual(pix.get_data(fields), new_data);
        end

        function test_set_data_sets_all_if_abs_pix_indices_not_given(~)
            num_pix = 30;
            pix = PixelDataBase.create(num_pix);
            new_data = ones(3, num_pix);
            fields = {'run_idx', 'signal', 'variance'};
            pix.set_data(fields, new_data);

            assertEqual(pix.get_data(fields), new_data);
        end

        % -- Helpers --

        function [pix,pix_range] = get_pix_with_fake_faccess(obj, data, npix_in_page)
            pix_range = [min(data(1:4,:),[],2),max(data(1:4,:),[],2)]';
            faccess = FakeFAccess(data);
            % give it a real file path to trick code into thinking it exists
            faccess = faccess.set_filepath(obj.tst_sqw_file_full_path);
<<<<<<< HEAD
            mem_alloc = npix_in_page;
            pix = PixelDataFileBacked(faccess, mem_alloc);
=======
            pix = PixelDataFileBacked(faccess, npix_in_page);
>>>>>>> b0c0fdf6
        end

        function do_pixel_data_loop_with_f(obj, func, data)
            % func should be a function handle, it is evaluated within a
            % while-advance block over some pixel data
            faccess = FakeFAccess(data);

            npix_in_page = 11;
            pix = PixelDataFileBacked(faccess, npix_in_page);

            func(pix, 0)
            iter = 1;
            while pix.has_more()
                pix.advance();
                func(pix, iter)
                iter = iter + 1;
            end
        end

    end

    methods (Static)

        function advance_pix(pix, niters)
            % Advance the pixel pages by 'niters'
            for i = 1:niters
                pix.advance();
            end
        end

    end

end<|MERGE_RESOLUTION|>--- conflicted
+++ resolved
@@ -2,11 +2,7 @@
 
     properties
 
-<<<<<<< HEAD
-        SMALL_PG_SIZE = 10000; 
-=======
-        SMALL_PG_SIZE = 1e5;  % 100,000 pix
->>>>>>> b0c0fdf6
+        SMALL_PG_SIZE = 1e5;  % 100,000 pix % This disables filebased access and makes tested files memory based. Not what is intended in tests
         ALL_IN_MEM_PG_SIZE = 1e12;
 
         raw_pix_data = rand(PixelDataBase.DEFAULT_NUM_PIX_FIELDS, 10);
@@ -439,12 +435,7 @@
         end
 
         function test_page_size_is_set_after_getter_call_when_given_as_argument(obj)
-<<<<<<< HEAD
-            mem_alloc = obj.SMALL_PG_SIZE;  % 1Mb
-            expected_page_size = mem_alloc;
-=======
             expected_page_size = obj.SMALL_PG_SIZE;
->>>>>>> b0c0fdf6
             % the first page is loaded on access, so this first assert which accesses
             % .variance is necessary to set pix.page_size
             assertEqual(size(obj.pix_data_small_page.variance), ...
@@ -945,10 +936,6 @@
         function test_you_can_append_to_partially_full_PixelData_page(obj)
             npix_in_page = 11;
             nexisting_pix = 5;
-<<<<<<< HEAD
-            mem_alloc = npix_in_page;
-=======
->>>>>>> b0c0fdf6
             existing_data = rand(9, nexisting_pix);
             pix = PixelDataFileBacked(existing_data, npix_in_page);
             minmax = obj.get_ref_range(existing_data);
@@ -977,10 +964,6 @@
         function test_you_can_append_to_PixelData_with_full_page(obj)
             npix_in_page = 11;
             nexisting_pix = 11;
-<<<<<<< HEAD
-            mem_alloc = npix_in_page;
-=======
->>>>>>> b0c0fdf6
             existing_data = rand(9, nexisting_pix);
             pix = PixelDataFileBacked(existing_data, npix_in_page);
             minmax = pix.pix_range;
@@ -1148,14 +1131,8 @@
         end
 
         function test_error_when_setting_mem_alloc_lt_one_pixel(~)
-<<<<<<< HEAD
             pix_size = 0;
-            f = @() PixelDataFileBacked(rand(9, 10), pix_size - 1);
-=======
-            pix_size = PixelDataBase.DATA_POINT_SIZE*PixelDataBase.DEFAULT_NUM_PIX_FIELDS;
-
             f = @() PixelDataFileBacked(rand(9, 10), 0);
->>>>>>> b0c0fdf6
             assertExceptionThrown(f, 'MATLAB:notGreater');
         end
 
@@ -1775,12 +1752,7 @@
             faccess = FakeFAccess(data);
             % give it a real file path to trick code into thinking it exists
             faccess = faccess.set_filepath(obj.tst_sqw_file_full_path);
-<<<<<<< HEAD
-            mem_alloc = npix_in_page;
-            pix = PixelDataFileBacked(faccess, mem_alloc);
-=======
             pix = PixelDataFileBacked(faccess, npix_in_page);
->>>>>>> b0c0fdf6
         end
 
         function do_pixel_data_loop_with_f(obj, func, data)
