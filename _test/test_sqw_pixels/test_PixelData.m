classdef test_PixelData < TestCase & common_pix_class_state_holder

    properties

<<<<<<< HEAD
        SMALL_PG_SIZE = 10000; 
=======
        SMALL_PG_SIZE = 1e5;  % 100Kb
>>>>>>> 9c300681
        ALL_IN_MEM_PG_SIZE = 1e12;

        raw_pix_data = rand(PixelDataBase.DEFAULT_NUM_PIX_FIELDS, 10);
        raw_pix_range;
        tst_sqw_file_full_path = '';
        this_dir = fileparts(mfilename('fullpath'));

        pixel_data_obj;
        pix_data_from_file;
        pix_data_from_faccess;
        pix_data_small_page;
        pix_fields = {'u1', 'u2', 'u3', 'dE', 'coordinates', 'q_coordinates', ...
            'run_idx', 'detector_idx', 'energy_idx', 'signal', ...
            'variance'};
    end

    properties (Constant)
        NUM_BYTES_IN_VALUE = sqw_binfile_common.FILE_PIX_SIZE;
        NUM_COLS_IN_PIX_BLOCK = PixelDataBase.DEFAULT_NUM_PIX_FIELDS;
        BYTES_IN_PIXEL = sqw_binfile_common.FILE_PIX_SIZE;
        RUN_IDX = 5;
        SIGNAL_IDX = 8;
        VARIANCE_IDX = 9;
        tol = 1e-6;
    end

    methods(Static, Access=private)

        function [pix_data,pix_range] = get_random_pix_data_(rows)
            data = rand(PixelDataBase.DEFAULT_NUM_PIX_FIELDS, rows);
            pix_range = [min(data(1:4,:),[],2),max(data(1:4,:),[],2)]';
            pix_data = PixelDataBase.create(data);

        end

        function ref_range = get_ref_range(data)
            ref_range = [min(data(1:4, :),[],2),...
                max(data(1:4, :),[],2)]';
        end

    end

    methods

        function obj = test_PixelData(~)
            obj = obj@TestCase('test_PixelData');

            obj.raw_pix_range = obj.get_ref_range(obj.raw_pix_data);

            pths = horace_paths;
            source_sqw_file = fullfile(pths.test_common, 'sqw_1d_1.sqw');

            test_sqw_file_full_path = fullfile(tmp_dir, 'sqw_1d_1.sqw');
            copyfile(source_sqw_file,test_sqw_file_full_path);

            modify_pix_ranges(test_sqw_file_full_path);
            obj.tst_sqw_file_full_path = test_sqw_file_full_path;

            % Construct an object from raw data
            obj.pixel_data_obj = PixelDataBase.create(obj.raw_pix_data);
            % Construct an object from a file
            obj.pix_data_from_file = PixelDataFileBacked(obj.tst_sqw_file_full_path);
            % Construct an object from a file accessor
            f_accessor = sqw_formats_factory.instance().get_loader(obj.tst_sqw_file_full_path);
            obj.pix_data_from_faccess = PixelDataFileBacked(f_accessor);
            % Construct an object from file accessor with small page size
            obj.pix_data_small_page = PixelDataFileBacked(f_accessor, obj.SMALL_PG_SIZE);
        end

        % --- Tests for in-memory operations ---
        function test_default_construction_sets_empty_pixel_data(~)
            pix_data = PixelDataBase.create();
            assertEqual(pix_data.data, zeros(9, 0));
            assertEqual(pix_data.pix_range,[inf,inf,inf,inf;-inf,-inf,-inf,-inf])
        end

        function test_PixelData_raised_on_construction_with_data_with_lt_9_cols(~)
            f = @() PixelDataBase.create(ones(3, 3));
            assertExceptionThrown(f, 'MATLAB:incorrectNumrows');
        end

        function test_PixelData_raised_on_construction_with_data_with_gt_9_cols(~)
            f = @() PixelDataBase.create(ones(10, 3));
            assertExceptionThrown(f, 'MATLAB:incorrectNumrows');
        end

        function test_coordinates_returns_empty_array_if_pixel_data_empty(~)
            pix_data = PixelDataBase.create();
            assertTrue(isempty(pix_data.coordinates));
            assertEqual(pix_data.pix_range,[inf,inf,inf,inf;-inf,-inf,-inf,-inf])
        end

        function test_pixel_data_is_set_to_input_data_on_construction(obj)
            assertEqual(obj.pixel_data_obj.data, obj.raw_pix_data);
            assertEqual(obj.pixel_data_obj.pix_range, obj.raw_pix_range);

        end

        function test_u1_returns_first_dim_in_coordinates_array(obj)
            u1 = obj.pixel_data_obj.u1;
            assertEqual(u1, obj.pixel_data_obj.coordinates(1, :));
            range = obj.pixel_data_obj.pix_range;
            assertEqual(range(:,1),[min(u1,[],2);max(u1,[],2)]);
        end

        function test_u1_sets_the_first_dim_in_coordinates_array(obj)
            [pix_data_obj,range] = obj.get_random_pix_data_(10);
            pix_data_obj.u1 = 1;
            assertEqual(pix_data_obj.coordinates(1, :), ones(1, 10));
            range(:,1) = 1;
            assertEqual(pix_data_obj.pix_range, range);
            assertEqual(pix_data_obj.page_range,range)
        end

        function test_u2_returns_second_dim_in_coordinates_array(obj)
            u2 = obj.pixel_data_obj.u2;
            assertEqual(u2, obj.pixel_data_obj.coordinates(2, :));
        end

        function test_u2_sets_the_second_dim_in_coordinates_array(obj)
            [pix_data_obj,ref_range] = obj.get_random_pix_data_(10);
            pix_data_obj.u2 = 1;
            assertEqual(pix_data_obj.coordinates(2, :), ones(1, 10));

            ref_range(:,2) = [1;1];
            range = pix_data_obj.pix_range;
            assertEqual(ref_range,range);
            assertEqual(pix_data_obj.page_range,range)
        end

        function test_u3_returns_third_dim_in_coordinates_array(obj)
            u3 = obj.pixel_data_obj.u3;
            assertEqual(u3, obj.pixel_data_obj.coordinates(3, :));
        end

        function test_u3_sets_the_third_dim_in_coordinates_array(obj)
            [pix_data_obj,ref_range] = obj.get_random_pix_data_(10);
            pix_data_obj.u3 = 1;
            assertEqual(pix_data_obj.coordinates(3, :), ones(1, 10));

            ref_range(:,3) = [1;1];
            range = pix_data_obj.pix_range;
            assertEqual(ref_range,range);
            assertEqual(pix_data_obj.page_range,range)
        end

        function test_dE_returns_fourth_dim_in_coordinates_array(obj)
            dE = obj.pixel_data_obj.dE;
            assertEqual(dE, obj.pixel_data_obj.coordinates(4, :));
        end

        function test_dE_sets_the_fourth_dim_in_coordinates_array(obj)
            [pix_data_obj,ref_range] = obj.get_random_pix_data_(10);
            pix_data_obj.dE = 1;
            assertEqual(pix_data_obj.coordinates(4, :), ones(1, 10));

            ref_range(:,4) = [1;1];
            range = pix_data_obj.pix_range;
            assertEqual(ref_range,range);
            assertEqual(pix_data_obj.page_range,range)

        end

        function test_q_coordinates_returns_first_3_dims_of_coordinates(obj)
            q_coords = obj.pixel_data_obj.q_coordinates;
            assertEqual(q_coords, obj.pixel_data_obj.q_coordinates);
        end

        function test_setting_q_coordinates_updates_u1_u2_and_u3(obj)
            pix_data_obj = obj.get_random_pix_data_(10);
            pix_data_obj.q_coordinates = ones(3, 10);
            assertEqual(pix_data_obj.u1, ones(1, 10));
            assertEqual(pix_data_obj.u2, ones(1, 10));
            assertEqual(pix_data_obj.u3, ones(1, 10));
        end

        function test_get_coordinates_returns_coordinate_data(obj)
            coord_data = obj.raw_pix_data(1:4, :);
            assertEqual(obj.pixel_data_obj.coordinates, coord_data);
        end

        function test_run_idx_returns_run_index_data(obj)
            run_indices = obj.raw_pix_data(5, :);
            assertEqual(obj.pixel_data_obj.run_idx, run_indices)
        end

        function test_detector_idx_returns_detector_index_data(obj)
            detector_indices = obj.raw_pix_data(6, :);
            assertEqual(obj.pixel_data_obj.detector_idx, detector_indices)
        end

        function test_energy_idx_returns_energy_bin_number_data(obj)
            energy_bin_nums = obj.raw_pix_data(7, :);
            assertEqual(obj.pixel_data_obj.energy_idx, energy_bin_nums)
        end

        function test_signal_returns_signal_array(obj)
            signal_array = obj.raw_pix_data(8, :);
            assertEqual(obj.pixel_data_obj.signal, signal_array)
        end

        function test_variance_returns_variance_array(obj)
            variance_array = obj.raw_pix_data(9, :);
            assertEqual(obj.pixel_data_obj.variance, variance_array)
        end

        function test_PixelData_error_raised_if_setting_data_with_lt_9_cols(~)
            f = @(x) PixelDataBase.create(zeros(x, 10));
            for i = [-10, -5, 0, 5]
                assertExceptionThrown(@() f(i), 'MATLAB:incorrectNumrows');
            end
        end

        function test_num_pixels_returns_the_number_of_rows_in_the_data_block(obj)
            assertEqual(obj.pixel_data_obj.num_pixels, 10);
        end

        function test_coordinate_data_is_settable(obj)
            num_rows = 10;
            pix_data_obj = obj.get_random_pix_data_(num_rows);

            new_coord_data = ones(4, num_rows);
            pix_data_obj.coordinates = new_coord_data;
            assertEqual(pix_data_obj.coordinates, new_coord_data);
            assertEqual(pix_data_obj.data(1:4, :), new_coord_data);
        end

        function test_error_raised_if_setting_coordinates_with_wrong_num_rows(obj)
            num_rows = 10;
            pix_data_obj = obj.get_random_pix_data_(num_rows);
            new_coord_data = ones(4, num_rows - 1);

            function set_coordinates(data)
                pix_data_obj.coordinates = data;
            end

            f = @() (set_coordinates(new_coord_data));
            assertExceptionThrown(f, 'MATLAB:incorrectSize');
        end

        function test_error_raised_if_setting_coordinates_with_wrong_num_cols(obj)
            num_rows = 10;
            pix_data_obj = obj.get_random_pix_data_(num_rows);

            function set_coordinates(data)
                pix_data_obj.coordinates = data;
            end

            new_coord_data = ones(3, num_rows);
            f = @() set_coordinates(new_coord_data);
            assertExceptionThrown(f, 'MATLAB:incorrectSize');
        end

        function test_PixelData_object_with_underlying_data_is_not_empty(obj)
            assertFalse(isempty(obj.pixel_data_obj));
        end

        function test_default_PixelData_object_is_empty(~)
            pix_data_obj = PixelDataBase.create();
            assertTrue(isempty(pix_data_obj));
        end

        function test_error_if_constructed_with_struct(~)
            s = struct();
            f = @() PixelDataBase.create(s);
            assertExceptionThrown(f, 'HORACE:PixelData:invalid_argument');
        end

        function test_PixelData_error_if_constructed_with_cell_array(~)
            s = {'a', 1};
            f = @() PixelDataBase.create(s);
            assertExceptionThrown(f, 'HORACE:PixelDataBase:invalid_argument');
        end

        function test_PixelData_set_data_all(~)
            pix_data_obj = PixelDataBase.create();
            data = zeros(9,1);
            pix_data_obj.set_data('all',data)
            assertEqual(pix_data_obj.num_pixels,1);
            assertEqual(pix_data_obj.coordinates,zeros(4,1));

        end

        function test_PixelData_set_data_all_wrong_size(~)
            pix_data_obj = PixelDataBase.create();
            data = zeros(4,1);
            f = @()set_data(pix_data_obj,'all',data);
            assertExceptionThrown(f, 'HORACE:PixelData:invalid_argument');

        end

        function test_PixelData_error_if_data_set_with_non_numeric_type(~)
            pix_data_obj = PixelDataBase.create();

            function set_data(data)
                pix_data_obj.data = data;
            end

            f = @() set_data({1, 'abc'});
            assertExceptionThrown(f, 'MATLAB:invalidType');
        end

        function test_num_pix_returns_the_number_of_elements_in_the_data(obj)
            assertEqual(obj.pixel_data_obj.num_pixels*PixelDataBase.DEFAULT_NUM_PIX_FIELDS,...
                numel(obj.pixel_data_obj.data));
        end

        function test_can_construct_from_another_PixelData_object(obj)
            pixel_data_obj_copy = PixelDataBase.create(obj.pixel_data_obj);
            assertEqual(pixel_data_obj_copy.data, obj.pixel_data_obj.data);
        end

        function test_get_data_returns_coordinates_for_given_index_range(obj)
            pix_data_obj = obj.get_random_pix_data_(10);
            coords = pix_data_obj.get_data({'coordinates'}, 2:6);
            assertEqual(coords, pix_data_obj.coordinates(:, 2:6));
        end

        function test_get_data_returns_multiple_fields_for_given_index_range(obj)
            pix_data_obj = obj.get_random_pix_data_(10);
            coord_sig = pix_data_obj.get_data({'coordinates', 'signal'}, 4:9);
            expected_coord_sig = [pix_data_obj.coordinates(:, 4:9); ...
                pix_data_obj.signal(4:9)];
            assertEqual(coord_sig, expected_coord_sig);
        end

        function test_get_data_returns_full_pixel_range_if_no_range_given(obj)
            pix_data_obj = obj.get_random_pix_data_(10);
            coord_sig = pix_data_obj.get_data({'coordinates', 'signal'});
            expected_coord_sig = [pix_data_obj.coordinates; pix_data_obj.signal];
            assertEqual(coord_sig, expected_coord_sig);
        end

        function test_get_data_allows_data_retrieval_for_single_field(obj)
            for i = 1:numel(obj.pix_fields)
                field_data = obj.pixel_data_obj.get_data(obj.pix_fields{i});
                assertEqual(field_data, obj.pixel_data_obj.(obj.pix_fields{i}));
            end
        end

        function test_get_data_throws_PixelData_on_non_valid_field_name(obj)
            f = @() obj.pixel_data_obj.get_data('not_a_field');
            assertExceptionThrown(f, 'HORACE:PixelData:invalid_argument');
        end

        function test_get_data_orders_columns_corresponding_to_input_cell_array(obj)
            pix_data_obj = obj.get_random_pix_data_(10);
            data_subset = pix_data_obj.get_data({'detector_idx', 'signal', 'run_idx'});
            assertEqual(data_subset(1, :), pix_data_obj.detector_idx);
            assertEqual(data_subset(2, :), pix_data_obj.signal);
            assertEqual(data_subset(3, :), pix_data_obj.run_idx);
        end

        function test_cat_combines_given_PixelData_objects(obj)
            pix_data_obj1 = obj.get_random_pix_data_(10);
            pix_data_obj2 = obj.get_random_pix_data_(5);

            combined_pix = PixelDataBase.cat(pix_data_obj1, pix_data_obj2);

            assertEqual(combined_pix.num_pixels, 15);
            assertEqual(combined_pix.data, ...
                horzcat(pix_data_obj1.data, pix_data_obj2.data));
        end

        function test_get_pixels_returns_PixelData_obj_with_given_pix_indices(~)
            data = rand(9, 10);
            pix = PixelDataBase.create(data);
            sub_pix = pix.get_pixels([3, 5, 7]);
            assertTrue(isa(pix, 'PixelDataBase'));
            assertEqual(sub_pix.data, data(:, [3, 5, 7]));
        end

        function test_get_pixels_returns_PixelData_with_equal_num_cols(obj)
            pix = obj.get_random_pix_data_(10);
            orignal_size = size(pix.data, 1);
            sub_pix = pix.get_pixels(1:5);
            assertEqual(size(sub_pix.data, 1), orignal_size);
        end

        function test_load_obj_returns_equivalent_object(~)
            pix = PixelDataBase.loadobj(PixelDataBase.create(ones(9, 10)));
            assertEqual(pix.data, ones(9, 10));
        end

        function test_construction_with_int_fills_underlying_data_with_zeros(~)
            npix = 20;
            pix = PixelDataBase.create(npix);
            assertEqual(pix.num_pixels, npix);
            assertEqual(pix.data, zeros(9, npix));
            assertEqual(pix.variance, zeros(1, npix));
        end

        function test_construction_with_float_raises_PixelData_error(~)
            f = @() PixelDataBase.create(1.2);
            assertExceptionThrown(f, 'MATLAB:incorrectNumrows');
        end

        function test_construction_with_file_path_sets_file_path_on_object(obj)
            assertEqual(obj.pix_data_from_file.file_path, obj.tst_sqw_file_full_path);
        end

        function test_construction_with_file_path_populates_data_from_file(obj)
            assertFalse(isempty(obj.pix_data_from_file));
            expected_signal_chunk = [0, 0, 0, 0, 0483.5, 4463.0, 1543.0, 0, 0, 0];
            assertEqual(obj.pix_data_from_file.signal(9825:9834), ...
                expected_signal_chunk);
        end

        function test_construction_with_file_path_sets_num_pixels_in_file(obj)
            f_accessor = sqw_formats_factory.instance().get_loader(...
                obj.tst_sqw_file_full_path);
            assertEqual(obj.pix_data_from_file.num_pixels, f_accessor.npixels);
        end

        function test_error_on_construction_with_non_existent_file(~)
            file_path = 'not-a-file';
            f = @() PixelDataBase.create(file_path);
            assertExceptionThrown(f, 'HORACE:PixelDataFileBacked:invalid_argument');
        end

        function test_construction_with_faccess_populates_data_from_file(obj)
            assertFalse(isempty(obj.pix_data_from_faccess));
            expected_signal_chunk = [0, 0, 0, 0, 0483.5, 4463.0, 1543.0, 0, 0, 0];
            assertEqual(obj.pix_data_from_faccess.signal(9825:9834), ...
                expected_signal_chunk);
        end

        function test_construction_with_faccess_sets_file_path(obj)
            assertEqual(obj.pix_data_from_faccess.file_path, obj.tst_sqw_file_full_path);
        end

        function test_page_size_is_set_after_getter_call_when_given_as_argument(obj)
            mem_alloc = obj.SMALL_PG_SIZE;  % 1Mb
            expected_page_size = mem_alloc;
            % the first page is loaded on access, so this first assert which accesses
            % .variance is necessary to set pix.page_size
            assertEqual(size(obj.pix_data_small_page.variance), ...
                [1, obj.pix_data_small_page.page_size]);
            assertEqual(obj.pix_data_small_page.page_size, expected_page_size);
        end

        function test_calling_getter_returns_data_for_single_page(obj)
            data = rand(9, 30);
            npix_in_page = 11;
            pix = obj.get_pix_with_fake_faccess(data, npix_in_page);
            assertEqual(size(pix.signal), [1, pix.page_size]);
            assertElementsAlmostEqual(pix.signal, data(8, 1:11),'relative',obj.tol);
        end

        function test_calling_get_data_returns_data_for_single_page(obj)
            data = rand(9, 30);
            npix_in_page = 11;
            pix = obj.get_pix_with_fake_faccess(data, npix_in_page);
            sig_var = pix.get_data({'signal', 'variance'}, 3:8);
            assertElementsAlmostEqual(sig_var, data(8:9, 3:8),'relative',obj.tol);
        end

        function test_data_values_are_not_affected_by_changes_in_copies(~)
            n_rows = 5;
            p1 = PixelDataBase.create(ones(9, n_rows));
            p2 = copy(p1);
            p2.u1 = zeros(1, n_rows);
            assertEqual(p2.u1, zeros(1, n_rows));
            assertEqual(p1.u1, ones(1, n_rows));
        end

        function test_number_of_pixels_in_page_matches_memory_usage_size(obj)
            data = rand(9, 30);
            npix_in_page = 11;
            pix = obj.get_pix_with_fake_faccess(data, npix_in_page);
            pix.u1;
            assertEqual(size(pix.data, 2), npix_in_page);
        end

        function test_has_more_true_if_there_are_subsequent_pixels_in_file(obj)
            data = rand(9, 12);
            npix_in_page = 11;
            pix = obj.get_pix_with_fake_faccess(data, npix_in_page);
            assertTrue(pix.has_more());
        end

        function test_has_more_false_if_all_data_in_page(obj)
            data = rand(9, 11);
            npix_in_page = 11;
            pix = obj.get_pix_with_fake_faccess(data, npix_in_page);
            assertFalse(pix.has_more());
        end

        function test_has_more_false_if_all_data_created_in_memory(~)
            data = rand(9, 30);
            pix = PixelDataMemory(data);
            assertFalse(pix.has_more());
        end

        function test_advance_loads_next_page_of_data_into_memory_for_props(obj)
            data = rand(9, 30);
            f = @(pix, iter) assertElementsAlmostEqual(pix.signal, ...
                data(8, (iter*11 + 1):((iter*11 + 1) + pix.page_size - 1)),...
                'relative',obj.tol);
            obj.do_pixel_data_loop_with_f(f, data);
        end

        function test_advance_raises_PixelData_if_at_end_of_data(obj)
            npix = 30;
            data = rand(9, npix);
            npix_in_page = 11;
            pix = obj.get_pix_with_fake_faccess(data, npix_in_page);

            f = @() obj.advance_pix(pix, floor(npix/npix_in_page + 1));
            assertExceptionThrown(f, 'PIXELDATA:move_to_page');
        end

        function test_advance_does_nothing_if_PixelData_not_file_backed(~)
            data = rand(9, 10);
            pix = PixelDataMemory(data);
            pix.advance();
            assertEqual(pix.data, data);
        end

        function test_advance_while_loop_to_sum_signal_data(obj)
            data = randi([0, 99], 9, 30);
            npix_in_page = 11;
            pix = obj.get_pix_with_fake_faccess(data, npix_in_page);

            signal_sum = sum(pix.signal);
            while pix.has_more()
                pix.advance();
                signal_sum = signal_sum + sum(pix.signal);
            end

            assertEqual(signal_sum, sum(data(8, :)));
        end

        function test_page_size_returns_size_of_data_held_in_memory(obj)
            pix = obj.get_random_pix_data_(10);
            assertEqual(pix.page_size, 10);
        end

        function test_empty_PixelData_object_has_page_size_zero(~)
            pix = PixelDataBase.create();
            assertEqual(pix.page_size, 0);
        end

        function test_constructing_from_PixelData_with_valid_file_inits_faccess(obj)
            new_pix = PixelDataFileBacked(obj.pix_data_small_page);
            assertEqual(new_pix.file_path, obj.tst_sqw_file_full_path);
            assertEqual(new_pix.num_pixels, obj.pix_data_small_page.num_pixels);
            assertEqual(new_pix.signal, obj.pix_data_small_page.signal);
            assertTrue(new_pix.has_more());
        end

        function test_move_to_first_page_resets_to_first_page_in_file(obj)
            data = rand(9, 30);
            npix_in_page = 11;
            pix = obj.get_pix_with_fake_faccess(data, npix_in_page);
            pix.advance();
            assertElementsAlmostEqual(pix.u1, data(1, 12:22),'relative',obj.tol);  % currently on the second page
            pix.move_to_first_page();
            assertElementsAlmostEqual(pix.u1, data(1, 1:11),'relative',obj.tol);  % should be back to the first page
        end

        function test_move_to_first_page_keeps_data_if_pix_not_file_backed(obj)
            pix = obj.get_random_pix_data_(30);
            u1 = pix.u1;
            pix.move_to_first_page();
            assertEqual(pix.u1, u1);
        end

        function test_instance_has_page_size_after_construction(~)
            data = rand(9, 10);
            faccess = FakeFAccess(data);
            pix = PixelDataBase.create(faccess);
            assertEqual(pix.page_size, 10);
        end

        function test_editing_a_field_loads_page(obj)
            data = rand(9, 10);
            faccess = FakeFAccess(data);
            for i = 1:numel(obj.pix_fields)
                pix = PixelDataBase.create(faccess);
                pix.(obj.pix_fields{i}) = 1;
                assertEqual(pix.page_size, 10);
            end
        end

        function test_setting_file_backed_pixels_preserves_changes_after_advance(obj)
            data = rand(9, 30);
            npix_in_page = 11;
            pix = obj.get_pix_with_fake_faccess(data, npix_in_page);

            pix.u1 = 1;  % sets page 1 of u1 to all ones
            pix.advance();  % move to second page
            assertElementsAlmostEqual(pix.u1, data(1, (npix_in_page + 1):(2*npix_in_page)),...
                'relative',obj.tol);
            pix.move_to_first_page();
            assertEqual(pix.u1, ones(1, npix_in_page),'relative',obj.tol);
        end

        function test_dirty_pix_tmp_files_are_deleted_when_pix_out_of_scope(obj)
            old_rng_state = rng();
            clean_up = onCleanup(@() rng(old_rng_state));
            fixed_seed = 774015;
            rng(fixed_seed, 'twister');  % this seed gives an expected object_id_ = 53801
            expected_tmp_file = fullfile( ...
                get(parallel_config, 'working_directory'), ...
                'sqw_pix000053801.tmp_sqw' ...
                );

            function do_pix_creation_and_delete()
                data = rand(9, 30);
                npix_in_page = 11;
                pix = obj.get_pix_with_fake_faccess(data, npix_in_page);

                pix.u1 = 1;
                pix.advance();  % creates tmp file for first page
                assertTrue( ...
                    is_file(expected_tmp_file), ...
                    sprintf('Temp file ''%s'' not created', expected_tmp_file) ...
                    );
            end

            do_pix_creation_and_delete();
            assertFalse(is_file(expected_tmp_file), ...
                'Temp file not deleted');
        end

        function test_all_page_changes_saved_after_edit_advance_and_reset(obj)
            data = zeros(9, 30);
            npix_in_page = 11;
            pix = obj.get_pix_with_fake_faccess(data, npix_in_page);

            % set all u1 values in each page to 1
            pix.u1 = 1;
            while pix.has_more()
                pix.advance();  % move to second page
                pix.u1 = 1;  % sets page 1 of u1 to all ones
            end
            pix.move_to_first_page();

            % check all u1 values are still 1
            assertEqual(pix.u1, ones(1, pix.page_size));
            while pix.has_more()
                pix.advance();
                assertEqual(pix.u1, ones(1, pix.page_size));
            end
        end

        function test_correct_values_returned_with_mix_of_clean_and_dirty_pages(obj)
            data = zeros(9, 30);
            npix_in_page = 11;
            pix = obj.get_pix_with_fake_faccess(data, npix_in_page);

            % set coordinates of page 1 and 3 to all ones
            pix.u1 = 1;
            pix.advance();  % move to second page
            pix.advance();  % move to third page
            pix.u1 = 1;

            pix.move_to_first_page();

            assertEqual(pix.u1, ones(1, pix.page_size));
            pix.advance();
            assertEqual(pix.u1, zeros(1, pix.page_size));
            pix.advance();
            assertEqual(pix.u1, ones(1, pix.page_size));
        end

        function test_you_cannot_set_page_of_data_with_smaller_sized_array(obj)
            data = zeros(9, 30);
            npix_in_page = 11;
            pix = obj.get_pix_with_fake_faccess(data, npix_in_page);

            function set_pix(data)
                pix.data = data;
            end

            f = @() set_pix(ones(9, 10));
            assertExceptionThrown(f, 'MATLAB:incorrectSize');
        end

        function test_you_cannot_set_page_of_data_with_larger_sized_array(obj)
            data = zeros(9, 30);
            npix_in_page = 11;
            pix = obj.get_pix_with_fake_faccess(data, npix_in_page);

            function set_pix(data)
                pix.data = data;
            end

            f = @() set_pix(ones(9, 20));
            assertExceptionThrown(f, 'MATLAB:incorrectSize');
        end

        function test_num_pixels_is_a_double_if_faccess_returns_uint(~)
            npix = 30;
            data = rand(9, npix);
            faccess = FakeFAccess(data);
            faccess = faccess.set_npixels(uint64(npix));

            pix = PixelDataBase.create(faccess);
            assertEqual(class(pix.num_pixels), 'double');
        end

        function test_num_pixels_is_a_double_if_data_in_memory(obj)
            assertEqual(class(obj.pixel_data_obj.num_pixels), 'double');
        end

        function test_num_pixels_is_a_double_if_more_than_one_page_of_data(obj)
            assertEqual(class(obj.pix_data_small_page.num_pixels), 'double');
        end

       function test_copy_on_same_page_as_original_when_more_than_1_page(obj)
            pix_original = PixelDataBase.create(obj.tst_sqw_file_full_path, 1e6);
            pix_original.signal = 1;
            pix_original.advance();

            pix_copy = copy(pix_original);

            assertEqual(pix_copy.data, pix_original.data);
            while pix_original.has_more()
                pix_original.advance();
                pix_copy.advance();
                assertEqual(pix_copy.data, pix_original.data);
            end

            pix_copy.move_to_first_page();
            pix_original.move_to_first_page();
            assertEqual(pix_copy.data, pix_original.data);
       end

        function test_copy_on_same_pg_as_original_when_more_than_1_pg_no_advance(obj)
            pix_original = PixelDataFileBacked(obj.tst_sqw_file_full_path, 1e6);
            pix_original.signal = 1;

            pix_copy = copy(pix_original);
            assertEqual(pix_copy.data, pix_original.data);
            while pix_original.has_more()
                pix_original.advance();
                pix_copy.advance();
                assertEqual(pix_copy.data, pix_original.data);
            end
        end

        function test_changes_to_original_persistent_in_copy_if_1_page_in_file(obj)
            pix_original = PixelDataFileBacked(obj.tst_sqw_file_full_path, 1e9);
            pix_original.signal = 1;

            pix_copy = copy(pix_original);

            assertEqual(pix_copy.data, pix_original.data);
        end

        function test_changes_to_orig_persistent_in_copy_if_1_pg_in_file_no_adv(obj)
            pix_original = PixelDataFileBacked(obj.tst_sqw_file_full_path, 1e9);
            pix_original.signal = 1;

            pix_copy = copy(pix_original);

            assertEqual(pix_copy.data, pix_original.data);
            while pix_original.has_more()
                % we shouldn't enter here, but we should check the same API for
                % data with > 1 page works for single page
                pix_original.advance();
                pix_copy.advance();
                assertEqual(pix_copy.data, pix_original.data);
            end
        end

        function test_changes_to_copy_have_no_affect_on_original_after_advance(obj)
            data = zeros(9, 30);
            npix_in_page = 11;
            pix_original = obj.get_pix_with_fake_faccess(data, npix_in_page);
            pix_original.signal = 1;
            pix_original.advance();

            pix_copy = copy(pix_original);
            pix_copy.move_to_first_page();
            pix_copy.signal = 2;
            pix_copy.advance();

            pix_original.move_to_first_page();
            assertEqual(pix_original.signal, ones(1, numel(pix_original.signal)));

            pix_copy.move_to_first_page();
            assertEqual(pix_copy.signal, 2*ones(1, numel(pix_copy.signal)));
        end

        function test_changes_to_copy_have_no_affect_on_original_no_advance(obj)
            data = zeros(9, 30);
            npix_in_page = 11;
            pix_original = obj.get_pix_with_fake_faccess(data, npix_in_page);
            pix_original.signal = 1;

            pix_copy = copy(pix_original);
            pix_copy.move_to_first_page();
            pix_copy.signal = 2;

            assertEqual(pix_original.signal, ones(1, numel(pix_original.signal)));
            assertEqual(pix_copy.signal, 2*ones(1, numel(pix_copy.signal)));
        end

        function test_changes_to_original_before_copy_are_reflected_in_copies(obj)
            data = zeros(9, 30);
            npix_in_page = 11;
            pix_original = obj.get_pix_with_fake_faccess(data, npix_in_page);
            pix_original.signal = 1;
            pix_original.advance();

            pix_copy = copy(pix_original);
            pix_copy.move_to_first_page();

            assertEqual(pix_copy.signal, ones(1, numel(pix_copy.signal)));
        end

        function test_changes_to_original_kept_in_copy_after_advance(obj)
            pix_original = PixelDataFileBacked(obj.tst_sqw_file_full_path, 1e2);
            pix_original.signal = 1;

            pix_copy = copy(pix_original);
            pix_copy.advance();

            pix_copy.move_to_first_page();
            assertEqual(pix_copy.signal, ones(1, numel(pix_copy.signal)));
        end

        function test_change_to_original_after_copy_does_not_affect_copy(obj)
            data = zeros(9, 30);
            npix_in_page = 11;
            pix_original = obj.get_pix_with_fake_faccess(data, npix_in_page);
            pix_copy = copy(pix_original);

            pix_copy.signal = 1;
            pix_copy.advance();

            pix_original.signal = 2;
            pix_original.advance();

            pix_copy.move_to_first_page();
            assertEqual(pix_copy.signal, ones(1, numel(pix_copy.signal)));
        end

        function test_page_written_correctly_when_page_size_gt_mem_chunk_size(obj)
            warning('off', 'HOR_CONFIG:set_mem_chunk_size');
            hc = hor_config;
            old_config = hc.get_data_to_store();
            npix_to_write = 28;
            size_of_float = 4;
            hc.mem_chunk_size = npix_to_write*size_of_float;

            function clean_up_func(conf_to_restore)
                set(hor_config, conf_to_restore);
                warning('on', 'HOR_CONFIG:set_mem_chunk_size');
            end

            clean_up = onCleanup(@() clean_up_func(old_config));

            npix_in_page = 90;
            data = zeros(obj.NUM_COLS_IN_PIX_BLOCK, npix_in_page + 10);
            pix = obj.get_pix_with_fake_faccess(data, npix_in_page);

            pix.data = ones(obj.NUM_COLS_IN_PIX_BLOCK, npix_in_page);
            pix.advance();
            pix.move_to_first_page();

            assertEqual(pix.data, ones(obj.NUM_COLS_IN_PIX_BLOCK, npix_in_page));
        end

        function test_pixels_read_correctly_if_final_pg_has_1_pixel(obj)
            data = rand(9, 10);
            npix_in_page = 3;
            pix = obj.get_pix_with_fake_faccess(data, npix_in_page);

            assertElementsAlmostEqual(pix.data, data(:, 1:3),'relative',obj.tol);
            pix.advance();
            assertElementsAlmostEqual(pix.data, data(:, 4:6),'relative',obj.tol);
            pix.advance();
            assertElementsAlmostEqual(pix.data, data(:, 7:9),'relative',obj.tol);
            pix.advance();
            assertElementsAlmostEqual(pix.data, data(:, 10),'relative',obj.tol);
        end

        function test_unedited_dirty_pages_are_not_rewritten(obj)
            old_rng_state = rng();
            clean_up = onCleanup(@() rng(old_rng_state));
            fixed_seed = 774015;  % this seed gives an expected object_id_ = 03853
            rng(fixed_seed, 'twister');
            expected_tmp_file = fullfile( ...
                get(parallel_config, 'working_directory'), ...
                'sqw_pix000003853.tmp_sqw' ...
                );

            data = rand(9, 10);
            npix_in_page = 3;
            pix = obj.get_pix_with_fake_faccess(data, npix_in_page);

            % edit a page such that it must be written to a file
            pix.signal = 1;
            [n_page,num_pages]=pix.advance();
            assertEqual(n_page,2)
            assertEqual(num_pages,4)

            assertTrue(is_file(expected_tmp_file));

            % record the temp file's original timestamp
            original_timestamp = java.io.File(expected_tmp_file).lastModified();

            % move to first page and advance again
            pix.move_to_first_page();
            pix.signal;  % make sure there's data in memory
            pix.advance();  % no writing should happen here

            pause(0.2)  % let the file system catch up
            % get most recent timestamp
            new_timestamp = java.io.File(expected_tmp_file).lastModified();

            assertEqual(new_timestamp, original_timestamp, ...
                'Temporary file timestamps are not equal.');
        end

        function test_you_can_append_to_empty_PixelData_object(obj)
            npix_in_page = 11;
            mem_alloc = npix_in_page*obj.NUM_COLS_IN_PIX_BLOCK*obj.NUM_BYTES_IN_VALUE;
            pix = PixelDataFileBacked(zeros(9, 0), mem_alloc);

            data = ones(obj.NUM_COLS_IN_PIX_BLOCK, npix_in_page);
            pix_to_append = PixelDataFileBacked(data);

            pix.append(pix_to_append);
            assertEqual(pix.data, data);
            assertEqual(pix.pix_range,ones(2,4));
        end

        function test_you_can_append_to_partially_full_PixelData_page(obj)
            npix_in_page = 11;
            nexisting_pix = 5;
            mem_alloc = npix_in_page;
            existing_data = rand(9, nexisting_pix);
            pix = PixelDataFileBacked(existing_data, mem_alloc);
            minmax = obj.get_ref_range(existing_data);
            assertEqual(pix.pix_range,minmax);

            data = ones(obj.NUM_COLS_IN_PIX_BLOCK, npix_in_page);
            pix_to_append = PixelDataFileBacked(data);
            assertEqual(pix_to_append.pix_range,ones(2,4));
            minmax(2,:) = ones(1,4);

            pg_offset = npix_in_page - nexisting_pix;
            expected_pg_1_data = horzcat(existing_data, data(:, 1:pg_offset));
            expected_pg_2_data = data(:, (pg_offset + 1):end);

            pix.append(pix_to_append);
            assertEqual(pix.pix_range,minmax, '', obj.tol);

            pix.move_to_first_page();
            assertEqual(pix.data, expected_pg_1_data, '', obj.tol);

            pix.advance();
            assertEqual(pix.data, expected_pg_2_data, '', obj.tol);
            assertEqual(pix.pix_range,minmax, '', obj.tol);
        end

        function test_you_can_append_to_PixelData_with_full_page(obj)
            npix_in_page = 11;
            nexisting_pix = 11;
            mem_alloc = npix_in_page;
            existing_data = rand(9, nexisting_pix);
            pix = PixelDataFileBacked(existing_data, mem_alloc);
            minmax = pix.pix_range;

            appended_data = ones(obj.NUM_COLS_IN_PIX_BLOCK, npix_in_page);
            pix_to_append = PixelDataFileBacked(appended_data);
            minmax(2,:) = ones(1,4);
            pix.append(pix_to_append);

            pix.move_to_first_page();
            assertEqual(pix.data, existing_data, '', obj.tol);
            assertEqual(pix.pix_range,minmax);

            pix.advance();
            assertEqual(pix.data, appended_data, '', obj.tol);
            assertEqual(pix.pix_range,minmax);
        end

        function test_appending_pixels_after_page_edited_preserves_changes(obj)
            npix_in_page = 11;
            num_pix = 24;
            original_data = rand(9, num_pix);

            pix = get_pix_with_fake_faccess(obj, original_data(:, 1:npix_in_page), npix_in_page);
            minmax = obj.get_ref_range(original_data);
            assertEqual(pix.data, original_data(:, 1:npix_in_page), '', obj.tol);
            pix.signal = ones(1, npix_in_page);
            pix.append(PixelDataFileBacked(original_data(:, npix_in_page:end)));

            pix.move_to_first_page();
            expected_pg_1_data = original_data(:, 1:npix_in_page);
            expected_pg_1_data(8, :) = 1;
            assertEqual(pix.data, expected_pg_1_data, '', obj.tol);

            for start_idx = npix_in_page:npix_in_page:num_pix
                end_idx = min(start_idx + npix_in_page - 1, num_pix);
                pix.advance();
                assertEqual(pix.data, original_data(:, start_idx:end_idx), '', obj.tol);
            end

            assertEqual(pix.pix_range,minmax, '', obj.tol);


        end

        function test_you_can_append_to_file_backed_PixelData(obj)
            npix_in_page = 11;
            data = rand(9, 25);
            [pix,pix_range] = obj.get_pix_with_fake_faccess(data, npix_in_page);

            data_to_append = rand(9, 8);

            new_range = obj.get_ref_range(data_to_append);
            pix_to_append = PixelDataFileBacked(data_to_append);

            tot_range = [min(new_range(1,:),pix_range(1,:));...
                         max(new_range(2,:),pix_range(2,:))];

            pix.append(pix_to_append);

            assertEqualToTol(tot_range,pix.pix_range,'abs',obj.tol);

            expected_final_pg = horzcat(data(:, 23:end), data_to_append);

            pix.move_to_first_page();
            assertEqualToTol(pix.data, data(:, 1:npix_in_page), 'abs', obj.tol);
            pix.advance();
            assertEqualToTol(pix.data, data(:, (npix_in_page + 1):(2*npix_in_page)), ...
                'abs', obj.tol);
            pix.advance();
            assertEqualToTol(pix.data, expected_final_pg, 'abs', obj.tol);
        end

        function test_error_if_append_called_with_non_PixelData_object(~)
            pix = PixelDataFileBacked(rand(9, 1));
            f = @() pix.append(rand(9, 1));
            assertExceptionThrown(f, 'PIXELDATA:append:invalid_argument');
        end

        function test_append_does_not_edit_calling_instance_if_nargout_eq_1(obj)
            data = rand(9, 30);
            npix_in_page = 11;
            [pix,pix_range] = obj.get_pix_with_fake_faccess(data, npix_in_page);
            pix_to_append = PixelDataFileBacked(rand(9, 5));

            [~] = pix.append(pix_to_append);
            assertElementsAlmostEqual(pix.pix_range,pix_range,'relative',obj.tol);

            assertEqual(pix.num_pixels, size(data, 2));
            pix_data = concatenate_pixel_pages(pix);
            assertElementsAlmostEqual(pix_data, data,'relative',obj.tol);
        end

        function test_append_returns_edited_pix_if_nargout_eq_1(obj)
            skipTest('Re #893 test for filebased pix_range. Has a problem')
            pix = PixelDataFileBacked(obj.tst_sqw_file_full_path);
            range1 = pix.pix_range;
            npix_to_append = 5;
            pix_to_append = PixelDataFileBacked(rand(9, npix_to_append));
            range2 =  pix_to_append.pix_range;
            ref_range = [min(range1(1,:),range2(1,:));...
                max(range1(2,:),range2(2,:))];
            out_pix = pix.append(pix_to_append);
            % img_db_range, stored in the file is different from
            % pix(min/max)
            assertEqual(ref_range,out_pix.pix_range);

            assertEqual(out_pix.num_pixels, pix.num_pixels + pix_to_append.num_pixels);
            original_pix_data = concatenate_pixel_pages(pix);
            out_pix_data = concatenate_pixel_pages(out_pix);
            assertEqual(out_pix_data, horzcat(original_pix_data, pix_to_append.data));
        end


        function test_calling_append_with_empty_pixel_data_does_nothing(~)
            pix = PixelDataFileBacked(rand(9, 5));
            range = pix.pix_range;
            pix_to_append = PixelDataFileBacked();
            appended_pix = pix.append(pix_to_append);
            assertEqual(appended_pix.data, pix.data);
            assertEqual(range,pix.pix_range);
        end

        function test_copied_pix_that_has_been_appended_to_has_correct_num_pix(obj)
            data = rand(9, 30);
            pix = PixelDataFileBacked(data);
            range1 = pix.pix_range;
            num_appended_pix = 5;
            pix_to_append = PixelDataFileBacked(rand(9, num_appended_pix));
            range2 = pix_to_append.pix_range;
            ref_range = [ ...
                min(range1(1,:),range2(1,:));...
                max(range1(2,:),range2(2,:)) ...
                ];

            pix.append(pix_to_append);
            assertEqual(ref_range,pix.pix_range);


            pix_copy = copy(pix);
            assertEqual(pix.num_pixels, size(data, 2) + num_appended_pix);
            assertEqual(pix_copy.num_pixels, size(data, 2) + num_appended_pix);
            assertEqualToTol(ref_range,pix_copy.pix_range, 'reltol', obj.tol);
        end

        function test_has_more_is_true_after_appending_page_to_non_file_backed(~)
            num_pix = 10;
            mem_alloc = (num_pix + 1);
            pix = PixelDataFileBacked(rand(9, 10), mem_alloc);
            range1 = pix.pix_range;

            pix_to_append = PixelDataFileBacked(rand(9, 5));
            range2 = pix_to_append.pix_range;
            ref_range = [min(range1(1,:),range2(1,:));...
                max(range1(2,:),range2(2,:))];

            pix.append(pix_to_append);
            assertEqual(ref_range,pix.pix_range);

            pix.move_to_first_page();
            assertTrue(pix.has_more());
            pix.advance();
            assertFalse(pix.has_more());
            assertEqual(ref_range,pix.pix_range);
        end

        function test_error_when_setting_mem_alloc_lt_one_pixel(~)
            pix_size = 0;
            f = @() PixelDataFileBacked(rand(9, 10), pix_size - 1);
            assertExceptionThrown(f, 'MATLAB:notGreater');
        end

        function test_PixelData_raised_if_mem_alloc_argument_is_not_scalar(~)
            mem_alloc = 200e6*ones(1, 2);
            f = @() PixelDataFileBacked(zeros(9, 1), mem_alloc);
            assertExceptionThrown(f, 'MATLAB:expectedScalar');
        end

        function test_move_to_page_loads_given_page_into_memory(obj)
            num_pix = 30;
            data = rand(PixelDataBase.DEFAULT_NUM_PIX_FIELDS, num_pix);

            npix_in_page = 9;
            [pix,pix_range] = obj.get_pix_with_fake_faccess(data, npix_in_page);

            for pg_num = [2, 4, 3, 1]
                pg_idx_start = (pg_num - 1)*npix_in_page + 1;
                pg_idx_end = min(pg_num*npix_in_page, num_pix);

                pix.move_to_page(pg_num);
                assertElementsAlmostEqual(pix.data,...
                    data(:, pg_idx_start:pg_idx_end),'relative',obj.tol);
            end
            assertElementsAlmostEqual(pix.pix_range,pix_range,'relative',obj.tol);
        end

        function test_move_to_page_throws_if_arg_exceeds_number_of_pages(obj)
            num_pix = 30;
            data = rand(PixelDataBase.DEFAULT_NUM_PIX_FIELDS, num_pix);
            npix_in_page = 11;

            pix = obj.get_pix_with_fake_faccess(data, npix_in_page);

            f = @() pix.move_to_page(ceil(num_pix/npix_in_page) + 1);
            assertExceptionThrown(f, 'PIXELDATA:move_to_page');
        end

        function test_move_to_page_throws_if_arg_less_than_1(obj)
            num_pix = 30;
            data = rand(PixelDataBase.DEFAULT_NUM_PIX_FIELDS, num_pix);
            npix_in_page = 11;

            pix = obj.get_pix_with_fake_faccess(data, npix_in_page);

            f = @() pix.move_to_page(0);
            assertExceptionThrown(f, 'MATLAB:InputParser:ArgumentFailedValidation');

            f = @() pix.move_to_page(-1);
            assertExceptionThrown(f, 'MATLAB:InputParser:ArgumentFailedValidation');
        end

        function test_move_to_page_throws_if_arg_is_non_scalar(obj)
            num_pix = 30;
            data = rand(PixelDataBase.DEFAULT_NUM_PIX_FIELDS, num_pix);
            npix_in_page = 11;

            pix = obj.get_pix_with_fake_faccess(data, npix_in_page);

            f = @() pix.move_to_page([1, 2]);
            assertExceptionThrown(f, 'MATLAB:InputParser:ArgumentFailedValidation');
        end

        function test_move_to_page_throws_if_arg_is_not_an_int(obj)
            num_pix = 30;
            data = rand(PixelDataBase.DEFAULT_NUM_PIX_FIELDS, num_pix);
            npix_in_page = 11;

            pix = obj.get_pix_with_fake_faccess(data, npix_in_page);

            f = @() pix.move_to_page(1.5);
            assertExceptionThrown(f, 'MATLAB:InputParser:ArgumentFailedValidation');
        end


        function test_get_pixels_retrieves_data_at_absolute_index(obj)
            num_pix = 30;
            data = rand(PixelDataBase.DEFAULT_NUM_PIX_FIELDS, num_pix);
            npix_in_page = 11;

            start_idx = 9;
            end_idx = 23;

            pix = obj.get_pix_with_fake_faccess(data, npix_in_page);
            pix_chunk = pix.get_pixels(start_idx:end_idx);
            ref_range = obj.get_ref_range(data(:,start_idx:end_idx));
            assertElementsAlmostEqual(pix_chunk.pix_range,ref_range,'relative',obj.tol);
            assertElementsAlmostEqual(pix_chunk.data, ...
                data(:, start_idx:end_idx),'relative',obj.tol);
        end

        function test_get_pixels_retrieves_correct_data_at_page_boundary(obj)
            num_pix = 30;
            data = rand(PixelDataBase.DEFAULT_NUM_PIX_FIELDS, num_pix);
            npix_in_page = 10;

            pix = obj.get_pix_with_fake_faccess(data, npix_in_page);
            pix_chunk1 = pix.get_pixels(1:3);
            ref_range = obj.get_ref_range(data(:, 1:3));

            assertElementsAlmostEqual(pix_chunk1.data, data(:, 1:3),... ...
                'relative',obj.tol);
            assertElementsAlmostEqual(pix_chunk1.pix_range,ref_range,...
                'relative',obj.tol);


            pix_chunk2 = pix.get_pixels(20);
            ref_range = obj.get_ref_range(data(:, 20));

            assertElementsAlmostEqual(pix_chunk2.data, data(:, 20),...
                'relative',obj.tol);
            assertElementsAlmostEqual(pix_chunk2.pix_range,ref_range,...
                'relative',obj.tol);

            pix_chunk3 = pix.get_pixels(1:1);
            ref_range = obj.get_ref_range(data(:, 1));
            assertElementsAlmostEqual(pix_chunk3.data, data(:, 1),...
                'relative',obj.tol);
            assertElementsAlmostEqual(pix_chunk3.pix_range,ref_range,...
                'relative',obj.tol);
        end

        function test_get_pixels_gets_all_data_if_full_range_requested(obj)
            num_pix = 30;
            data = rand(PixelDataBase.DEFAULT_NUM_PIX_FIELDS, num_pix);
            npix_in_page = 11;

            pix = obj.get_pix_with_fake_faccess(data, npix_in_page);
            ref_range = obj.get_ref_range(data(:,1:num_pix));
            pix_chunk = pix.get_pixels(1:num_pix);
            assertElementsAlmostEqual(pix_chunk.pix_range,ref_range,...
                'relative',obj.tol);

            assertElementsAlmostEqual(pix_chunk.data,...
                concatenate_pixel_pages(pix),'relative',obj.tol);
        end

        function test_get_pixels_reorders_output_according_to_indices(obj)
            num_pix = 30;
            data = rand(PixelDataBase.DEFAULT_NUM_PIX_FIELDS, num_pix);
            npix_in_page = 11;
            [pix,ref_range] = obj.get_pix_with_fake_faccess(data, npix_in_page);

            rand_order = randperm(num_pix);
            shuffled_pix = data(:, rand_order);
            pix_out = pix.get_pixels(rand_order);

            assertElementsAlmostEqual(pix_out.data, shuffled_pix,'relative',obj.tol);
            assertElementsAlmostEqual(pix_out.pix_range,ref_range,'relative',obj.tol);
        end

        function test_get_pixels_throws_invalid_arg_if_indices_not_vector(~)
            pix = PixelDataBase.create();
            f = @() pix.get_pixels(ones(2, 2));
            assertExceptionThrown(f, 'MATLAB:InputParser:ArgumentFailedValidation');
        end

        function test_get_pixels_throws_if_range_out_of_bounds(obj)
            num_pix = 30;
            data = rand(PixelDataBase.DEFAULT_NUM_PIX_FIELDS, num_pix);
            npix_in_page = 11;
            pix = obj.get_pix_with_fake_faccess(data, npix_in_page);

            idx_array = 25:35;
            f = @() pix.get_pixels(idx_array);
            assertExceptionThrown(f, 'HORACE:PixelData:get_pixels');
        end

        function test_get_pixels_throws_if_an_idx_lt_1_with_paged_pix(obj)
            num_pix = 30;
            data = rand(PixelDataBase.DEFAULT_NUM_PIX_FIELDS, num_pix);
            npix_in_page = 11;
            pix = obj.get_pix_with_fake_faccess(data, npix_in_page);

            idx_array = -1:20;
            f = @() pix.get_pixels(idx_array);
            assertExceptionThrown(f, 'MATLAB:InputParser:ArgumentFailedValidation');
        end

        function test_get_pixels_throws_if_an_idx_lt_1_with_in_memory_pix(~)
            in_mem_pix = PixelDataMemory(5);
            f = @() in_mem_pix.get_pixels(-1:3);
            assertExceptionThrown(f, 'MATLAB:InputParser:ArgumentFailedValidation');
        end

        function test_get_pixels_throws_if_indices_not_positive_int(~)
            pix = PixelDataBase.create();
            idx_array = 1:0.1:5;
            f = @() pix.get_pixels(idx_array);
            assertExceptionThrown(f, 'MATLAB:InputParser:ArgumentFailedValidation');
        end

        function test_paged_pix_get_pixels_can_be_called_with_a_logical(obj)
            num_pix = 30;
            data = rand(PixelDataBase.DEFAULT_NUM_PIX_FIELDS, num_pix);
            npix_in_page = 11;
            pix = obj.get_pix_with_fake_faccess(data, npix_in_page);

            logical_array = logical(randi([0, 1], [1, 10]));
            ref_range = obj.get_ref_range(data(:,logical_array));
            pix_out = pix.get_pixels(logical_array);

            assertElementsAlmostEqual(pix_out.data, data(:, logical_array),...
                'relative',obj.tol);
            assertElementsAlmostEqual(pix_out.pix_range,ref_range,...
                'relative',obj.tol);
        end

        function test_get_pixels_throws_if_logical_1_index_out_of_range(obj)
            num_pix = 30;
            data = rand(PixelDataBase.DEFAULT_NUM_PIX_FIELDS, num_pix);
            npix_in_page = 11;
            pix = obj.get_pix_with_fake_faccess(data, npix_in_page);

            logical_array = cat(2, logical(randi([0, 1], [1, num_pix])), true);
            f = @() pix.get_pixels(logical_array);

            assertExceptionThrown(f, 'PIXELDATA:get_pixels');
        end

        function test_get_pixels_ignores_out_of_range_logical_0_indices(obj)
            num_pix = 30;
            data = rand(PixelDataBase.DEFAULT_NUM_PIX_FIELDS, num_pix);
            npix_in_page = 11;
            pix = obj.get_pix_with_fake_faccess(data, npix_in_page);

            logical_array = cat(2, logical(randi([0, 1], [1, num_pix])), false);
            pix_out = pix.get_pixels(logical_array);

            assertElementsAlmostEqual(pix_out.data, data(:, logical_array),...
                'relative',obj.tol);
            ref_range = obj.get_ref_range(data(:, logical_array));
            assertElementsAlmostEqual(pix_out.pix_range,ref_range,...
                'relative',obj.tol);
        end

        function test_in_mem_pix_get_pixels_can_be_called_with_a_logical(obj)
            num_pix = 30;
            in_data = rand(PixelDataBase.DEFAULT_NUM_PIX_FIELDS, num_pix);
            pix = PixelDataMemory(in_data);

            logical_array = logical(randi([0, 1], [1, 10]));
            pix_out = pix.get_pixels(logical_array);

            assertElementsAlmostEqual(pix_out.data, pix.data(:, logical_array),...
                'relative',obj.tol);
            ref_range = obj.get_ref_range(in_data(:,logical_array));
            assertElementsAlmostEqual(pix_out.pix_range,ref_range,...
                'relative',obj.tol);
        end

        function test_get_pixels_can_handle_repeated_indices(obj)
            num_pix = 30;
            data = rand(PixelDataBase.DEFAULT_NUM_PIX_FIELDS, num_pix);
            npix_in_page = 11;
            pix = obj.get_pix_with_fake_faccess(data, npix_in_page);

            idx_array = cat(2, randperm(num_pix), randperm(num_pix));

            pix_chunk = pix.get_pixels(idx_array);
            assertElementsAlmostEqual(pix_chunk.data, data(:, idx_array),...
                'relative',obj.tol);
            ref_range = obj.get_ref_range(data(:,idx_array));
            assertElementsAlmostEqual(ref_range,pix_chunk.pix_range,...
                'relative',obj.tol);
        end

        function test_get_pixels_on_file_backed_can_handle_repeated_indices(obj)
            pix = PixelDataFileBacked(obj.tst_sqw_file_full_path, obj.SMALL_PG_SIZE);
            num_pix = pix.num_pixels;
            data = concatenate_pixel_pages(pix);

            % Concatenate random permutation of linspaces up to num_pix, this means
            % each index is repeated twice
            idx_array = cat(2, randperm(num_pix), randperm(num_pix));

            pix_chunk = pix.get_pixels(idx_array);
            assertEqual(pix_chunk.data, data(:, idx_array));
        end

        function test_pg_size_reports_size_of_partially_filled_pg_after_advance(obj)
            num_pix = 30;
            data = rand(PixelDataBase.DEFAULT_NUM_PIX_FIELDS, num_pix);
            npix_in_page = 11;
            pix = obj.get_pix_with_fake_faccess(data, npix_in_page);

            assertEqual(pix.page_size, npix_in_page);

            pix.advance();
            assertEqual(pix.page_size, npix_in_page);

            pix.advance();
            num_pix_in_final_pg = 8;
            assertEqual(pix.page_size, num_pix_in_final_pg);
        end

        function test_get_data_returns_data_across_pages_by_absolute_index(obj)
            data = rand(PixelDataBase.DEFAULT_NUM_PIX_FIELDS, 30);
            npix_in_page = 11;
            pix = obj.get_pix_with_fake_faccess(data, npix_in_page);

            indices = [9:13, 20:24];
            sig_var = pix.get_data({'signal', 'variance'}, indices);
            expected_sig_var = data([obj.SIGNAL_IDX, obj.VARIANCE_IDX], indices);

            assertElementsAlmostEqual(sig_var, expected_sig_var,...
                'relative',obj.tol);
        end

        function test_get_data_retrieves_correct_data_at_page_boundary(obj)
            num_pix = 30;
            data = rand(PixelDataBase.DEFAULT_NUM_PIX_FIELDS, num_pix);
            npix_in_page = 10;

            pix = obj.get_pix_with_fake_faccess(data, npix_in_page);

%             a = pix.get_data('signal')
            sig = pix.get_data('signal', 1:3);
            assertElementsAlmostEqual(sig, data(obj.SIGNAL_IDX, 1:3),...
                'relative',obj.tol);

            sig2 = pix.get_data('signal', 20);
            assertElementsAlmostEqual(sig2, data(obj.SIGNAL_IDX, 20),...
                'relative',obj.tol);

            sig3 = pix.get_data('signal', 1:1);
            assertElementsAlmostEqual(sig3, data(obj.SIGNAL_IDX, 1),...
                'relative',obj.tol);
        end

        function test_paged_pix_get_data_returns_full_data_range_if_no_idx_arg(obj)
            data = rand(PixelDataBase.DEFAULT_NUM_PIX_FIELDS, 30);
            npix_in_page = 11;
            pix = obj.get_pix_with_fake_faccess(data, npix_in_page);

            var_sig = pix.get_data({'variance', 'signal'});
            expected_var_sig = data([obj.VARIANCE_IDX, obj.SIGNAL_IDX], :);

            assertElementsAlmostEqual(var_sig, expected_var_sig,...
                'relative',obj.tol);
        end

        function test_paged_pix_get_data_can_be_called_with_a_logical(obj)
            num_pix = 30;
            data = rand(PixelDataBase.DEFAULT_NUM_PIX_FIELDS, num_pix);
            npix_in_page = 11;
            pix = obj.get_pix_with_fake_faccess(data, npix_in_page);

            logical_array = logical(randi([0, 1], [1, 10]));
            sig_var = pix.get_data({'signal', 'variance'}, logical_array);

            expected_sig_var = data([obj.SIGNAL_IDX, obj.VARIANCE_IDX], ...
                logical_array);
            assertElementsAlmostEqual(sig_var, expected_sig_var,...
                'relative',obj.tol);
        end

        function test_get_data_throws_if_logical_1_index_out_of_range(obj)
            num_pix = 30;
            data = rand(PixelDataBase.DEFAULT_NUM_PIX_FIELDS, num_pix);
            npix_in_page = 11;
            pix = obj.get_pix_with_fake_faccess(data, npix_in_page);

            logical_array = cat(2, logical(randi([0, 1], [1, num_pix])), true);
            f = @() pix.get_data('signal', logical_array);

            assertExceptionThrown(f, 'HORACE:PIXELDATA:badsubscript');
        end

        function test_get_data_ignores_out_of_range_logical_0_indices(obj)
            num_pix = 30;
            data = rand(PixelDataBase.DEFAULT_NUM_PIX_FIELDS, num_pix);
            npix_in_page = 11;
            pix = obj.get_pix_with_fake_faccess(data, npix_in_page);

            logical_array = cat(2, logical(randi([0, 1], [1, num_pix])), false);
            var_sig = pix.get_data({'variance', 'signal'}, logical_array);

            assertElementsAlmostEqual(var_sig, ...
                data([obj.VARIANCE_IDX, obj.SIGNAL_IDX], logical_array),...
                'relative',obj.tol);
        end


        function test_in_mem_pix_get_data_can_be_called_with_a_logical(obj)
            num_pix = 30;
            pix = PixelDataBase.create(rand(PixelDataBase.DEFAULT_NUM_PIX_FIELDS, num_pix));

            logical_array = logical(randi([0, 1], [1, 10]));
            sig_var = pix.get_data({'signal', 'variance'}, logical_array);

            assertEqual(sig_var, ...
                pix.data([obj.SIGNAL_IDX, obj.VARIANCE_IDX], logical_array));
        end

        function test_get_data_can_handle_repeated_indices(obj)
            num_pix = 30;
            data = rand(PixelDataBase.DEFAULT_NUM_PIX_FIELDS, num_pix);
            npix_in_page = 11;
            pix = obj.get_pix_with_fake_faccess(data, npix_in_page);

            idx_array = cat(2, randperm(num_pix), randperm(num_pix));

            sig_run = pix.get_data({'signal', 'run_idx'}, idx_array);
            assertElementsAlmostEqual(sig_run, data([obj.SIGNAL_IDX, obj.RUN_IDX], idx_array),...
                'relative',obj.tol);
        end


        function test_get_data_reorders_output_according_to_indices(obj)
            num_pix = 30;
            data = rand(PixelDataBase.DEFAULT_NUM_PIX_FIELDS, num_pix);
            npix_in_page = 11;
            [pix,pix_range] = obj.get_pix_with_fake_faccess(data, npix_in_page);

            rand_order = randperm(num_pix);
            shuffled_pix = data(:, rand_order);
            sig_var = pix.get_data({'signal', 'variance'}, rand_order);

            assertElementsAlmostEqual(sig_var, ...
                shuffled_pix([obj.SIGNAL_IDX, obj.VARIANCE_IDX], :),...
                'relative',obj.tol);
            assertElementsAlmostEqual(pix.pix_range,pix_range,...
                'relative',obj.tol);
        end

        function test_get_data_throws_invalid_arg_if_indices_not_vector(~)
            pix = PixelDataBase.create();
            f = @() pix.get_data('signal', ones(2, 2));
            assertExceptionThrown(f, 'MATLAB:InputParser:ArgumentFailedValidation');
        end

        function test_get_data_throws_if_range_out_of_bounds(obj)
            num_pix = 30;
            data = rand(PixelDataBase.DEFAULT_NUM_PIX_FIELDS, num_pix);
            npix_in_page = 11;
            pix = obj.get_pix_with_fake_faccess(data, npix_in_page);

            idx_array = 25:35;
            f = @() pix.get_data('signal', idx_array);
            assertExceptionThrown(f, 'PIXELDATA:get_data');
        end

        function test_get_data_throws_if_an_idx_lt_1_with_paged_pix(obj)
            num_pix = 30;
            data = rand(PixelDataBase.DEFAULT_NUM_PIX_FIELDS, num_pix);
            npix_in_page = 11;
            pix = obj.get_pix_with_fake_faccess(data, npix_in_page);

            idx_array = -1:20;
            f = @() pix.get_data('signal', idx_array);
            assertExceptionThrown(f, 'MATLAB:InputParser:ArgumentFailedValidation');
        end

        function test_get_data_throws_if_an_idx_lt_1_with_in_memory_pix(~)
            in_mem_pix = PixelDataMemory(5);
            f = @() in_mem_pix.get_data('signal', -1:3);
            assertExceptionThrown(f, 'MATLAB:InputParser:ArgumentFailedValidation');
        end

        function test_get_data_throws_if_indices_not_positive_int(~)
            pix = PixelDataBase.create();
            idx_array = 1:0.1:5;
            f = @() pix.get_data('signal', idx_array);
            assertExceptionThrown(f, 'MATLAB:InputParser:ArgumentFailedValidation');
        end

        function test_base_page_size_is_DEFAULT_PAGE_SIZE_by_default(~)
            pix = PixelDataFileBacked();

            expected_num_pix = get(hor_config,'mem_chunk_size');
            assertEqual(pix.base_page_size, expected_num_pix);
        end

        function test_get_pixels_correct_if_all_pages_dirty(obj)
            data = rand(9, 45);
            mem_alloc = 8*9*15;
            pix = PixelDataFileBacked(zeros(9, 0), mem_alloc);
            for i = 1:3
                a = (i - 1)*15 + 1;
                b = i*15;
                pix.append(PixelDataFileBacked(data(:, a:b)));
            end

            pix_idx = [12:17, 28:33, 44];
            new_pix = pix.get_pixels(pix_idx);
            expected_pix = PixelDataMemory(data(:, pix_idx));

            assertEqualToTol(new_pix, expected_pix, 'reltol', obj.tol);
        end

        function test_calling_advance_with_nosave_discards_cached_changes(obj)
            data = zeros(9, 30);
            npix_in_page = 11;
            pix = obj.get_pix_with_fake_faccess(data, npix_in_page);

            % set all u1 values in each page to 1
            pix.u1 = 1;
            pix.advance('nosave', true);  % move to second page
            pix.move_to_first_page();

            assertEqual(pix.u1, zeros(1, npix_in_page));
        end

        function test_set_data_sets_fields_with_given_values(~)
            pix = PixelDataBase.create(30);
            new_data = ones(3, 7);
            fields = {'run_idx', 'signal', 'variance'};
            idxs = [4, 3, 9, 24, 29, 10, 11];
            pix.set_data(fields, new_data, idxs);

            assertEqual(pix.get_data(fields, idxs), new_data);

            % Check other fields/indices unchanged
            non_edited_idxs = 1:pix.num_pixels;
            non_edited_idxs(idxs) = [];
            assertEqual(pix.data(:, non_edited_idxs), zeros(9, 23));
        end

        function test_set_data_sets_single_fields_with_given_values(~)
            pix = PixelDataBase.create(30);
            new_data = ones(1, 7);
            field = 'run_idx';
            idxs = [4, 3, 9, 24, 29, 10, 11];
            pix.set_data(field, new_data, idxs);

            assertEqual(pix.get_data(field, idxs), new_data);

            % Check other fields/indices unchanged
            non_edited_idxs = 1:pix.num_pixels;
            non_edited_idxs(idxs) = [];
            assertEqual(pix.data(:, non_edited_idxs), zeros(9, 23));
        end

        function test_set_data_sets_fields_with_given_values_pix_filebacked(obj)
            num_pix = 30;
            data = zeros(PixelDataBase.DEFAULT_NUM_PIX_FIELDS, num_pix);
            npix_per_page = 11;
            pix = obj.get_pix_with_fake_faccess(data, npix_per_page);

            new_data = ones(3, 7);
            fields = {'run_idx', 'signal', 'variance'};
            idxs = [4, 3, 9, 24, 29, 10, 11];
            pix.set_data(fields, new_data, idxs);

            assertEqual(pix.get_data(fields, idxs), new_data);

            % Check other fields/indices unchanged
            non_edited_idxs = 1:pix.num_pixels;
            non_edited_idxs(idxs) = [];
            unedited_pix = pix.get_pixels(non_edited_idxs);
            assertEqual(unedited_pix.data, zeros(9, 23));
        end

        function test_set_data_errors_if_data_nrows_ne_to_num_fields(~)
            pix = PixelDataBase.create(30);
            fields = {'run_idx', 'signal', 'variance'};
            new_data = ones(numel(fields) + 1, 7);
            idxs = [4, 3, 9, 24, 29, 10, 11];
            f = @() pix.set_data(fields, new_data, idxs);
            assertExceptionThrown(f, 'HORACE:PixelData:invalid_argument');
        end

        function test_set_data_errors_if_data_ncols_ne_to_num_indices(~)
            pix = PixelDataBase.create(30);
            fields = {'run_idx', 'signal', 'variance'};
            idxs = [4, 3, 9, 24, 29, 10, 11];
            new_data = ones(numel(fields), numel(idxs) - 1);
            f = @() pix.set_data(fields, new_data, idxs);
            assertExceptionThrown(f, 'HORACE:PixelData:invalid_argument');
        end

        function test_set_data_sets_fields_with_given_values_with_logical_idxs(~)
            pix = PixelDataBase.create(30);
            new_data = ones(3, 7);
            fields = {'run_idx', 'signal', 'variance'};
            idxs = [4, 3, 9, 24, 29, 10, 11];
            logical_idxs = zeros(1, 30, 'logical');
            logical_idxs(idxs) = true;
            pix.set_data(fields, new_data, logical_idxs);

            assertEqual(pix.get_data(fields, idxs), new_data);

            % Check other fields/indices unchanged
            non_edited_idxs = 1:pix.num_pixels;
            non_edited_idxs(idxs) = [];
            assertEqual(pix.data(:, non_edited_idxs), zeros(9, 23));
        end

        function test_set_data_sets_all_if_abs_pix_indices_not_given_filebacked(obj)
            num_pix = 30;
            data = zeros(PixelDataBase.DEFAULT_NUM_PIX_FIELDS, num_pix);
            npix_per_page = 11;
            pix = obj.get_pix_with_fake_faccess(data, npix_per_page);

            new_data = ones(3, num_pix);
            fields = {'run_idx', 'signal', 'variance'};
            pix.set_data(fields, new_data);

            assertEqual(pix.get_data(fields), new_data);
        end

        function test_set_data_sets_all_if_abs_pix_indices_not_given(~)
            num_pix = 30;
            pix = PixelDataBase.create(num_pix);
            new_data = ones(3, num_pix);
            fields = {'run_idx', 'signal', 'variance'};
            pix.set_data(fields, new_data);

            assertEqual(pix.get_data(fields), new_data);
        end

        % -- Helpers --

        function [pix,pix_range] = get_pix_with_fake_faccess(obj, data, npix_in_page)
            pix_range = [min(data(1:4,:),[],2),max(data(1:4,:),[],2)]';
            faccess = FakeFAccess(data);
            % give it a real file path to trick code into thinking it exists
            faccess = faccess.set_filepath(obj.tst_sqw_file_full_path);
            mem_alloc = npix_in_page;
            pix = PixelDataFileBacked(faccess, mem_alloc);
        end

        function do_pixel_data_loop_with_f(obj, func, data)
            % func should be a function handle, it is evaluated within a
            % while-advance block over some pixel data
            faccess = FakeFAccess(data);

            pix_in_page = 11;
            mem_alloc = pix_in_page*obj.NUM_BYTES_IN_VALUE*obj.NUM_COLS_IN_PIX_BLOCK;
            pix = PixelDataFileBacked(faccess, mem_alloc);

            func(pix, 0)
            iter = 1;
            while pix.has_more()
                pix.advance();
                func(pix, iter)
                iter = iter + 1;
            end
        end

    end

    methods (Static)

        function advance_pix(pix, niters)
            % Advance the pixel pages by 'niters'
            for i = 1:niters
                pix.advance();
            end
        end

    end

end<|MERGE_RESOLUTION|>--- conflicted
+++ resolved
@@ -2,11 +2,7 @@
 
     properties
 
-<<<<<<< HEAD
         SMALL_PG_SIZE = 10000; 
-=======
-        SMALL_PG_SIZE = 1e5;  % 100Kb
->>>>>>> 9c300681
         ALL_IN_MEM_PG_SIZE = 1e12;
 
         raw_pix_data = rand(PixelDataBase.DEFAULT_NUM_PIX_FIELDS, 10);
