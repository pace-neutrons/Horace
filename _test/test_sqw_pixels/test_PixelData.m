classdef test_PixelData < TestCase & common_pix_class_state_holder

    properties

<<<<<<< HEAD
        SMALL_PG_SIZE = 1e5;  % 100,000 pix % This disables filebased access and makes tested files memory based. Not what is intended in tests
=======
        SMALL_PG_SIZE = 1e5;  % 10,000 pix
>>>>>>> f66e0a2e
        ALL_IN_MEM_PG_SIZE = 1e12;

        raw_pix_data = rand(PixelDataBase.DEFAULT_NUM_PIX_FIELDS, 10);
        raw_pix_range;
        tst_sqw_file_full_path = '';
        this_dir = fileparts(mfilename('fullpath'));

        pixel_data_obj;
        pix_data_from_file;
        pix_data_from_faccess;
        pix_data_small_page;
        pix_fields = {'u1', 'u2', 'u3', 'dE', 'coordinates', 'q_coordinates', ...
            'run_idx', 'detector_idx', 'energy_idx', 'signal', ...
            'variance'};
    end

    properties (Constant)
        NUM_BYTES_IN_VALUE = sqw_binfile_common.FILE_PIX_SIZE;
        NUM_COLS_IN_PIX_BLOCK = PixelDataBase.DEFAULT_NUM_PIX_FIELDS;
        BYTES_IN_PIXEL = sqw_binfile_common.FILE_PIX_SIZE;
        RUN_IDX = 5;
        SIGNAL_IDX = 8;
        VARIANCE_IDX = 9;
        tol = 1e-6;
    end

    methods(Static, Access=private)

        function [pix_data,pix_range] = get_random_pix_data_(rows)
            data = rand(PixelDataBase.DEFAULT_NUM_PIX_FIELDS, rows);
            pix_range = [min(data(1:4,:),[],2),max(data(1:4,:),[],2)]';
            pix_data = PixelDataBase.create(data);

        end

        function ref_range = get_ref_range(data)
            ref_range = [min(data(1:4, :),[],2),...
                max(data(1:4, :),[],2)]';
        end

    end

    methods

        function obj = test_PixelData(~)
            obj = obj@TestCase('test_PixelData');

            obj.raw_pix_range = obj.get_ref_range(obj.raw_pix_data);

            pths = horace_paths;
            source_sqw_file = fullfile(pths.test_common, 'sqw_1d_1.sqw');

            test_sqw_file_full_path = fullfile(tmp_dir, 'sqw_1d_1.sqw');
            copyfile(source_sqw_file,test_sqw_file_full_path);

            modify_pix_ranges(test_sqw_file_full_path);
            obj.tst_sqw_file_full_path = test_sqw_file_full_path;

            % Construct an object from raw data
            obj.pixel_data_obj = PixelDataBase.create(obj.raw_pix_data);
            % Construct an object from a file
            obj.pix_data_from_file = PixelDataFileBacked(obj.tst_sqw_file_full_path);
            % Construct an object from a file accessor
            f_accessor = sqw_formats_factory.instance().get_loader(obj.tst_sqw_file_full_path);
            obj.pix_data_from_faccess = PixelDataFileBacked(f_accessor);
            % Construct an object from file accessor with small page size
            obj.pix_data_small_page = PixelDataFileBacked(f_accessor, obj.SMALL_PG_SIZE);
        end

        % --- Tests for in-memory operations ---
        function test_default_construction_sets_empty_pixel_data(~)
            pix_data = PixelDataBase.create();
            assertEqual(pix_data.data, zeros(9, 0));
            assertEqual(pix_data.pix_range,[inf,inf,inf,inf;-inf,-inf,-inf,-inf])
        end

        function test_PixelData_raised_on_construction_with_data_with_lt_9_cols(~)
            f = @() PixelDataBase.create(ones(3, 3));
            assertExceptionThrown(f, 'MATLAB:incorrectNumrows');
        end

        function test_PixelData_raised_on_construction_with_data_with_gt_9_cols(~)
            f = @() PixelDataBase.create(ones(10, 3));
            assertExceptionThrown(f, 'MATLAB:incorrectNumrows');
        end

        function test_coordinates_returns_empty_array_if_pixel_data_empty(~)
            pix_data = PixelDataBase.create();
            assertTrue(isempty(pix_data.coordinates));
            assertEqual(pix_data.pix_range,[inf,inf,inf,inf;-inf,-inf,-inf,-inf])
        end

        function test_pixel_data_is_set_to_input_data_on_construction(obj)
            assertEqual(obj.pixel_data_obj.data, obj.raw_pix_data);
            assertEqual(obj.pixel_data_obj.pix_range, obj.raw_pix_range);

        end

        function test_u1_returns_first_dim_in_coordinates_array(obj)
            u1 = obj.pixel_data_obj.u1;
            assertEqual(u1, obj.pixel_data_obj.coordinates(1, :));
            range = obj.pixel_data_obj.pix_range;
            assertEqual(range(:,1),[min(u1,[],2);max(u1,[],2)]);
        end

        function test_u1_sets_the_first_dim_in_coordinates_array(obj)
            [pix_data_obj,range] = obj.get_random_pix_data_(10);
            pix_data_obj.u1 = 1;
            assertEqual(pix_data_obj.coordinates(1, :), ones(1, 10));
            range(:,1) = 1;
            assertEqual(pix_data_obj.pix_range, range);
            assertEqual(pix_data_obj.page_range,range)
        end

        function test_u2_returns_second_dim_in_coordinates_array(obj)
            u2 = obj.pixel_data_obj.u2;
            assertEqual(u2, obj.pixel_data_obj.coordinates(2, :));
        end

        function test_u2_sets_the_second_dim_in_coordinates_array(obj)
            [pix_data_obj,ref_range] = obj.get_random_pix_data_(10);
            pix_data_obj.u2 = 1;
            assertEqual(pix_data_obj.coordinates(2, :), ones(1, 10));

            ref_range(:,2) = [1;1];
            range = pix_data_obj.pix_range;
            assertEqual(ref_range,range);
            assertEqual(pix_data_obj.page_range,range)
        end

        function test_u3_returns_third_dim_in_coordinates_array(obj)
            u3 = obj.pixel_data_obj.u3;
            assertEqual(u3, obj.pixel_data_obj.coordinates(3, :));
        end

        function test_u3_sets_the_third_dim_in_coordinates_array(obj)
            [pix_data_obj,ref_range] = obj.get_random_pix_data_(10);
            pix_data_obj.u3 = 1;
            assertEqual(pix_data_obj.coordinates(3, :), ones(1, 10));

            ref_range(:,3) = [1;1];
            range = pix_data_obj.pix_range;
            assertEqual(ref_range,range);
            assertEqual(pix_data_obj.page_range,range)
        end

        function test_dE_returns_fourth_dim_in_coordinates_array(obj)
            dE = obj.pixel_data_obj.dE;
            assertEqual(dE, obj.pixel_data_obj.coordinates(4, :));
        end

        function test_dE_sets_the_fourth_dim_in_coordinates_array(obj)
            [pix_data_obj,ref_range] = obj.get_random_pix_data_(10);
            pix_data_obj.dE = 1;
            assertEqual(pix_data_obj.coordinates(4, :), ones(1, 10));

            ref_range(:,4) = [1;1];
            range = pix_data_obj.pix_range;
            assertEqual(ref_range,range);
            assertEqual(pix_data_obj.page_range,range)

        end

        function test_q_coordinates_returns_first_3_dims_of_coordinates(obj)
            q_coords = obj.pixel_data_obj.q_coordinates;
            assertEqual(q_coords, obj.pixel_data_obj.q_coordinates);
        end

        function test_setting_q_coordinates_updates_u1_u2_and_u3(obj)
            pix_data_obj = obj.get_random_pix_data_(10);
            pix_data_obj.q_coordinates = ones(3, 10);
            assertEqual(pix_data_obj.u1, ones(1, 10));
            assertEqual(pix_data_obj.u2, ones(1, 10));
            assertEqual(pix_data_obj.u3, ones(1, 10));
        end

        function test_get_coordinates_returns_coordinate_data(obj)
            coord_data = obj.raw_pix_data(1:4, :);
            assertEqual(obj.pixel_data_obj.coordinates, coord_data);
        end

        function test_run_idx_returns_run_index_data(obj)
            run_indices = obj.raw_pix_data(5, :);
            assertEqual(obj.pixel_data_obj.run_idx, run_indices)
        end

        function test_detector_idx_returns_detector_index_data(obj)
            detector_indices = obj.raw_pix_data(6, :);
            assertEqual(obj.pixel_data_obj.detector_idx, detector_indices)
        end

        function test_energy_idx_returns_energy_bin_number_data(obj)
            energy_bin_nums = obj.raw_pix_data(7, :);
            assertEqual(obj.pixel_data_obj.energy_idx, energy_bin_nums)
        end

        function test_signal_returns_signal_array(obj)
            signal_array = obj.raw_pix_data(8, :);
            assertEqual(obj.pixel_data_obj.signal, signal_array)
        end

        function test_variance_returns_variance_array(obj)
            variance_array = obj.raw_pix_data(9, :);
            assertEqual(obj.pixel_data_obj.variance, variance_array)
        end

        function test_PixelData_error_raised_if_setting_data_with_lt_9_cols(~)
            f = @(x) PixelDataBase.create(zeros(x, 10));
            for i = [-10, -5, 0, 5]
                assertExceptionThrown(@() f(i), 'MATLAB:incorrectNumrows');
            end
        end

        function test_num_pixels_returns_the_number_of_rows_in_the_data_block(obj)
            assertEqual(obj.pixel_data_obj.num_pixels, 10);
        end

        function test_coordinate_data_is_settable(obj)
            num_rows = 10;
            pix_data_obj = obj.get_random_pix_data_(num_rows);

            new_coord_data = ones(4, num_rows);
            pix_data_obj.coordinates = new_coord_data;
            assertEqual(pix_data_obj.coordinates, new_coord_data);
            assertEqual(pix_data_obj.data(1:4, :), new_coord_data);
        end

        function test_error_raised_if_setting_coordinates_with_wrong_num_rows(obj)
            num_rows = 10;
            pix_data_obj = obj.get_random_pix_data_(num_rows);
            new_coord_data = ones(4, num_rows - 1);

            function set_coordinates(data)
                pix_data_obj.coordinates = data;
            end

            f = @() (set_coordinates(new_coord_data));
            assertExceptionThrown(f, 'MATLAB:incorrectSize');
        end

        function test_error_raised_if_setting_coordinates_with_wrong_num_cols(obj)
            num_rows = 10;
            pix_data_obj = obj.get_random_pix_data_(num_rows);

            function set_coordinates(data)
                pix_data_obj.coordinates = data;
            end

            new_coord_data = ones(3, num_rows);
            f = @() set_coordinates(new_coord_data);
            assertExceptionThrown(f, 'MATLAB:incorrectSize');
        end

        function test_PixelData_object_with_underlying_data_is_not_empty(obj)
            assertFalse(isempty(obj.pixel_data_obj));
        end

        function test_default_PixelData_object_is_empty(~)
            pix_data_obj = PixelDataBase.create();
            assertTrue(isempty(pix_data_obj));
        end

        function test_error_if_constructed_with_struct(~)
            s = struct();
            f = @() PixelDataBase.create(s);
            assertExceptionThrown(f, 'HORACE:PixelData:invalid_argument');
        end

        function test_PixelData_error_if_constructed_with_cell_array(~)
            s = {'a', 1};
            f = @() PixelDataBase.create(s);
            assertExceptionThrown(f, 'HORACE:PixelDataBase:invalid_argument');
        end

        function test_PixelData_set_data_all(~)
            pix_data_obj = PixelDataBase.create();
            data = zeros(9,1);
            pix_data_obj.set_data('all',data)
            assertEqual(pix_data_obj.num_pixels,1);
            assertEqual(pix_data_obj.coordinates,zeros(4,1));

        end

        function test_PixelData_set_data_all_wrong_size(~)
            pix_data_obj = PixelDataBase.create();
            data = zeros(4,1);
            f = @()set_data(pix_data_obj,'all',data);
            assertExceptionThrown(f, 'HORACE:PixelData:invalid_argument');

        end

        function test_PixelData_error_if_data_set_with_non_numeric_type(~)
            pix_data_obj = PixelDataBase.create();

            function set_data(data)
                pix_data_obj.data = data;
            end

            f = @() set_data({1, 'abc'});
            assertExceptionThrown(f, 'MATLAB:invalidType');
        end

        function test_num_pix_returns_the_number_of_elements_in_the_data(obj)
            assertEqual(obj.pixel_data_obj.num_pixels*PixelDataBase.DEFAULT_NUM_PIX_FIELDS,...
                numel(obj.pixel_data_obj.data));
        end

        function test_can_construct_from_another_PixelData_object(obj)
            pixel_data_obj_copy = PixelDataBase.create(obj.pixel_data_obj);
            assertEqual(pixel_data_obj_copy.data, obj.pixel_data_obj.data);
        end

        function test_get_data_returns_coordinates_for_given_index_range(obj)
            pix_data_obj = obj.get_random_pix_data_(10);
            coords = pix_data_obj.get_data({'coordinates'}, 2:6);
            assertEqual(coords, pix_data_obj.coordinates(:, 2:6));
        end

        function test_get_data_returns_multiple_fields_for_given_index_range(obj)
            pix_data_obj = obj.get_random_pix_data_(10);
            coord_sig = pix_data_obj.get_data({'coordinates', 'signal'}, 4:9);
            expected_coord_sig = [pix_data_obj.coordinates(:, 4:9); ...
                pix_data_obj.signal(4:9)];
            assertEqual(coord_sig, expected_coord_sig);
        end

        function test_get_data_returns_full_pixel_range_if_no_range_given(obj)
            pix_data_obj = obj.get_random_pix_data_(10);
            coord_sig = pix_data_obj.get_data({'coordinates', 'signal'});
            expected_coord_sig = [pix_data_obj.coordinates; pix_data_obj.signal];
            assertEqual(coord_sig, expected_coord_sig);
        end

        function test_get_data_allows_data_retrieval_for_single_field(obj)
            for i = 1:numel(obj.pix_fields)
                field_data = obj.pixel_data_obj.get_data(obj.pix_fields{i});
                assertEqual(field_data, obj.pixel_data_obj.(obj.pix_fields{i}));
            end
        end

        function test_get_data_throws_PixelData_on_non_valid_field_name(obj)
            f = @() obj.pixel_data_obj.get_data('not_a_field');
            assertExceptionThrown(f, 'HORACE:PixelData:invalid_argument');
        end

        function test_get_data_orders_columns_corresponding_to_input_cell_array(obj)
            pix_data_obj = obj.get_random_pix_data_(10);
            data_subset = pix_data_obj.get_data({'detector_idx', 'signal', 'run_idx'});
            assertEqual(data_subset(1, :), pix_data_obj.detector_idx);
            assertEqual(data_subset(2, :), pix_data_obj.signal);
            assertEqual(data_subset(3, :), pix_data_obj.run_idx);
        end

        function test_cat_combines_given_PixelData_objects(obj)
            pix_data_obj1 = obj.get_random_pix_data_(10);
            pix_data_obj2 = obj.get_random_pix_data_(5);

            combined_pix = PixelDataBase.cat(pix_data_obj1, pix_data_obj2);

            assertEqual(combined_pix.num_pixels, 15);
            assertEqual(combined_pix.data, ...
                horzcat(pix_data_obj1.data, pix_data_obj2.data));
        end

        function test_get_pixels_returns_PixelData_obj_with_given_pix_indices(~)
            data = rand(9, 10);
            pix = PixelDataBase.create(data);
            sub_pix = pix.get_pixels([3, 5, 7]);
            assertTrue(isa(pix, 'PixelDataBase'));
            assertEqual(sub_pix.data, data(:, [3, 5, 7]));
        end

        function test_get_pixels_returns_PixelData_with_equal_num_cols(obj)
            pix = obj.get_random_pix_data_(10);
            orignal_size = size(pix.data, 1);
            sub_pix = pix.get_pixels(1:5);
            assertEqual(size(sub_pix.data, 1), orignal_size);
        end

        function test_load_obj_returns_equivalent_object(~)
            pix = PixelDataBase.loadobj(PixelDataBase.create(ones(9, 10)));
            assertEqual(pix.data, ones(9, 10));
        end

        function test_construction_with_int_fills_underlying_data_with_zeros(~)
            npix = 20;
            pix = PixelDataBase.create(npix);
            assertEqual(pix.num_pixels, npix);
            assertEqual(pix.data, zeros(9, npix));
            assertEqual(pix.variance, zeros(1, npix));
        end

        function test_construction_with_float_raises_PixelData_error(~)
            f = @() PixelDataBase.create(1.2);
            assertExceptionThrown(f, 'MATLAB:incorrectNumrows');
        end

        function test_construction_with_file_path_sets_file_path_on_object(obj)
            assertEqual(obj.pix_data_from_file.file_path, obj.tst_sqw_file_full_path);
        end

        function test_construction_with_file_path_populates_data_from_file(obj)
            assertFalse(isempty(obj.pix_data_from_file));
            expected_signal_chunk = [0, 0, 0, 0, 0483.5, 4463.0, 1543.0, 0, 0, 0];
            assertEqual(obj.pix_data_from_file.signal(9825:9834), ...
                expected_signal_chunk);
        end

        function test_construction_with_file_path_sets_num_pixels_in_file(obj)
            f_accessor = sqw_formats_factory.instance().get_loader(...
                obj.tst_sqw_file_full_path);
            assertEqual(obj.pix_data_from_file.num_pixels, f_accessor.npixels);
        end

        function test_error_on_construction_with_non_existent_file(~)
            file_path = 'not-a-file';
            f = @() PixelDataBase.create(file_path);
            assertExceptionThrown(f, 'HORACE:PixelDataFileBacked:invalid_argument');
        end

        function test_construction_with_faccess_populates_data_from_file(obj)
            assertFalse(isempty(obj.pix_data_from_faccess));
            expected_signal_chunk = [0, 0, 0, 0, 0483.5, 4463.0, 1543.0, 0, 0, 0];
            assertEqual(obj.pix_data_from_faccess.signal(9825:9834), ...
                expected_signal_chunk);
        end

        function test_construction_with_faccess_sets_file_path(obj)
            assertEqual(obj.pix_data_from_faccess.file_path, obj.tst_sqw_file_full_path);
        end

        function test_page_size_is_set_after_getter_call_when_given_as_argument(obj)
            expected_page_size = obj.SMALL_PG_SIZE;
            % the first page is loaded on access, so this first assert which accesses
            % .variance is necessary to set pix.page_size
            assertEqual(size(obj.pix_data_small_page.variance), ...
                [1, obj.pix_data_small_page.page_size]);
            assertEqual(obj.pix_data_small_page.page_size, expected_page_size);
        end

        function test_calling_getter_returns_data_for_single_page(obj)
            data = rand(9, 30);
            npix_in_page = 11;
            pix = obj.get_pix_with_fake_faccess(data, npix_in_page);
            assertEqual(size(pix.signal), [1, pix.page_size]);
            assertElementsAlmostEqual(pix.signal, data(8, 1:11),'relative',obj.tol);
        end

        function test_calling_get_data_returns_data_for_single_page(obj)
            data = rand(9, 30);
            npix_in_page = 11;
            pix = obj.get_pix_with_fake_faccess(data, npix_in_page);
            sig_var = pix.get_data({'signal', 'variance'}, 3:8);
            assertElementsAlmostEqual(sig_var, data(8:9, 3:8),'relative',obj.tol);
        end

        function test_data_values_are_not_affected_by_changes_in_copies(~)
            n_rows = 5;
            p1 = PixelDataBase.create(ones(9, n_rows));
            p2 = copy(p1);
            p2.u1 = zeros(1, n_rows);
            assertEqual(p2.u1, zeros(1, n_rows));
            assertEqual(p1.u1, ones(1, n_rows));
        end

        function test_number_of_pixels_in_page_matches_memory_usage_size(obj)
            data = rand(9, 30);
            npix_in_page = 11;
            pix = obj.get_pix_with_fake_faccess(data, npix_in_page);
            pix.u1;
            assertEqual(size(pix.data, 2), npix_in_page);
        end

        function test_has_more_true_if_there_are_subsequent_pixels_in_file(obj)
            data = rand(9, 12);
            npix_in_page = 11;
            pix = obj.get_pix_with_fake_faccess(data, npix_in_page);
            assertTrue(pix.has_more());
        end

        function test_has_more_false_if_all_data_in_page(obj)
            data = rand(9, 11);
            npix_in_page = 11;
            pix = obj.get_pix_with_fake_faccess(data, npix_in_page);
            assertFalse(pix.has_more());
        end

        function test_has_more_false_if_all_data_created_in_memory(~)
            data = rand(9, 30);
            pix = PixelDataMemory(data);
            assertFalse(pix.has_more());
        end

        function test_advance_loads_next_page_of_data_into_memory_for_props(obj)
            data = rand(9, 30);
            f = @(pix, iter) assertElementsAlmostEqual(pix.signal, ...
                data(8, (iter*11 + 1):((iter*11 + 1) + pix.page_size - 1)),...
                'relative',obj.tol);
            obj.do_pixel_data_loop_with_f(f, data);
        end

        function test_advance_raises_PixelData_if_at_end_of_data(obj)
            npix = 30;
            data = rand(9, npix);
            npix_in_page = 11;
            pix = obj.get_pix_with_fake_faccess(data, npix_in_page);

            f = @() obj.advance_pix(pix, floor(npix/npix_in_page + 1));
            assertExceptionThrown(f, 'PIXELDATA:move_to_page');
        end

        function test_advance_does_nothing_if_PixelData_not_file_backed(~)
            data = rand(9, 10);
            pix = PixelDataMemory(data);
            pix.advance();
            assertEqual(pix.data, data);
        end

        function test_advance_while_loop_to_sum_signal_data(obj)
            data = randi([0, 99], 9, 30);
            npix_in_page = 11;
            pix = obj.get_pix_with_fake_faccess(data, npix_in_page);

            signal_sum = sum(pix.signal);
            while pix.has_more()
                pix.advance();
                signal_sum = signal_sum + sum(pix.signal);
            end

            assertEqual(signal_sum, sum(data(8, :)));
        end

        function test_page_size_returns_size_of_data_held_in_memory(obj)
            pix = obj.get_random_pix_data_(10);
            assertEqual(pix.page_size, 10);
        end

        function test_empty_PixelData_object_has_page_size_zero(~)
            pix = PixelDataBase.create();
            assertEqual(pix.page_size, 0);
        end

        function test_constructing_from_PixelData_with_valid_file_inits_faccess(obj)
            new_pix = PixelDataFileBacked(obj.pix_data_small_page);
            assertEqual(new_pix.file_path, obj.tst_sqw_file_full_path);
            assertEqual(new_pix.num_pixels, obj.pix_data_small_page.num_pixels);
            assertEqual(new_pix.signal, obj.pix_data_small_page.signal);
            assertTrue(new_pix.has_more());
        end

        function test_move_to_first_page_resets_to_first_page_in_file(obj)
            data = rand(9, 30);
            npix_in_page = 11;
            pix = obj.get_pix_with_fake_faccess(data, npix_in_page);
            pix.advance();
            assertElementsAlmostEqual(pix.u1, data(1, 12:22),'relative',obj.tol);  % currently on the second page
            pix.move_to_first_page();
            assertElementsAlmostEqual(pix.u1, data(1, 1:11),'relative',obj.tol);  % should be back to the first page
        end

        function test_move_to_first_page_keeps_data_if_pix_not_file_backed(obj)
            pix = obj.get_random_pix_data_(30);
            u1 = pix.u1;
            pix.move_to_first_page();
            assertEqual(pix.u1, u1);
        end

        function test_instance_has_page_size_after_construction(~)
            data = rand(9, 10);
            faccess = FakeFAccess(data);
            pix = PixelDataBase.create(faccess);
            assertEqual(pix.page_size, 10);
        end

        function test_editing_a_field_loads_page(obj)
            data = rand(9, 10);
            faccess = FakeFAccess(data);
            for i = 1:numel(obj.pix_fields)
                pix = PixelDataBase.create(faccess);
                pix.(obj.pix_fields{i}) = 1;
                assertEqual(pix.page_size, 10);
            end
        end

        function test_setting_file_backed_pixels_preserves_changes_after_advance(obj)
            data = rand(9, 30);
            npix_in_page = 11;
            pix = obj.get_pix_with_fake_faccess(data, npix_in_page);

            pix.move_to_first_page();
            pix.u1 = 1;  % sets page 1 of u1 to all ones
            pix.dump_all_pixels_(); % Save changes
            pix.move_to_page(2);  % move to second page
            assertElementsAlmostEqual(pix.u1, data(1, (npix_in_page + 1):(2*npix_in_page)),...
                'relative',obj.tol);

            pix.move_to_page(1);
            assertEqual(pix.u1, ones(1, npix_in_page),'relative',obj.tol);
        end

        function test_dirty_pix_tmp_files_are_deleted_when_pix_out_of_scope(obj)
            old_rng_state = rng();
            clean_up = onCleanup(@() rng(old_rng_state));
            fixed_seed = 774015;
            rng(fixed_seed, 'twister');  % this seed gives an expected object_id_ = 53801
            expected_tmp_file = fullfile( ...
                get(parallel_config, 'working_directory'), ...
                'sqw_pix538011426.tmp_sqw' ...
                );

            function do_pix_creation_and_delete()
                data = rand(9, 30);
                npix_in_page = 11;
                pix = obj.get_pix_with_fake_faccess(data, npix_in_page);

                pix.u1 = 1;
                pix.dump_all_pixels_();  % creates tmp file
                assertTrue( ...
                    is_file(expected_tmp_file), ...
                    sprintf('Temp file ''%s'' not created', expected_tmp_file) ...
                    );
            end

            do_pix_creation_and_delete();
            pause(0.2)  % let the file system catch up
            assertFalse(is_file(expected_tmp_file), ...
                'Temp file not deleted');
        end

        function test_set_all_prop_sets(obj)
            data = zeros(9, 30);
            npix_in_page = 11;
            pix = obj.get_pix_with_fake_faccess(data, npix_in_page);

            % set all u1 values in each page to 1
            pix.set_all_prop('u1', 1);

            % check all u1 values are 1
            for i = 1:pix.n_pages
                pix.move_to_page(i);
                assertEqual(pix.u1, ones(1, pix.page_size));
            end
        end

        function test_correct_values_returned_with_mix_of_clean_and_dirty_pages(obj)
            data = zeros(9, 30);
            npix_in_page = 11;
            pix = obj.get_pix_with_fake_faccess(data, npix_in_page);

            % set coordinates of page 1 and 3 to all ones
            pix.u1 = 1;
            pix.dump_all_pixels_();
<<<<<<< HEAD
            pix.move_to_page(3);  % move to second page
=======
            pix.move_to_page(3);
>>>>>>> f66e0a2e
            pix.u1 = 1;
            pix.dump_all_pixels_();

            pix.move_to_first_page();

            assertEqual(pix.u1, ones(1, pix.page_size));
            pix.advance();
            assertEqual(pix.u1, zeros(1, pix.page_size));
            pix.advance();
            assertEqual(pix.u1, ones(1, pix.page_size));
        end

        function test_you_cannot_set_page_of_data_with_smaller_sized_array(obj)
            data = zeros(9, 30);
            npix_in_page = 11;
            pix = obj.get_pix_with_fake_faccess(data, npix_in_page);

            function set_pix(data)
                pix.data = data;
            end

            f = @() set_pix(ones(9, 10));
            assertExceptionThrown(f, 'MATLAB:incorrectSize');
        end

        function test_you_cannot_set_page_of_data_with_larger_sized_array(obj)
            data = zeros(9, 30);
            npix_in_page = 11;
            pix = obj.get_pix_with_fake_faccess(data, npix_in_page);

            function set_pix(data)
                pix.data = data;
            end

            f = @() set_pix(ones(9, 20));
            assertExceptionThrown(f, 'MATLAB:incorrectSize');
        end

        function test_num_pixels_is_a_double_if_faccess_returns_uint(~)
            npix = 30;
            data = rand(9, npix);
            faccess = FakeFAccess(data);
            faccess = faccess.set_npixels(uint64(npix));

            pix = PixelDataBase.create(faccess);
            assertEqual(class(pix.num_pixels), 'double');
        end

        function test_num_pixels_is_a_double_if_data_in_memory(obj)
            assertEqual(class(obj.pixel_data_obj.num_pixels), 'double');
        end

        function test_num_pixels_is_a_double_if_more_than_one_page_of_data(obj)
            assertEqual(class(obj.pix_data_small_page.num_pixels), 'double');
        end

       function test_copy_on_same_page_as_original_when_more_than_1_page(obj)
            pix_original = PixelDataBase.create(obj.tst_sqw_file_full_path, 1e6);
            pix_original.signal = 1;
            pix_original.advance();

            pix_copy = copy(pix_original);

            assertEqual(pix_copy.data, pix_original.data);
            while pix_original.has_more()
                pix_original.advance();
                pix_copy.advance();
                assertEqual(pix_copy.data, pix_original.data);
            end

            pix_copy.move_to_first_page();
            pix_original.move_to_first_page();
            assertEqual(pix_copy.data, pix_original.data);
       end

        function test_copy_on_same_pg_as_original_when_more_than_1_pg_no_advance(obj)
            pix_original = PixelDataFileBacked(obj.tst_sqw_file_full_path, 1e6);
            pix_original.signal = 1;

            pix_copy = copy(pix_original);
            assertEqual(pix_copy.data, pix_original.data);
            while pix_original.has_more()
                pix_original.advance();
                pix_copy.advance();
                assertEqual(pix_copy.data, pix_original.data);
            end
        end

        function test_changes_to_original_persistent_in_copy_if_1_page_in_file(obj)
            pix_original = PixelDataFileBacked(obj.tst_sqw_file_full_path, 1e9);
            pix_original.signal = 1;

            pix_copy = copy(pix_original);

            assertEqual(pix_copy.data, pix_original.data);
        end

        function test_changes_to_orig_persistent_in_copy_if_1_pg_in_file_no_adv(obj)
            pix_original = PixelDataFileBacked(obj.tst_sqw_file_full_path, 1e9);
            pix_original.signal = 1;

            pix_copy = copy(pix_original);

            assertEqual(pix_copy.data, pix_original.data);
            while pix_original.has_more()
                % we shouldn't enter here, but we should check the same API for
                % data with > 1 page works for single page
                pix_original.advance();
                pix_copy.advance();
                assertEqual(pix_copy.data, pix_original.data);
            end
        end

%         function test_changes_to_copy_have_no_effect_on_original_after_advance(obj)
%             data = zeros(9, 30);
%             npix_in_page = 11;
%             pix_original = obj.get_pix_with_fake_faccess(data, npix_in_page);
%             pix_original.signal = 1;
%             pix_original.advance();
%
%             pix_copy = copy(pix_original);
%             pix_copy.move_to_first_page();
%             pix_copy.signal = 2;
%             pix_copy.advance();
%
%             pix_original.move_to_first_page();
%             assertEqual(pix_original.signal, ones(1, numel(pix_original.signal)));
%
%             pix_copy.move_to_first_page();
%             assertEqual(pix_copy.signal, 2*ones(1, numel(pix_copy.signal)));
%         end
%
%         function test_changes_to_copy_have_no_effect_on_original_no_advance(obj)
%             data = zeros(9, 30);
%             npix_in_page = 11;
%             pix_original = obj.get_pix_with_fake_faccess(data, npix_in_page);
%             pix_original.signal = 1;
%
%             pix_copy = copy(pix_original);
%             pix_copy.move_to_first_page();
%             pix_copy.signal = 2;
%
%             assertEqual(pix_original.signal, ones(1, numel(pix_original.signal)));
%             assertEqual(pix_copy.signal, 2*ones(1, numel(pix_copy.signal)));
%         end

        function test_changes_to_original_before_copy_are_reflected_in_copies(obj)
            data = zeros(9, 30);
            npix_in_page = 11;
            pix_original = obj.get_pix_with_fake_faccess(data, npix_in_page);
            pix_original.signal = 1;
            pix_original.dump_all_pixels_();

            pix_copy = copy(pix_original);
            pix_copy.move_to_first_page();

            assertEqual(pix_copy.signal, ones(1, numel(pix_copy.signal)));
        end

%         function test_changes_to_original_kept_in_copy_after_advance(obj)
%             pix_original = PixelDataFileBacked(obj.tst_sqw_file_full_path, 1e2);
%             pix_original.signal = 1;
%
%             pix_copy = copy(pix_original);
%             pix_copy.advance();
%
%             pix_copy.move_to_first_page();
%             assertEqual(pix_copy.signal, ones(1, numel(pix_copy.signal)));
%         end

        function test_change_to_original_after_copy_does_not_affect_copy(obj)
            data = zeros(9, 30);
            npix_in_page = 11;
            pix_original = obj.get_pix_with_fake_faccess(data, npix_in_page);
            pix_copy = copy(pix_original);

            pix_copy.signal = 1;
            pix_copy.dump_all_pixels_();

            pix_original.signal = 2;
            pix_original.dump_all_pixels_();

            pix_copy.move_to_first_page();
            assertEqual(pix_copy.signal, ones(1, numel(pix_copy.signal)));
        end

        function test_page_written_correctly_when_page_size_gt_mem_chunk_size(obj)
            warning('off', 'HOR_CONFIG:set_mem_chunk_size');
            hc = hor_config;
            old_config = hc.get_data_to_store();
            npix_to_write = 28;
            size_of_float = 4;
            hc.mem_chunk_size = npix_to_write;

            function clean_up_func(conf_to_restore)
                set(hor_config, conf_to_restore);
                warning('on', 'HOR_CONFIG:set_mem_chunk_size');
            end

            clean_up = onCleanup(@() clean_up_func(old_config));

            npix_in_page = 90;
            data = zeros(obj.NUM_COLS_IN_PIX_BLOCK, npix_in_page + 10);
            pix = obj.get_pix_with_fake_faccess(data, npix_in_page);

            pix.data = ones(obj.NUM_COLS_IN_PIX_BLOCK, npix_in_page);
            pix.dump_all_pixels_();

            pix.move_to_page(1);
            assertEqual(pix.data, ones(obj.NUM_COLS_IN_PIX_BLOCK, npix_in_page));
        end

        function test_pixels_read_correctly_if_final_pg_has_1_pixel(obj)
            data = rand(9, 10);
            npix_in_page = 3;
            pix = obj.get_pix_with_fake_faccess(data, npix_in_page);

            assertElementsAlmostEqual(pix.data, data(:, 1:3),'relative',obj.tol);
            pix.advance();
            assertElementsAlmostEqual(pix.data, data(:, 4:6),'relative',obj.tol);
            pix.advance();
            assertElementsAlmostEqual(pix.data, data(:, 7:9),'relative',obj.tol);
            pix.advance();
            assertElementsAlmostEqual(pix.data, data(:, 10),'relative',obj.tol);
        end

        function test_you_can_append_to_empty_PixelData_object(obj)
            npix_in_page = 11;
            pix = PixelDataFileBacked(zeros(9, 0), npix_in_page);

            data = ones(obj.NUM_COLS_IN_PIX_BLOCK, npix_in_page);
            pix_to_append = PixelDataFileBacked(data);

            pix.append(pix_to_append);
            assertEqual(pix.data, data);
            assertEqual(pix.pix_range,ones(2,4));
        end

        function test_you_can_append_to_partially_full_PixelData_page(obj)
            npix_in_page = 11;
            nexisting_pix = 5;
            existing_data = rand(9, nexisting_pix);
            pix = PixelDataFileBacked(existing_data, npix_in_page);
            minmax = obj.get_ref_range(existing_data);
            assertEqual(pix.pix_range,minmax);

            data = ones(obj.NUM_COLS_IN_PIX_BLOCK, npix_in_page);
            pix_to_append = PixelDataFileBacked(data);
            assertEqual(pix_to_append.pix_range,ones(2,4));
            minmax(2,:) = ones(1,4);

            pg_offset = npix_in_page - nexisting_pix;
            expected_pg_1_data = horzcat(existing_data, data(:, 1:pg_offset));
            expected_pg_2_data = data(:, (pg_offset + 1):end);

            pix.append(pix_to_append);
            assertEqual(pix.pix_range,minmax, '', obj.tol);

            pix.move_to_first_page();
            assertEqual(pix.data, expected_pg_1_data, '', obj.tol);

            pix.advance();
            assertEqual(pix.data, expected_pg_2_data, '', obj.tol);
            assertEqual(pix.pix_range,minmax, '', obj.tol);
        end

        function test_you_can_append_to_PixelData_with_full_page(obj)
            npix_in_page = 11;
            nexisting_pix = 11;
            existing_data = rand(9, nexisting_pix);
            pix = PixelDataFileBacked(existing_data, npix_in_page);
            minmax = pix.pix_range;

            appended_data = ones(obj.NUM_COLS_IN_PIX_BLOCK, npix_in_page);
            pix_to_append = PixelDataFileBacked(appended_data);
            minmax(2,:) = ones(1,4);
            pix.append(pix_to_append);

            pix.move_to_first_page();
            assertEqual(pix.data, existing_data, '', obj.tol);
            assertEqual(pix.pix_range,minmax, '', obj.tol);

            pix.advance();
            assertEqual(pix.data, appended_data, '', obj.tol);
            assertEqual(pix.pix_range,minmax, '', obj.tol);
        end

%         function test_appending_pixels_after_page_edited_preserves_changes(obj)
%             npix_in_page = 11;
%             num_pix = 24;
%             original_data = rand(9, num_pix);
%
%             pix = get_pix_with_fake_faccess(obj, original_data(:, 1:npix_in_page), npix_in_page);
%             minmax = obj.get_ref_range(original_data);
%             assertEqual(pix.data, original_data(:, 1:npix_in_page), '', obj.tol);
%             pix.signal = ones(1, npix_in_page);
%             pix.append(PixelDataFileBacked(original_data(:, npix_in_page:end)));
%
%             pix.move_to_first_page();
%             expected_pg_1_data = original_data(:, 1:npix_in_page);
%             expected_pg_1_data(8, :) = 1;
%             assertEqual(pix.data, expected_pg_1_data, '', obj.tol);
%
%             for start_idx = npix_in_page:npix_in_page:num_pix
%                 end_idx = min(start_idx + npix_in_page - 1, num_pix);
%                 pix.advance();
%                 assertEqual(pix.data, original_data(:, start_idx:end_idx), '', obj.tol);
%             end
%
%             assertEqual(pix.pix_range,minmax, '', obj.tol);
%
%         end

        function test_you_can_append_to_file_backed_PixelData(obj)
            npix_in_page = 11;
            data = rand(9, 25);
            [pix,pix_range] = obj.get_pix_with_fake_faccess(data, npix_in_page);

            data_to_append = rand(9, 8);

            new_range = obj.get_ref_range(data_to_append);
            pix_to_append = PixelDataFileBacked(data_to_append);

            tot_range = [min(new_range(1,:),pix_range(1,:));...
                         max(new_range(2,:),pix_range(2,:))];

            pix.append(pix_to_append);

            assertEqualToTol(tot_range,pix.pix_range,'abs',obj.tol);

            expected_final_pg = horzcat(data(:, 23:end), data_to_append);

            pix.move_to_first_page();
            assertEqualToTol(pix.data, data(:, 1:npix_in_page), 'abs', obj.tol);
            pix.advance();
            assertEqualToTol(pix.data, data(:, (npix_in_page + 1):(2*npix_in_page)), ...
                'abs', obj.tol);
            pix.advance();
            assertEqualToTol(pix.data, expected_final_pg, 'abs', obj.tol);
        end

        function test_error_if_append_called_with_non_PixelData_object(~)
            pix = PixelDataFileBacked(rand(9, 1));
            f = @() pix.append(rand(9, 1));
            assertExceptionThrown(f, 'PIXELDATA:append:invalid_argument');
        end

        function test_append_does_not_edit_calling_instance_if_nargout_eq_1(obj)
            data = rand(9, 30);
            npix_in_page = 11;
            [pix,pix_range] = obj.get_pix_with_fake_faccess(data, npix_in_page);
            pix_to_append = PixelDataFileBacked(rand(9, 5));

            [~] = pix.append(pix_to_append);
            assertElementsAlmostEqual(pix.pix_range,pix_range,'relative',obj.tol);

            assertEqual(pix.num_pixels, size(data, 2));
            pix_data = pix.get_all_prop('all');
            assertElementsAlmostEqual(pix_data, data,'relative',obj.tol);
        end

        function test_append_returns_edited_pix_if_nargout_eq_1(obj)
            skipTest('Re #893 test for filebased pix_range. Has a problem')
            pix = PixelDataFileBacked(obj.tst_sqw_file_full_path);
            range1 = pix.pix_range;
            npix_to_append = 5;
            pix_to_append = PixelDataFileBacked(rand(9, npix_to_append));
            range2 =  pix_to_append.pix_range;
            ref_range = [min(range1(1,:),range2(1,:));...
                max(range1(2,:),range2(2,:))];
            out_pix = pix.append(pix_to_append);
            % img_db_range, stored in the file is different from
            % pix(min/max)
            assertEqual(ref_range,out_pix.pix_range);

            assertEqual(out_pix.num_pixels, pix.num_pixels + pix_to_append.num_pixels);
            original_pix_data = concatenate_pixel_pages(pix);
            out_pix_data = concatenate_pixel_pages(out_pix);
            assertEqual(out_pix_data, horzcat(original_pix_data, pix_to_append.data));
        end

        function test_calling_append_with_empty_pixel_data_does_nothing(~)
            pix = PixelDataFileBacked(rand(9, 5));
            range = pix.pix_range;
            pix_to_append = PixelDataFileBacked();
            appended_pix = pix.append(pix_to_append);
            assertEqual(appended_pix.data, pix.data);
            assertEqual(range,pix.pix_range);
        end

        function test_copied_pix_that_has_been_appended_to_has_correct_num_pix(obj)
            data = rand(9, 30);
            pix = PixelDataFileBacked(data);
            range1 = pix.pix_range;
            num_appended_pix = 5;
            pix_to_append = PixelDataFileBacked(rand(9, num_appended_pix));
            range2 = pix_to_append.pix_range;
            ref_range = [ ...
                min(range1(1,:),range2(1,:));...
                max(range1(2,:),range2(2,:)) ...
                ];

            pix.append(pix_to_append);
            assertEqual(ref_range,pix.pix_range, '', obj.tol);


            pix_copy = copy(pix);
            assertEqual(pix.num_pixels, size(data, 2) + num_appended_pix);
            assertEqual(pix_copy.num_pixels, size(data, 2) + num_appended_pix);
            assertEqualToTol(ref_range,pix_copy.pix_range, 'reltol', obj.tol);
        end

%         function test_has_more_is_true_after_appending_page_to_non_file_backed(obj)
%             num_pix = 10;
%             pix = PixelDataMemory(rand(9, 10));
%             range1 = pix.pix_range;
%
%             pix_to_append = PixelDataMemory(rand(9, 5));
%             range2 = pix_to_append.pix_range;
%             ref_range = [min(range1(1,:),range2(1,:));...
%                 max(range1(2,:),range2(2,:))];
%
%             pix.append(pix_to_append);
%             assertEqual(ref_range,pix.pix_range, '', obj.tol);
%
%             pix.move_to_first_page();
%             assertTrue(pix.has_more());
%             pix.advance();
%             assertFalse(pix.has_more());
%             assertEqual(ref_range,pix.pix_range, '', obj.tol);
%         end

        function test_error_when_setting_mem_alloc_lt_one_pixel(~)
            pix_size = 0;
            f = @() PixelDataFileBacked(rand(9, 10), 0);
            assertExceptionThrown(f, 'MATLAB:expectedPositive');
        end

        function test_PixelData_raised_if_mem_alloc_argument_is_not_scalar(~)
            mem_alloc = 200e6*ones(1, 2);
            f = @() PixelDataFileBacked(zeros(9, 1), mem_alloc);
            assertExceptionThrown(f, 'MATLAB:expectedScalar');
        end

        function test_move_to_page_loads_given_page_into_memory(obj)
            num_pix = 30;
            data = rand(PixelDataBase.DEFAULT_NUM_PIX_FIELDS, num_pix);

            npix_in_page = 9;
            [pix,pix_range] = obj.get_pix_with_fake_faccess(data, npix_in_page);

            for pg_num = [2, 4, 3, 1]
                pg_idx_start = (pg_num - 1)*npix_in_page + 1;
                pg_idx_end = min(pg_num*npix_in_page, num_pix);

                pix.move_to_page(pg_num);
                assertElementsAlmostEqual(pix.data,...
                    data(:, pg_idx_start:pg_idx_end),'relative',obj.tol);
            end
            assertElementsAlmostEqual(pix.pix_range,pix_range,'relative',obj.tol);
        end

        function test_move_to_page_throws_if_arg_exceeds_number_of_pages(obj)
            num_pix = 30;
            data = rand(PixelDataBase.DEFAULT_NUM_PIX_FIELDS, num_pix);
            npix_in_page = 11;

            pix = obj.get_pix_with_fake_faccess(data, npix_in_page);

            f = @() pix.move_to_page(ceil(num_pix/npix_in_page) + 1);
            assertExceptionThrown(f, 'PIXELDATA:move_to_page');
        end

        function test_move_to_page_throws_if_arg_less_than_1(obj)
            num_pix = 30;
            data = rand(PixelDataBase.DEFAULT_NUM_PIX_FIELDS, num_pix);
            npix_in_page = 11;

            pix = obj.get_pix_with_fake_faccess(data, npix_in_page);

            f = @() pix.move_to_page(0);
            assertExceptionThrown(f, 'MATLAB:expectedPositive');

            f = @() pix.move_to_page(-1);
            assertExceptionThrown(f, 'MATLAB:expectedPositive');
        end

        function test_move_to_page_throws_if_arg_is_non_scalar(obj)
            num_pix = 30;
            data = rand(PixelDataBase.DEFAULT_NUM_PIX_FIELDS, num_pix);
            npix_in_page = 11;

            pix = obj.get_pix_with_fake_faccess(data, npix_in_page);

            f = @() pix.move_to_page([1, 2]);
            assertExceptionThrown(f, 'MATLAB:expectedScalar');
        end

        function test_move_to_page_throws_if_arg_is_not_an_int(obj)
            num_pix = 30;
            data = rand(PixelDataBase.DEFAULT_NUM_PIX_FIELDS, num_pix);
            npix_in_page = 11;

            pix = obj.get_pix_with_fake_faccess(data, npix_in_page);

            f = @() pix.move_to_page(1.5);
            assertExceptionThrown(f, 'MATLAB:expectedInteger');
        end


        function test_get_pixels_retrieves_data_at_absolute_index(obj)
            num_pix = 30;
            data = rand(PixelDataBase.DEFAULT_NUM_PIX_FIELDS, num_pix);
            npix_in_page = 11;

            start_idx = 9;
            end_idx = 23;

            pix = obj.get_pix_with_fake_faccess(data, npix_in_page);
            pix_chunk = pix.get_pixels(start_idx:end_idx);
            ref_range = obj.get_ref_range(data(:,start_idx:end_idx));
            assertElementsAlmostEqual(pix_chunk.pix_range,ref_range,'relative',obj.tol);
            assertElementsAlmostEqual(pix_chunk.data, ...
                data(:, start_idx:end_idx),'relative',obj.tol);
        end

        function test_get_pixels_retrieves_correct_data_at_page_boundary(obj)
            num_pix = 30;
            data = rand(PixelDataBase.DEFAULT_NUM_PIX_FIELDS, num_pix);
            npix_in_page = 10;

            pix = obj.get_pix_with_fake_faccess(data, npix_in_page);
            pix_chunk1 = pix.get_pixels(1:3);
            ref_range = obj.get_ref_range(data(:, 1:3));

            assertElementsAlmostEqual(pix_chunk1.data, data(:, 1:3),... ...
                'relative',obj.tol);
            assertElementsAlmostEqual(pix_chunk1.pix_range,ref_range,...
                'relative',obj.tol);


            pix_chunk2 = pix.get_pixels(20);
            ref_range = obj.get_ref_range(data(:, 20));

            assertElementsAlmostEqual(pix_chunk2.data, data(:, 20),...
                'relative',obj.tol);
            assertElementsAlmostEqual(pix_chunk2.pix_range,ref_range,...
                'relative',obj.tol);

            pix_chunk3 = pix.get_pixels(1:1);
            ref_range = obj.get_ref_range(data(:, 1));
            assertElementsAlmostEqual(pix_chunk3.data, data(:, 1),...
                'relative',obj.tol);
            assertElementsAlmostEqual(pix_chunk3.pix_range,ref_range,...
                'relative',obj.tol);
        end

        function test_get_pixels_gets_all_data_if_full_range_requested(obj)
            num_pix = 30;
            data = rand(PixelDataBase.DEFAULT_NUM_PIX_FIELDS, num_pix);
            npix_in_page = 11;

            pix = obj.get_pix_with_fake_faccess(data, npix_in_page);
            ref_range = obj.get_ref_range(data(:,1:num_pix));
            pix_chunk = pix.get_pixels(1:num_pix);
            assertElementsAlmostEqual(pix_chunk.pix_range,ref_range,...
                'relative',obj.tol);

            assertElementsAlmostEqual(pix_chunk.data,...
                concatenate_pixel_pages(pix),'relative',obj.tol);
        end

        function test_get_pixels_reorders_output_according_to_indices(obj)
            num_pix = 30;
            data = rand(PixelDataBase.DEFAULT_NUM_PIX_FIELDS, num_pix);
            npix_in_page = 11;
            [pix,ref_range] = obj.get_pix_with_fake_faccess(data, npix_in_page);

            rand_order = randperm(num_pix);
            shuffled_pix = data(:, rand_order);
            pix_out = pix.get_pixels(rand_order);

            assertElementsAlmostEqual(pix_out.data, shuffled_pix,'relative',obj.tol);
            assertElementsAlmostEqual(pix_out.pix_range,ref_range,'relative',obj.tol);
        end

        function test_get_pixels_throws_invalid_arg_if_indices_not_vector(~)
            pix = PixelDataBase.create();
            f = @() pix.get_pixels(ones(2, 2));
            assertExceptionThrown(f, 'MATLAB:InputParser:ArgumentFailedValidation');
        end

        function test_get_pixels_throws_if_range_out_of_bounds(obj)
            num_pix = 30;
            data = rand(PixelDataBase.DEFAULT_NUM_PIX_FIELDS, num_pix);
            npix_in_page = 11;
            pix = obj.get_pix_with_fake_faccess(data, npix_in_page);

            idx_array = 25:35;
            f = @() pix.get_pixels(idx_array);
            assertExceptionThrown(f, 'HORACE:PixelData:get_pixels');
        end

        function test_get_pixels_throws_if_an_idx_lt_1_with_paged_pix(obj)
            num_pix = 30;
            data = rand(PixelDataBase.DEFAULT_NUM_PIX_FIELDS, num_pix);
            npix_in_page = 11;
            pix = obj.get_pix_with_fake_faccess(data, npix_in_page);

            idx_array = -1:20;
            f = @() pix.get_pixels(idx_array);
            assertExceptionThrown(f, 'MATLAB:InputParser:ArgumentFailedValidation');
        end

        function test_get_pixels_throws_if_an_idx_lt_1_with_in_memory_pix(~)
            in_mem_pix = PixelDataMemory(5);
            f = @() in_mem_pix.get_pixels(-1:3);
            assertExceptionThrown(f, 'MATLAB:InputParser:ArgumentFailedValidation');
        end

        function test_get_pixels_throws_if_indices_not_positive_int(~)
            pix = PixelDataBase.create();
            idx_array = 1:0.1:5;
            f = @() pix.get_pixels(idx_array);
            assertExceptionThrown(f, 'MATLAB:InputParser:ArgumentFailedValidation');
        end

        function test_paged_pix_get_pixels_can_be_called_with_a_logical(obj)
            num_pix = 30;
            data = rand(PixelDataBase.DEFAULT_NUM_PIX_FIELDS, num_pix);
            npix_in_page = 11;
            pix = obj.get_pix_with_fake_faccess(data, npix_in_page);

            logical_array = logical(randi([0, 1], [1, 10]));
            ref_range = obj.get_ref_range(data(:,logical_array));
            pix_out = pix.get_pixels(logical_array);

            assertElementsAlmostEqual(pix_out.data, data(:, logical_array),...
                'relative',obj.tol);
            assertElementsAlmostEqual(pix_out.pix_range,ref_range,...
                'relative',obj.tol);
        end

        function test_get_pixels_throws_if_logical_1_index_out_of_range(obj)
            num_pix = 30;
            data = rand(PixelDataBase.DEFAULT_NUM_PIX_FIELDS, num_pix);
            npix_in_page = 11;
            pix = obj.get_pix_with_fake_faccess(data, npix_in_page);

            logical_array = cat(2, logical(randi([0, 1], [1, num_pix])), true);
            f = @() pix.get_pixels(logical_array);

            assertExceptionThrown(f, 'PIXELDATA:get_pixels');
        end

        function test_get_pixels_ignores_out_of_range_logical_0_indices(obj)
            num_pix = 30;
            data = rand(PixelDataBase.DEFAULT_NUM_PIX_FIELDS, num_pix);
            npix_in_page = 11;
            pix = obj.get_pix_with_fake_faccess(data, npix_in_page);

            logical_array = cat(2, logical(randi([0, 1], [1, num_pix])), false);
            pix_out = pix.get_pixels(logical_array);

            assertElementsAlmostEqual(pix_out.data, data(:, logical_array),...
                'relative',obj.tol);
            ref_range = obj.get_ref_range(data(:, logical_array));
            assertElementsAlmostEqual(pix_out.pix_range,ref_range,...
                'relative',obj.tol);
        end

        function test_in_mem_pix_get_pixels_can_be_called_with_a_logical(obj)
            num_pix = 30;
            in_data = rand(PixelDataBase.DEFAULT_NUM_PIX_FIELDS, num_pix);
            pix = PixelDataMemory(in_data);

            logical_array = logical(randi([0, 1], [1, 10]));
            pix_out = pix.get_pixels(logical_array);

            assertElementsAlmostEqual(pix_out.data, pix.data(:, logical_array),...
                'relative',obj.tol);
            ref_range = obj.get_ref_range(in_data(:,logical_array));
            assertElementsAlmostEqual(pix_out.pix_range,ref_range,...
                'relative',obj.tol);
        end

        function test_get_pixels_can_handle_repeated_indices(obj)
            num_pix = 30;
            data = rand(PixelDataBase.DEFAULT_NUM_PIX_FIELDS, num_pix);
            npix_in_page = 11;
            pix = obj.get_pix_with_fake_faccess(data, npix_in_page);

            idx_array = cat(2, randperm(num_pix), randperm(num_pix));

            pix_chunk = pix.get_pixels(idx_array);
            assertElementsAlmostEqual(pix_chunk.data, data(:, idx_array),...
                'relative',obj.tol);
            ref_range = obj.get_ref_range(data(:,idx_array));
            assertElementsAlmostEqual(ref_range,pix_chunk.pix_range,...
                'relative',obj.tol);
        end

        function test_get_pixels_on_file_backed_can_handle_repeated_indices(obj)
            pix = PixelDataFileBacked(obj.tst_sqw_file_full_path, obj.SMALL_PG_SIZE);
            num_pix = pix.num_pixels;
            data = concatenate_pixel_pages(pix);

            % Concatenate random permutation of linspaces up to num_pix, this means
            % each index is repeated twice
            idx_array = cat(2, randperm(num_pix), randperm(num_pix));

            pix_chunk = pix.get_pixels(idx_array);
            assertEqual(pix_chunk.data, data(:, idx_array));
        end

        function test_pg_size_reports_size_of_partially_filled_pg_after_advance(obj)
            num_pix = 30;
            data = rand(PixelDataBase.DEFAULT_NUM_PIX_FIELDS, num_pix);
            npix_in_page = 11;
            pix = obj.get_pix_with_fake_faccess(data, npix_in_page);

            assertEqual(pix.page_size, npix_in_page);

            pix.advance();
            assertEqual(pix.page_size, npix_in_page);

            pix.advance();
            num_pix_in_final_pg = 8;
            assertEqual(pix.page_size, num_pix_in_final_pg);
        end

        function test_get_data_returns_data_across_pages_by_absolute_index(obj)
            data = rand(PixelDataBase.DEFAULT_NUM_PIX_FIELDS, 30);
            npix_in_page = 11;
            pix = obj.get_pix_with_fake_faccess(data, npix_in_page);

            indices = [9:13, 20:24];
            sig_var = pix.get_data({'signal', 'variance'}, indices);
            expected_sig_var = data([obj.SIGNAL_IDX, obj.VARIANCE_IDX], indices);

            assertElementsAlmostEqual(sig_var, expected_sig_var,...
                'relative',obj.tol);
        end

        function test_get_data_retrieves_correct_data_at_page_boundary(obj)
            num_pix = 30;
            data = rand(PixelDataBase.DEFAULT_NUM_PIX_FIELDS, num_pix);
            npix_in_page = 10;

            pix = obj.get_pix_with_fake_faccess(data, npix_in_page);

%             a = pix.get_data('signal')
            sig = pix.get_data('signal', 1:3);
            assertElementsAlmostEqual(sig, data(obj.SIGNAL_IDX, 1:3),...
                'relative',obj.tol);

            sig2 = pix.get_data('signal', 20);
            assertElementsAlmostEqual(sig2, data(obj.SIGNAL_IDX, 20),...
                'relative',obj.tol);

            sig3 = pix.get_data('signal', 1:1);
            assertElementsAlmostEqual(sig3, data(obj.SIGNAL_IDX, 1),...
                'relative',obj.tol);
        end

        function test_paged_pix_get_data_returns_full_data_range_if_no_idx_arg(obj)
            data = rand(PixelDataBase.DEFAULT_NUM_PIX_FIELDS, 30);
            npix_in_page = 11;
            pix = obj.get_pix_with_fake_faccess(data, npix_in_page);

            var_sig = pix.get_data({'variance', 'signal'});
            expected_var_sig = data([obj.VARIANCE_IDX, obj.SIGNAL_IDX], :);

            assertElementsAlmostEqual(var_sig, expected_var_sig,...
                'relative',obj.tol);
        end

        function test_paged_pix_get_data_can_be_called_with_a_logical(obj)
            num_pix = 30;
            data = rand(PixelDataBase.DEFAULT_NUM_PIX_FIELDS, num_pix);
            npix_in_page = 11;
            pix = obj.get_pix_with_fake_faccess(data, npix_in_page);

            logical_array = logical(randi([0, 1], [1, 10]));
            sig_var = pix.get_data({'signal', 'variance'}, logical_array);

            expected_sig_var = data([obj.SIGNAL_IDX, obj.VARIANCE_IDX], ...
                logical_array);
            assertElementsAlmostEqual(sig_var, expected_sig_var,...
                'relative',obj.tol);
        end

        function test_get_data_throws_if_logical_1_index_out_of_range(obj)
            num_pix = 30;
            data = rand(PixelDataBase.DEFAULT_NUM_PIX_FIELDS, num_pix);
            npix_in_page = 11;
            pix = obj.get_pix_with_fake_faccess(data, npix_in_page);

            logical_array = cat(2, logical(randi([0, 1], [1, num_pix])), true);
            f = @() pix.get_data('signal', logical_array);

            assertExceptionThrown(f, 'HORACE:PIXELDATA:badsubscript');
        end

        function test_get_data_ignores_out_of_range_logical_0_indices(obj)
            num_pix = 30;
            data = rand(PixelDataBase.DEFAULT_NUM_PIX_FIELDS, num_pix);
            npix_in_page = 11;
            pix = obj.get_pix_with_fake_faccess(data, npix_in_page);

            logical_array = cat(2, logical(randi([0, 1], [1, num_pix])), false);
            var_sig = pix.get_data({'variance', 'signal'}, logical_array);

            assertElementsAlmostEqual(var_sig, ...
                data([obj.VARIANCE_IDX, obj.SIGNAL_IDX], logical_array),...
                'relative',obj.tol);
        end


        function test_in_mem_pix_get_data_can_be_called_with_a_logical(obj)
            num_pix = 30;
            pix = PixelDataBase.create(rand(PixelDataBase.DEFAULT_NUM_PIX_FIELDS, num_pix));

            logical_array = logical(randi([0, 1], [1, 10]));
            sig_var = pix.get_data({'signal', 'variance'}, logical_array);

            assertEqual(sig_var, ...
                pix.data([obj.SIGNAL_IDX, obj.VARIANCE_IDX], logical_array));
        end

        function test_get_data_can_handle_repeated_indices(obj)
            num_pix = 30;
            data = rand(PixelDataBase.DEFAULT_NUM_PIX_FIELDS, num_pix);
            npix_in_page = 11;
            pix = obj.get_pix_with_fake_faccess(data, npix_in_page);

            idx_array = cat(2, randperm(num_pix), randperm(num_pix));

            sig_run = pix.get_data({'signal', 'run_idx'}, idx_array);
            assertElementsAlmostEqual(sig_run, data([obj.SIGNAL_IDX, obj.RUN_IDX], idx_array),...
                'relative',obj.tol);
        end


        function test_get_data_reorders_output_according_to_indices(obj)
            num_pix = 30;
            data = rand(PixelDataBase.DEFAULT_NUM_PIX_FIELDS, num_pix);
            npix_in_page = 11;
            [pix,pix_range] = obj.get_pix_with_fake_faccess(data, npix_in_page);

            rand_order = randperm(num_pix);
            shuffled_pix = data(:, rand_order);
            sig_var = pix.get_data({'signal', 'variance'}, rand_order);

            assertElementsAlmostEqual(sig_var, ...
                shuffled_pix([obj.SIGNAL_IDX, obj.VARIANCE_IDX], :),...
                'relative',obj.tol);
            assertElementsAlmostEqual(pix.pix_range,pix_range,...
                'relative',obj.tol);
        end

        function test_get_data_throws_invalid_arg_if_indices_not_vector(~)
            pix = PixelDataBase.create();
            f = @() pix.get_data('signal', ones(2, 2));
            assertExceptionThrown(f, 'MATLAB:InputParser:ArgumentFailedValidation');
        end

        function test_get_data_throws_if_range_out_of_bounds(obj)
            num_pix = 30;
            data = rand(PixelDataBase.DEFAULT_NUM_PIX_FIELDS, num_pix);
            npix_in_page = 11;
            pix = obj.get_pix_with_fake_faccess(data, npix_in_page);

            idx_array = 25:35;
            f = @() pix.get_data('signal', idx_array);
            assertExceptionThrown(f, 'PIXELDATA:get_data');
        end

        function test_get_data_throws_if_an_idx_lt_1_with_paged_pix(obj)
            num_pix = 30;
            data = rand(PixelDataBase.DEFAULT_NUM_PIX_FIELDS, num_pix);
            npix_in_page = 11;
            pix = obj.get_pix_with_fake_faccess(data, npix_in_page);

            idx_array = -1:20;
            f = @() pix.get_data('signal', idx_array);
            assertExceptionThrown(f, 'MATLAB:InputParser:ArgumentFailedValidation');
        end

        function test_get_data_throws_if_an_idx_lt_1_with_in_memory_pix(~)
            in_mem_pix = PixelDataMemory(5);
            f = @() in_mem_pix.get_data('signal', -1:3);
            assertExceptionThrown(f, 'MATLAB:InputParser:ArgumentFailedValidation');
        end

        function test_get_data_throws_if_indices_not_positive_int(~)
            pix = PixelDataBase.create();
            idx_array = 1:0.1:5;
            f = @() pix.get_data('signal', idx_array);
            assertExceptionThrown(f, 'MATLAB:InputParser:ArgumentFailedValidation');
        end

        function test_base_page_size_is_DEFAULT_PAGE_SIZE_by_default(~)
            pix = PixelDataFileBacked();

            expected_num_pix = get(hor_config,'mem_chunk_size');
            assertEqual(pix.base_page_size, expected_num_pix);
        end

%         function test_get_pixels_correct_if_all_pages_dirty(obj)
%             data = rand(9, 45);
%             mem_alloc = 8*9*15;
%             pix = PixelDataFileBacked(zeros(9, 0), mem_alloc);
%             for i = 1:3
%                 a = (i - 1)*15 + 1;
%                 b = i*15;
%                 pix.append(PixelDataFileBacked(data(:, a:b)));
%             end
%
%             pix_idx = [12:17, 28:33, 44];
%             new_pix = pix.get_pixels(pix_idx);
%             expected_pix = PixelDataMemory(data(:, pix_idx));
%
%             assertEqualToTol(new_pix, expected_pix, 'reltol', obj.tol);
%         end

%         function test_calling_advance_with_nosave_discards_cached_changes(obj)
%             data = zeros(9, 30);
%             npix_in_page = 11;
%             pix = obj.get_pix_with_fake_faccess(data, npix_in_page);
%
%             % set all u1 values in each page to 1
%             pix.u1 = 1;
%             pix.advance('nosave', true);  % move to second page
%             pix.move_to_first_page();
%
%             assertEqual(pix.u1, zeros(1, npix_in_page));
%         end

        function test_set_data_sets_fields_with_given_values(~)
            pix = PixelDataBase.create(30);
            new_data = ones(3, 7);
            fields = {'run_idx', 'signal', 'variance'};
            idxs = [4, 3, 9, 24, 29, 10, 11];
            pix.set_data(fields, new_data, idxs);

            assertEqual(pix.get_data(fields, idxs), new_data);

            % Check other fields/indices unchanged
            non_edited_idxs = 1:pix.num_pixels;
            non_edited_idxs(idxs) = [];
            assertEqual(pix.data(:, non_edited_idxs), zeros(9, 23));
        end

        function test_set_data_sets_single_fields_with_given_values(~)
            pix = PixelDataBase.create(30);
            new_data = ones(1, 7);
            field = 'run_idx';
            idxs = [4, 3, 9, 24, 29, 10, 11];
            pix.set_data(field, new_data, idxs);

            assertEqual(pix.get_data(field, idxs), new_data);

            % Check other fields/indices unchanged
            non_edited_idxs = 1:pix.num_pixels;
            non_edited_idxs(idxs) = [];
            assertEqual(pix.data(:, non_edited_idxs), zeros(9, 23));
        end

        function test_set_data_sets_fields_with_given_values_pix_filebacked(obj)
            num_pix = 30;
            data = zeros(PixelDataBase.DEFAULT_NUM_PIX_FIELDS, num_pix);
            npix_per_page = 11;
            pix = obj.get_pix_with_fake_faccess(data, npix_per_page);

            new_data = ones(3, 7);
            fields = {'run_idx', 'signal', 'variance'};
            idxs = [4, 3, 9, 24, 29, 10, 11];
            pix.set_data(fields, new_data, idxs);

            assertEqual(pix.get_data(fields, idxs), new_data);

            % Check other fields/indices unchanged
            non_edited_idxs = 1:pix.num_pixels;
            non_edited_idxs(idxs) = [];
            unedited_pix = pix.get_pixels(non_edited_idxs);
            assertEqual(unedited_pix.data, zeros(9, 23));
        end

        function test_set_data_errors_if_data_nrows_ne_to_num_fields(~)
            pix = PixelDataBase.create(30);
            fields = {'run_idx', 'signal', 'variance'};
            new_data = ones(numel(fields) + 1, 7);
            idxs = [4, 3, 9, 24, 29, 10, 11];
            f = @() pix.set_data(fields, new_data, idxs);
            assertExceptionThrown(f, 'HORACE:PixelData:invalid_argument');
        end

        function test_set_data_errors_if_data_ncols_ne_to_num_indices(~)
            pix = PixelDataBase.create(30);
            fields = {'run_idx', 'signal', 'variance'};
            idxs = [4, 3, 9, 24, 29, 10, 11];
            new_data = ones(numel(fields), numel(idxs) - 1);
            f = @() pix.set_data(fields, new_data, idxs);
            assertExceptionThrown(f, 'HORACE:PixelData:invalid_argument');
        end

        function test_set_data_sets_fields_with_given_values_with_logical_idxs(~)
            pix = PixelDataBase.create(30);
            new_data = ones(3, 7);
            fields = {'run_idx', 'signal', 'variance'};
            idxs = [4, 3, 9, 24, 29, 10, 11];
            logical_idxs = zeros(1, 30, 'logical');
            logical_idxs(idxs) = true;
            pix.set_data(fields, new_data, logical_idxs);

            assertEqual(pix.get_data(fields, idxs), new_data);

            % Check other fields/indices unchanged
            non_edited_idxs = 1:pix.num_pixels;
            non_edited_idxs(idxs) = [];
            assertEqual(pix.data(:, non_edited_idxs), zeros(9, 23));
        end

        function test_set_data_sets_all_if_abs_pix_indices_not_given_filebacked(obj)
            num_pix = 30;
            data = zeros(PixelDataBase.DEFAULT_NUM_PIX_FIELDS, num_pix);
            npix_per_page = 11;
            pix = obj.get_pix_with_fake_faccess(data, npix_per_page);

            new_data = ones(3, num_pix);
            fields = {'run_idx', 'signal', 'variance'};
            pix.set_data(fields, new_data);

            assertEqual(pix.get_data(fields), new_data);
        end

        function test_set_data_sets_all_if_abs_pix_indices_not_given(~)
            num_pix = 30;
            pix = PixelDataBase.create(num_pix);
            new_data = ones(3, num_pix);
            fields = {'run_idx', 'signal', 'variance'};
            pix.set_data(fields, new_data);

            assertEqual(pix.get_data(fields), new_data);
        end

        % -- Helpers --

        function [pix,pix_range] = get_pix_with_fake_faccess(obj, data, npix_in_page)
            pix_range = [min(data(1:4,:),[],2),max(data(1:4,:),[],2)]';
            faccess = FakeFAccess(data);
            % give it a real file path to trick code into thinking it exists
            faccess = faccess.set_filepath(obj.tst_sqw_file_full_path);
            pix = PixelDataFileBacked(faccess, npix_in_page);
        end

        function do_pixel_data_loop_with_f(obj, func, data)
            % func should be a function handle, it is evaluated within a
            % while-advance block over some pixel data
            faccess = FakeFAccess(data);

            npix_in_page = 11;
            pix = PixelDataFileBacked(faccess, npix_in_page);

            func(pix, 0)
            iter = 1;
            while pix.has_more()
                pix.advance();
                func(pix, iter);
                iter = iter + 1;
            end
        end

    end

    methods (Static)

        function advance_pix(pix, niters)
            % Advance the pixel pages by 'niters'
            for i = 1:niters
                pix.advance();
            end
        end

    end

end<|MERGE_RESOLUTION|>--- conflicted
+++ resolved
@@ -2,11 +2,7 @@
 
     properties
 
-<<<<<<< HEAD
-        SMALL_PG_SIZE = 1e5;  % 100,000 pix % This disables filebased access and makes tested files memory based. Not what is intended in tests
-=======
         SMALL_PG_SIZE = 1e5;  % 10,000 pix
->>>>>>> f66e0a2e
         ALL_IN_MEM_PG_SIZE = 1e12;
 
         raw_pix_data = rand(PixelDataBase.DEFAULT_NUM_PIX_FIELDS, 10);
@@ -659,11 +655,7 @@
             % set coordinates of page 1 and 3 to all ones
             pix.u1 = 1;
             pix.dump_all_pixels_();
-<<<<<<< HEAD
-            pix.move_to_page(3);  % move to second page
-=======
             pix.move_to_page(3);
->>>>>>> f66e0a2e
             pix.u1 = 1;
             pix.dump_all_pixels_();
 
