--- conflicted
+++ resolved
@@ -21,11 +21,7 @@
             pths = horace_paths;
             obj.test_sqw_file_path = fullfile(pths.test_common, 'sqw_2d_1.sqw');
 
-<<<<<<< HEAD
-            % sqw_2d_1.sqw has ~25,000 pixels, a 5000 pixels gives us 5
-=======
             % sqw_2d_1.sqw has ~25,000 pixels, at 5000 pixels per page gives us 5
->>>>>>> f66e0a2e
             % pages of pixel data
             pixel_page_size = 5000;
             obj.sqw_2d_paged = sqw(obj.test_sqw_file_path, 'pixel_page_size', ...
