--- conflicted
+++ resolved
@@ -127,11 +127,7 @@
             pobj.experiment_info = obj.sqw_2d.experiment_info;
             pobj.main_header.nfiles = obj.sqw_2d.main_header.nfiles;
             pobj.main_header.creation_date = obj.sqw_2d.main_header.creation_date;
-<<<<<<< HEAD
-            [ok,mess]=equal_to_tol(pobj, obj.sqw_2d, 'fraction', 0.5);
-=======
             [ok,mess]=equal_to_tol(pobj, obj.sqw_2d, 'fraction', 0.5,'-ignore_date');
->>>>>>> 0a7c0f9d
             assertTrue(ok,mess);
             skipTest('TODO: filebased and memory based versions of run_id map may be different, unitl the map is stored with file')
         end
