function out = runtests(varargin)
%runtests Run unit tests
%   runtests runs all the test cases that can be found in the current directory
%   and summarizes the results in the Command Window.
%
%   Test cases can be found in the following places in the current directory:
%
%       * An M-file function whose name starts or ends with "test" or
%         "Test" and that returns no output arguments.
%
%       * An M-file function whose name starts or ends with "test" or
%         "Test" and that contains subfunction tests and uses the
%         initTestSuite script to return a TestSuite object.
%
%       * An M-file defining a subclass of TestCase.
%
%   runtests(dirname) runs all the test cases found in the specified directory.
%
%   runtests(packagename) runs all the test cases found in the specified
%   package. (This option requires R2009a or later).
%
%   runtests(mfilename) runs test cases found in the specified function or class
%   name. The function or class needs to be in the current directory or on the
%   MATLAB path.
%
%   runtests('mfilename:testname') runs the specific test case named 'testname'
%   found in the function or class 'name'.
%
%   Multiple directories or file names can be specified by passing multiple
%   names to runtests, as in runtests(name1, name2, ...) or
%   runtests({name1, name2, ...}, ...)
%
%   runtests(..., '-verbose') displays the name and result, result, and time
%   taken for each test case to the Command Window.
%
%   runtests(..., '-logfile', filename) directs the output of runtests to
%   the specified log file instead of to the Command Window.
%
%   out = runtests(...) returns a logical value that is true if all the
%   tests passed.
%
%   Examples
%   --------
%   Find and run all the test cases in the current directory.
%
%       runtests
%
%   Find and run all the test cases in the current directory. Display more
%   detailed information to the Command Window as the test cases are run.
%
%       runtests -verbose
%
%   Save verbose runtests output to a log file.
%
%       runtests -verbose -logfile my_test_log.txt
%
%   Find and run all the test cases contained in the M-file myfunc.
%
%       runtests myfunc
%
%   Find and run all the test cases contained in the TestCase subclass
%   MyTestCase.
%
%       runtests MyTestCase
%
%   Run the test case named 'testFeature' contained in the M-file myfunc.
%
%       runtests myfunc:testFeature
%
%   Run all the tests in a specific directory.
%
%       runtests c:\Work\MyProject\tests
%
%   Run all the tests in two directories.
%
%       runtests c:\Work\MyProject\tests c:\Work\Book\tests

%   Steven L. Eddins
%   Copyright 2009-2010 The MathWorks, Inc.

verbose = false;
logfile = '';
if nargin < 1
    suite = TestSuite.fromPwd();
else
    [name_list, verbose, logfile] = getInputNames(varargin{:});
    if numel(name_list) == 0
        suite = TestSuite.fromPwd();
    elseif numel(name_list) == 1
        if iscell(name_list{1})
            nml = name_list{1};
            suite = TestSuite.fromName(nml{2},nml{1});
        else
            suite = TestSuite.fromName(name_list{1});
        end
    else
        suite = TestSuite();
        for k = 1:numel(name_list)
            if iscell(name_list{1})
                nml = name_list{1};
                suite.add(TestSuite.fromName(nml{2},nml{1}));
            else
                suite.add(TestSuite.fromName(name_list{k}));
            end
        end
    end
end

if isempty(suite.TestComponents)
    error('xunit:runtests:noTestCasesFound', 'No test cases found.');
end

if isempty(logfile)
    logfile_handle = 1; % File handle corresponding to Command Window
else
    logfile_handle = fopen(logfile, 'w');
    if logfile_handle < 0
        error('xunit:runtests:FileOpenFailed', ...
            'Could not open "%s" for writing.', logfile);
    else
        cleanup = onCleanup(@() fclose(logfile_handle));
    end
end

fprintf(logfile_handle, 'Test suite: %s\n', suite.Name);
if ~strcmp(suite.Name, suite.Location)
    fprintf(logfile_handle, 'Test suite location: %s\n', suite.Location);
end
fprintf(logfile_handle, '%s\n\n', datestr(now));

if verbose
    monitor = VerboseTestRunDisplay(logfile_handle);
else
    monitor = TestRunDisplay(logfile_handle);
end
[did_pass,num_tests_run] = suite.run(monitor);
if did_pass && num_tests_run == 0
    error('xunit:runtests:noTestCasesFound', 'No test cases were run');
end

if nargout > 0
    out = did_pass;
end

function [name_list, verbose, logfile] = getInputNames(varargin)
name_list = {};
verbose = false;
logfile = '';
k = 1;
while k <= numel(varargin)
    arg = varargin{k};
    if iscell(arg)
        name_list = [name_list; arg];
    elseif ~isempty(arg) && (arg(1) == '-')
        if strcmp(arg, '-verbose')
            verbose = true;
        elseif strcmp(arg, '-logfile')
            if k == numel(varargin)
                error('xunit:runtests:MissingLogfile', ...
                    'The option -logfile must be followed by a filename.');
            else
                logfile = varargin{k+1};
                k = k + 1;
            end
        else
            warning('runtests:unrecognizedOption', 'Unrecognized option: %s', arg);
        end
    else
        if isfolder(arg)
            name_list{end+1} = arg;
        else
<<<<<<< HEAD
            ind = strfind(arg,':');
            if ~isempty(ind) && (ispc && (ind ~= 2)) % C: drive on windows.
=======
            if ~isempty(strfind(arg,':'))
>>>>>>> 7a76a52b
                test_folder = '';
                test_name = arg;
            else
                [test_folder,test_name] = fileparts(arg);
            end
            if isempty(test_folder)
                name_list{end+1} = test_name;
            else
                name_list{end+1} = {test_folder,test_name};
            end
        end
    end
    k = k + 1;
end
<|MERGE_RESOLUTION|>--- conflicted
+++ resolved
@@ -169,16 +169,13 @@
         if isfolder(arg)
             name_list{end+1} = arg;
         else
-<<<<<<< HEAD
-            ind = strfind(arg,':');
-            if ~isempty(ind) && (ispc && (ind ~= 2)) % C: drive on windows.
-=======
-            if ~isempty(strfind(arg,':'))
->>>>>>> 7a76a52b
+            ddot_ind = strfind(arg,':');
+            if isempty(ddot_ind) || ~ispc ||...
+                    (ispc && (ddot_ind == 2)) % C: or other drive on Windows and full path provided.
+                [test_folder,test_name] = fileparts(arg);
+            else
                 test_folder = '';
                 test_name = arg;
-            else
-                [test_folder,test_name] = fileparts(arg);
             end
             if isempty(test_folder)
                 name_list{end+1} = test_name;
