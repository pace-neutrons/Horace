classdef test_main_mex < TestCase
    % Series of tests to check work of mex files against Matlab files
    
    properties
        accum_cut_folder;
        this_folder;
        curr_folder;
        
        nPolar=99;
        nAzim =101;
        nDet;
        nEn  = 102;
        efix=100;
        use_mex;
    end
    
    methods
        function this=test_main_mex (varargin)
            if nargin>0
                name=varargin{1};
            else
                name = 'test_mex_nomex';
            end
            this = this@TestCase(name);
            
            root_folder = horace_root();
            if ispc
                this.accum_cut_folder=fullfile(root_folder,'horace_core','\@sqw');
            else
                this.accum_cut_folder=fullfile(root_folder,'horace_core','@sqw');
            end
            this.this_folder = fileparts(which('test_main_mex.m'));
            this.curr_folder = pwd();
            this.nDet=this.nPolar*this.nAzim;
            
            this.use_mex = get(hor_config,'use_mex');
            % addpath(this.this_folder);
        end
        function this=setUp(this)
            %addpath(this.accum_cut_folder);
            %cd(this.accum_cut_folder);
        end
        function tearDown(this)
            %cd(this.curr_folder);
            %rmpath(this.accum_cut_folder);
            set(hor_config,'use_mex',this.use_mex);
        end
        function this=test_accum_cut_mex_multithread(this)
            [data,proj]=gen_fake_accum_cut_data(this,[1,0,0],[0,1,0]);
            pax = [1,2,3,4];
            [urange_step_pix_recent1, ok1, ix1, s1, e1, npix1, npix_retain1,success]= ...
                proj.accumulate_cut(data.pix,data.s,data.e,data.npix,pax,1,0,1,1);
            assertTrue(success)
            [urange_step_pix_recent2, ok2, ix2, s2, e2, npix2, npix_retain2,success]= ...
                proj.accumulate_cut(data.pix,data.s,data.e,data.npix,pax,1,0,1,4);
            assertTrue(success)
            
            assertEqual(npix_retain1,npix_retain2)
            assertElementsAlmostEqual(urange_step_pix_recent1,urange_step_pix_recent2);
            assertEqual(sum(ok1),sum(ok2));
            assertEqual(sort(ix1),sort(ix2));
            assertElementsAlmostEqual(s1,s2);
            assertElementsAlmostEqual(e1,e2);
            assertElementsAlmostEqual(npix1,npix2);
            
        end
        
        
        function this=test_accum_cut(this)
            mex_present=fileparts(which('accumulate_cut_c'));
            if isempty(mex_present)
                warning('TEST_MAIN_MEX:test_disabled',...
                    'Mex file accumulate_cut_c is not availible on this computer')
                return;
            end
            
            
            
            [data,proj]=gen_fake_accum_cut_data(this,[1,0,0],[0,1,0]);
            %[v,sizes,rot_ustep,trans_bott_left,ebin,trans_elo,urange_step_pix,urange_step]=gen_fake_accum_cut_data(this,0,0);
            urange_step_pix=zeros(2,4);
            urange_step_pix(1,:) =  Inf;
            urange_step_pix(2,:) = -Inf;
            
            %check matlab-part
            set(hor_config,'use_mex',0,'-buffer');
            
            [s_m, e_m, npix_m, urange_step_pix_m, npix_retain_m,ok_m, ix_m] =...
                cut_data_from_file_job.accumulate_cut(data.s, data.e, data.npix,...
                urange_step_pix, true,...
                data.pix,proj, [1,2,3,4]);
            
            
            %check C-part
            set(hor_config,'use_mex',1,'-buffer');
            [s_c, e_c, npix_c, urange_step_pix_c, npix_retain_c,ok_c, ix_c] = ...
                cut_data_from_file_job.accumulate_cut(data.s, data.e, data.npix,...
                urange_step_pix, true,...
                data.pix,proj, [1,2,3,4]);
            
            % verify results against each other.
            assertElementsAlmostEqual(urange_step_pix_m,urange_step_pix_c,'relative',1.e-7);
            assertElementsAlmostEqual(s_m,s_c);
            assertElementsAlmostEqual(e_m,e_c);
            assertElementsAlmostEqual(npix_m,npix_c,'absolute',1.e-12);
            assertEqual(npix_retain_m,npix_retain_c);
            assertEqual(ok_m,ok_c);
            assertElementsAlmostEqual(ix_m,double(ix_c),'absolute',1.e-12);
        end
        
        function this=test_calc_proj(this)
            mex_present=fileparts(which('calc_projections_c'));
            if isempty(mex_present)
                warning('TEST_MAIN_MEX:test_disabled',...
                    'Mex file calc_projections_c is not availible on this computer')
                return;
            end                        %
            rd =calc_fake_data(this);
            %
            set(hor_config,'use_mex',0,'-buffer');
            
            [urange_matl,u_to_rlu_matl,pix_matl]=rd.calc_projections();
            
            set(hor_config,'use_mex',1,'-buffer');
            [urange_c,u_to_rlu_c,pix_c]=rd.calc_projections();
            
            assertElementsAlmostEqual(u_to_rlu_matl,u_to_rlu_c,'absolute',1.e-8);
            assertElementsAlmostEqual(urange_matl,urange_c,'absolute',1.e-8);
            assertElementsAlmostEqual(pix_matl.data,pix_c.data,'absolute',1.e-8);
            
        end
        
        function test_calc_proj_options(this)
            hcf=hor_config;
            if ~hcf.use_mex
                return;
            end
            cleanup_obj=onCleanup(@()set(hcf,'use_mex',1));
            
            rd = calc_fake_data(this);
            hcf.saveable=false;
            hcf.use_mex = 0;
            [u_to_rlu_matl,urange_matl]=rd.calc_projections();
            hcf.use_mex = 1;
            [u_to_rlu_c,urange_c]=rd.calc_projections();
            
            assertElementsAlmostEqual(u_to_rlu_matl,u_to_rlu_c,'absolute',1.e-8);
            assertElementsAlmostEqual(urange_matl,urange_c,'absolute',1.e-8);
            
            
            hcf.use_mex = 0;
            [u_to_rlu_matl,urange_matl,pix_m]=rd.calc_projections();
<<<<<<< HEAD
            
            assertEqual(size(pix_m,1),9)
=======

            assertEqual(size(pix_m.data, 1), 9);
>>>>>>> af875ae8
            hcf.use_mex = 1;
            [u_to_rlu_c,urange_c,pix_c]=rd.calc_projections();
            
            assertElementsAlmostEqual(u_to_rlu_matl,u_to_rlu_c,'absolute',1.e-8);
            assertElementsAlmostEqual(urange_matl,urange_c,'absolute',1.e-8);
            assertEqual(size(pix_c.data, 1), 9);
            assertElementsAlmostEqual(pix_m.data,pix_c.data,'absolute',1.e-8);
        end
        function test_recompute_bin_data(this)
            
            [cur_mex,log_level,n_threads] = get(hor_config,'use_mex','log_level','threads');
            cleanup_obj=onCleanup(@()set(hor_config,'use_mex',cur_mex,'log_level',log_level,'threads',n_threads));
            
            test_sqw = sqw();
            pix=PixelData(ones(9,40000));
            xs = 0.1:1:10;
            xp = 0.1:0.5:10;
            [ux,uy,uz,et]=ndgrid(xs,xp,xs,xp);
            pix.coordinates = [ux(:)';uy(:)';uz(:)';et(:)'];
            npix = 4*ones(10,10,10,10);
            test_sqw.data.npix = npix;
            test_sqw.data.pix  = pix;
            set(hor_config,'use_mex',false);
            new_sqw = recompute_bin_data_tester(test_sqw);
            s = new_sqw.data.s;
            e = new_sqw.data.e;
            assertElementsAlmostEqual(4*s,npix);
            assertElementsAlmostEqual((4*4)*e,npix);
            
            
            if ~cur_mex
                return
            end
            set(hor_config,'use_mex',true,'threads',1);
            new_sqw1 = recompute_bin_data_tester(test_sqw);
            assertElementsAlmostEqual(new_sqw1.data.s,s)
            assertElementsAlmostEqual(new_sqw1.data.e,e)
            
            set(hor_config,'use_mex',true,'threads',8);
            new_sqw2 = recompute_bin_data_tester(test_sqw);
            assertElementsAlmostEqual(new_sqw2.data.s,s)
            assertElementsAlmostEqual(new_sqw2.data.e,e)
            
        end
        
        
        function test_sort_pix(this)
            % prepare pixels to sort
            pix=ones(9,40000);
            xs = 9.6:-1:0.6;
            xp = 0.1:0.5:10;
            [ux,uy,uz,et]=ndgrid(xs,xp,xs,xp);
            pix(1,:) = ux(:);
            pix(2,:) = uy(:);
            pix(3,:) = uz(:);
            pix(4,:) = et(:);
            pix(7,:) = 1:size(pix,2);
            pix = PixelData(pix);
            npix = 4*ones(10,10,10,10);
            ix = ceil(pix.u1);
            iy = ceil(pix.u2);
            iz = ceil(pix.u3);
            ie = ceil(pix.dE);
            ix = sub2ind(size(npix), ix,iy,iz,ie);
            
            % test sorting parameters and matlab sorting
            pix1 = sort_pix(pix,ix,[]);
            assertElementsAlmostEqual(pix1.energy_idx(1:4),[1810,1820,3810,3820]);
            assertElementsAlmostEqual(pix1.energy_idx(5:8),[1809,1819,3809,3819]);
            assertElementsAlmostEqual(pix1.energy_idx(end-3:end),[36181,36191,38181,38191]);
            
            pix2 = sort_pix(pix,ix,npix,'-nomex');
            assertElementsAlmostEqual(pix1.data,pix2.data);
            
            if ~get(hor_config,'use_mex')
                return
            end
            % test mex
            pix1 = sort_pix(pix,ix,npix,'-force_mex');
            assertElementsAlmostEqual(pix1.energy_idx(1:4),[1810,1820,3810,3820]);
            assertElementsAlmostEqual(pix1.data, pix2.data);
            
            pix0 = PixelData(single(pix.data));
            ix0  = int64(ix);
            pix0a = sort_pix(pix0,ix0,npix,'-force_mex');
            assertElementsAlmostEqual(pix0a.data, pix2.data,'absolute',1.e-6);
            
            
        end
        function profile_sort_pix(this)
            xs = 9.99:-0.1:0.01;
            xp = 0.01:0.1:9.99;
            [ux,uy,uz,et]=ndgrid(xs,xp,xs,xp);
            NumPix = numel(ux);
            pix=ones(9,NumPix);
            pix(1,:) = ux(:);
            pix(2,:) = uy(:);
            pix(3,:) = uz(:);
            pix(4,:) = et(:);
            pix(7,:) = 1:NumPix;
            npix = ones(10,10,10,10)*(NumPix/10000);
            ix = ceil(pix(1,:));
            iy = ceil(pix(2,:));
            iz = ceil(pix(3,:));
            ie = ceil(pix(4,:));
            ix = sub2ind(size(npix), ix,iy,iz,ie);
            pix0 = single(pix);
            ix0 = int64(ix);
            clear iy iz ie ux uy uz et
            
            disp('Profile started')
            profile on
            % test sorting parameters and matlab sorting
            t1=tic();
            pix1 = sort_pix(pix0,ix0,npix,'-force_mex','-keep_type');
            t=toc(t1)
            pix1 = sort_pix(pix,ix,npix,'-force_mex','-keep_type');
            t=toc(t1)
            pix1 = sort_pix(pix0,ix0,npix,'-nomex','-keep_type');
            t=toc(t1)
            
            profile off
            profview;
            
        end
        
        function  rd = calc_fake_data(this)
            rd = rundatah();
            rd.efix = this.efix;
            rd.emode=1;
            lat = oriented_lattice(struct('alatt',[1,1,1],'angdeg',[92,88,73],...
                'u',[1,0,0],'v',[1,1,0],'psi',20));
            rd.lattice = lat;
            
            det = struct('filename','','filepath','');
            det.x2  = ones(1,this.nDet);
            det.group = 1:this.nDet;
            polar=(0:(this.nPolar-1))*(pi/(this.nPolar-1));
            azim=(0:(this.nAzim-1))*(2*pi/(this.nAzim-1));
            det.phi = reshape(repmat(azim,this.nPolar,1),1,this.nDet);
            det.azim =reshape(repmat(polar,this.nAzim,1)',1,this.nDet);
            det.width= 0.1*ones(1,this.nAzim*this.nPolar);
            det.height= 0.1*ones(1,this.nAzim*this.nPolar);
            rd.det_par = det;
            
            S   = rand(this.nEn,this.nDet);
            rd.S   = S;
            rd.ERR = sqrt(S);
            rd.en =(-this.efix+(0:(this.nEn))*(1.99999*this.efix/(this.nEn)))';
            
            
        end
        function [data,proj]=gen_fake_accum_cut_data(this,u,v)
            % build fake data to test accumulate cut
            
            nPixels = this.nDet*this.nEn;
            ebin=1.99*this.efix/this.nEn;
            en = -this.efix+(0:(this.nEn-1))*ebin;
            
            L1=20;
            L2=10;
            L3=2;
            E0=min(en);
            E1=max(en);
            Es=2;
            prj = projaxes(u,v);
            data = data_sqw_dnd([3,4,5,90,90,90],prj,[0,1,L1],[0,1,L2],[0,0.1,L3],[E0,Es,E1]);
            % clear npix as we will cut data to fill it in
            if sum(data.npix(:))>0
                data.s    = zeros(size(data.s));
                data.e    = zeros(size(data.s));
                data.npix = zeros(size(data.s));
            end
            
            vv=ones(9,nPixels);
            for i=1:3
                p=data.p{i};
                ac=0.5*(p(2:end)+p(1:end-1));
                p_mi=min(ac);
                p_ma=max(ac);
                step=(p_ma-p_mi)/(nPixels-1);
                vv(i,:) =p_mi:step:p_ma;
            end
            vv(4,:)=repmat(en,1,this.nDet);
            
            
            minv  =min(vv,[],2);
            maxv  =max(vv,[],2);
            minv=minv(1:4);
            maxv=maxv(1:4);
            %
            data.pix = PixelData(vv);
            [ok,type,mess] = data.check_sqw_data('a');
            assertTrue(ok,['Invalid test data generated: ',mess]);
            assertEqual(type,'b+','Invalid test data type generated, type ''b+'' expected')
            
            % set to cut half of the dataset in all 4 dimensions (1/16 of
            % total dataset)
            urange(1,:) =  0.5*(minv+maxv);
            % move range in e-direction a bit to avoid accum_cut binning
            % coinside with initial binning and result depending on
            % round-off errors -- then it give different results in case of
            % used on different machines and c vs matlab
            urange(1,4) =  1.01*urange(1,4);
            urange(2,:) =  (maxv-minv);
            
            % Prepare cut projection to cut half of the data
            proj = projection(prj);
            upix_to_rlu=eye(3);
            upix_offset = zeros(4,1);
            
            proj=proj.retrieve_existing_tranf(data,upix_to_rlu,upix_offset);
            % Important!!!!! to have the same number of bins as target data.s.
            % The question is how to assure that.
            step = (maxv-minv)./size(data.s)';
            proj=proj.set_proj_binning(urange,[1,2,3,4],[],...
                {minv(1):step(1):maxv(1),minv(2):step(2):maxv(2),minv(3):step(3):maxv(3),minv(4):step(4):maxv(4)});
            
            
        end
    end
end<|MERGE_RESOLUTION|>--- conflicted
+++ resolved
@@ -1,381 +1,376 @@
-classdef test_main_mex < TestCase
-    % Series of tests to check work of mex files against Matlab files
-    
-    properties
-        accum_cut_folder;
-        this_folder;
-        curr_folder;
-        
-        nPolar=99;
-        nAzim =101;
-        nDet;
-        nEn  = 102;
-        efix=100;
-        use_mex;
-    end
-    
-    methods
-        function this=test_main_mex (varargin)
-            if nargin>0
-                name=varargin{1};
-            else
-                name = 'test_mex_nomex';
-            end
-            this = this@TestCase(name);
-            
-            root_folder = horace_root();
-            if ispc
-                this.accum_cut_folder=fullfile(root_folder,'horace_core','\@sqw');
-            else
-                this.accum_cut_folder=fullfile(root_folder,'horace_core','@sqw');
-            end
-            this.this_folder = fileparts(which('test_main_mex.m'));
-            this.curr_folder = pwd();
-            this.nDet=this.nPolar*this.nAzim;
-            
-            this.use_mex = get(hor_config,'use_mex');
-            % addpath(this.this_folder);
-        end
-        function this=setUp(this)
-            %addpath(this.accum_cut_folder);
-            %cd(this.accum_cut_folder);
-        end
-        function tearDown(this)
-            %cd(this.curr_folder);
-            %rmpath(this.accum_cut_folder);
-            set(hor_config,'use_mex',this.use_mex);
-        end
-        function this=test_accum_cut_mex_multithread(this)
-            [data,proj]=gen_fake_accum_cut_data(this,[1,0,0],[0,1,0]);
-            pax = [1,2,3,4];
-            [urange_step_pix_recent1, ok1, ix1, s1, e1, npix1, npix_retain1,success]= ...
-                proj.accumulate_cut(data.pix,data.s,data.e,data.npix,pax,1,0,1,1);
-            assertTrue(success)
-            [urange_step_pix_recent2, ok2, ix2, s2, e2, npix2, npix_retain2,success]= ...
-                proj.accumulate_cut(data.pix,data.s,data.e,data.npix,pax,1,0,1,4);
-            assertTrue(success)
-            
-            assertEqual(npix_retain1,npix_retain2)
-            assertElementsAlmostEqual(urange_step_pix_recent1,urange_step_pix_recent2);
-            assertEqual(sum(ok1),sum(ok2));
-            assertEqual(sort(ix1),sort(ix2));
-            assertElementsAlmostEqual(s1,s2);
-            assertElementsAlmostEqual(e1,e2);
-            assertElementsAlmostEqual(npix1,npix2);
-            
-        end
-        
-        
-        function this=test_accum_cut(this)
-            mex_present=fileparts(which('accumulate_cut_c'));
-            if isempty(mex_present)
-                warning('TEST_MAIN_MEX:test_disabled',...
-                    'Mex file accumulate_cut_c is not availible on this computer')
-                return;
-            end
-            
-            
-            
-            [data,proj]=gen_fake_accum_cut_data(this,[1,0,0],[0,1,0]);
-            %[v,sizes,rot_ustep,trans_bott_left,ebin,trans_elo,urange_step_pix,urange_step]=gen_fake_accum_cut_data(this,0,0);
-            urange_step_pix=zeros(2,4);
-            urange_step_pix(1,:) =  Inf;
-            urange_step_pix(2,:) = -Inf;
-            
-            %check matlab-part
-            set(hor_config,'use_mex',0,'-buffer');
-            
-            [s_m, e_m, npix_m, urange_step_pix_m, npix_retain_m,ok_m, ix_m] =...
-                cut_data_from_file_job.accumulate_cut(data.s, data.e, data.npix,...
-                urange_step_pix, true,...
-                data.pix,proj, [1,2,3,4]);
-            
-            
-            %check C-part
-            set(hor_config,'use_mex',1,'-buffer');
-            [s_c, e_c, npix_c, urange_step_pix_c, npix_retain_c,ok_c, ix_c] = ...
-                cut_data_from_file_job.accumulate_cut(data.s, data.e, data.npix,...
-                urange_step_pix, true,...
-                data.pix,proj, [1,2,3,4]);
-            
-            % verify results against each other.
-            assertElementsAlmostEqual(urange_step_pix_m,urange_step_pix_c,'relative',1.e-7);
-            assertElementsAlmostEqual(s_m,s_c);
-            assertElementsAlmostEqual(e_m,e_c);
-            assertElementsAlmostEqual(npix_m,npix_c,'absolute',1.e-12);
-            assertEqual(npix_retain_m,npix_retain_c);
-            assertEqual(ok_m,ok_c);
-            assertElementsAlmostEqual(ix_m,double(ix_c),'absolute',1.e-12);
-        end
-        
-        function this=test_calc_proj(this)
-            mex_present=fileparts(which('calc_projections_c'));
-            if isempty(mex_present)
-                warning('TEST_MAIN_MEX:test_disabled',...
-                    'Mex file calc_projections_c is not availible on this computer')
-                return;
-            end                        %
-            rd =calc_fake_data(this);
-            %
-            set(hor_config,'use_mex',0,'-buffer');
-            
-            [urange_matl,u_to_rlu_matl,pix_matl]=rd.calc_projections();
-            
-            set(hor_config,'use_mex',1,'-buffer');
-            [urange_c,u_to_rlu_c,pix_c]=rd.calc_projections();
-            
-            assertElementsAlmostEqual(u_to_rlu_matl,u_to_rlu_c,'absolute',1.e-8);
-            assertElementsAlmostEqual(urange_matl,urange_c,'absolute',1.e-8);
-            assertElementsAlmostEqual(pix_matl.data,pix_c.data,'absolute',1.e-8);
-            
-        end
-        
-        function test_calc_proj_options(this)
-            hcf=hor_config;
-            if ~hcf.use_mex
-                return;
-            end
-            cleanup_obj=onCleanup(@()set(hcf,'use_mex',1));
-            
-            rd = calc_fake_data(this);
-            hcf.saveable=false;
-            hcf.use_mex = 0;
-            [u_to_rlu_matl,urange_matl]=rd.calc_projections();
-            hcf.use_mex = 1;
-            [u_to_rlu_c,urange_c]=rd.calc_projections();
-            
-            assertElementsAlmostEqual(u_to_rlu_matl,u_to_rlu_c,'absolute',1.e-8);
-            assertElementsAlmostEqual(urange_matl,urange_c,'absolute',1.e-8);
-            
-            
-            hcf.use_mex = 0;
-            [u_to_rlu_matl,urange_matl,pix_m]=rd.calc_projections();
-<<<<<<< HEAD
-            
-            assertEqual(size(pix_m,1),9)
-=======
-
-            assertEqual(size(pix_m.data, 1), 9);
->>>>>>> af875ae8
-            hcf.use_mex = 1;
-            [u_to_rlu_c,urange_c,pix_c]=rd.calc_projections();
-            
-            assertElementsAlmostEqual(u_to_rlu_matl,u_to_rlu_c,'absolute',1.e-8);
-            assertElementsAlmostEqual(urange_matl,urange_c,'absolute',1.e-8);
-            assertEqual(size(pix_c.data, 1), 9);
-            assertElementsAlmostEqual(pix_m.data,pix_c.data,'absolute',1.e-8);
-        end
-        function test_recompute_bin_data(this)
-            
-            [cur_mex,log_level,n_threads] = get(hor_config,'use_mex','log_level','threads');
-            cleanup_obj=onCleanup(@()set(hor_config,'use_mex',cur_mex,'log_level',log_level,'threads',n_threads));
-            
-            test_sqw = sqw();
-            pix=PixelData(ones(9,40000));
-            xs = 0.1:1:10;
-            xp = 0.1:0.5:10;
-            [ux,uy,uz,et]=ndgrid(xs,xp,xs,xp);
-            pix.coordinates = [ux(:)';uy(:)';uz(:)';et(:)'];
-            npix = 4*ones(10,10,10,10);
-            test_sqw.data.npix = npix;
-            test_sqw.data.pix  = pix;
-            set(hor_config,'use_mex',false);
-            new_sqw = recompute_bin_data_tester(test_sqw);
-            s = new_sqw.data.s;
-            e = new_sqw.data.e;
-            assertElementsAlmostEqual(4*s,npix);
-            assertElementsAlmostEqual((4*4)*e,npix);
-            
-            
-            if ~cur_mex
-                return
-            end
-            set(hor_config,'use_mex',true,'threads',1);
-            new_sqw1 = recompute_bin_data_tester(test_sqw);
-            assertElementsAlmostEqual(new_sqw1.data.s,s)
-            assertElementsAlmostEqual(new_sqw1.data.e,e)
-            
-            set(hor_config,'use_mex',true,'threads',8);
-            new_sqw2 = recompute_bin_data_tester(test_sqw);
-            assertElementsAlmostEqual(new_sqw2.data.s,s)
-            assertElementsAlmostEqual(new_sqw2.data.e,e)
-            
-        end
-        
-        
-        function test_sort_pix(this)
-            % prepare pixels to sort
-            pix=ones(9,40000);
-            xs = 9.6:-1:0.6;
-            xp = 0.1:0.5:10;
-            [ux,uy,uz,et]=ndgrid(xs,xp,xs,xp);
-            pix(1,:) = ux(:);
-            pix(2,:) = uy(:);
-            pix(3,:) = uz(:);
-            pix(4,:) = et(:);
-            pix(7,:) = 1:size(pix,2);
-            pix = PixelData(pix);
-            npix = 4*ones(10,10,10,10);
-            ix = ceil(pix.u1);
-            iy = ceil(pix.u2);
-            iz = ceil(pix.u3);
-            ie = ceil(pix.dE);
-            ix = sub2ind(size(npix), ix,iy,iz,ie);
-            
-            % test sorting parameters and matlab sorting
-            pix1 = sort_pix(pix,ix,[]);
-            assertElementsAlmostEqual(pix1.energy_idx(1:4),[1810,1820,3810,3820]);
-            assertElementsAlmostEqual(pix1.energy_idx(5:8),[1809,1819,3809,3819]);
-            assertElementsAlmostEqual(pix1.energy_idx(end-3:end),[36181,36191,38181,38191]);
-            
-            pix2 = sort_pix(pix,ix,npix,'-nomex');
-            assertElementsAlmostEqual(pix1.data,pix2.data);
-            
-            if ~get(hor_config,'use_mex')
-                return
-            end
-            % test mex
-            pix1 = sort_pix(pix,ix,npix,'-force_mex');
-            assertElementsAlmostEqual(pix1.energy_idx(1:4),[1810,1820,3810,3820]);
-            assertElementsAlmostEqual(pix1.data, pix2.data);
-            
-            pix0 = PixelData(single(pix.data));
-            ix0  = int64(ix);
-            pix0a = sort_pix(pix0,ix0,npix,'-force_mex');
-            assertElementsAlmostEqual(pix0a.data, pix2.data,'absolute',1.e-6);
-            
-            
-        end
-        function profile_sort_pix(this)
-            xs = 9.99:-0.1:0.01;
-            xp = 0.01:0.1:9.99;
-            [ux,uy,uz,et]=ndgrid(xs,xp,xs,xp);
-            NumPix = numel(ux);
-            pix=ones(9,NumPix);
-            pix(1,:) = ux(:);
-            pix(2,:) = uy(:);
-            pix(3,:) = uz(:);
-            pix(4,:) = et(:);
-            pix(7,:) = 1:NumPix;
-            npix = ones(10,10,10,10)*(NumPix/10000);
-            ix = ceil(pix(1,:));
-            iy = ceil(pix(2,:));
-            iz = ceil(pix(3,:));
-            ie = ceil(pix(4,:));
-            ix = sub2ind(size(npix), ix,iy,iz,ie);
-            pix0 = single(pix);
-            ix0 = int64(ix);
-            clear iy iz ie ux uy uz et
-            
-            disp('Profile started')
-            profile on
-            % test sorting parameters and matlab sorting
-            t1=tic();
-            pix1 = sort_pix(pix0,ix0,npix,'-force_mex','-keep_type');
-            t=toc(t1)
-            pix1 = sort_pix(pix,ix,npix,'-force_mex','-keep_type');
-            t=toc(t1)
-            pix1 = sort_pix(pix0,ix0,npix,'-nomex','-keep_type');
-            t=toc(t1)
-            
-            profile off
-            profview;
-            
-        end
-        
-        function  rd = calc_fake_data(this)
-            rd = rundatah();
-            rd.efix = this.efix;
-            rd.emode=1;
-            lat = oriented_lattice(struct('alatt',[1,1,1],'angdeg',[92,88,73],...
-                'u',[1,0,0],'v',[1,1,0],'psi',20));
-            rd.lattice = lat;
-            
-            det = struct('filename','','filepath','');
-            det.x2  = ones(1,this.nDet);
-            det.group = 1:this.nDet;
-            polar=(0:(this.nPolar-1))*(pi/(this.nPolar-1));
-            azim=(0:(this.nAzim-1))*(2*pi/(this.nAzim-1));
-            det.phi = reshape(repmat(azim,this.nPolar,1),1,this.nDet);
-            det.azim =reshape(repmat(polar,this.nAzim,1)',1,this.nDet);
-            det.width= 0.1*ones(1,this.nAzim*this.nPolar);
-            det.height= 0.1*ones(1,this.nAzim*this.nPolar);
-            rd.det_par = det;
-            
-            S   = rand(this.nEn,this.nDet);
-            rd.S   = S;
-            rd.ERR = sqrt(S);
-            rd.en =(-this.efix+(0:(this.nEn))*(1.99999*this.efix/(this.nEn)))';
-            
-            
-        end
-        function [data,proj]=gen_fake_accum_cut_data(this,u,v)
-            % build fake data to test accumulate cut
-            
-            nPixels = this.nDet*this.nEn;
-            ebin=1.99*this.efix/this.nEn;
-            en = -this.efix+(0:(this.nEn-1))*ebin;
-            
-            L1=20;
-            L2=10;
-            L3=2;
-            E0=min(en);
-            E1=max(en);
-            Es=2;
-            prj = projaxes(u,v);
-            data = data_sqw_dnd([3,4,5,90,90,90],prj,[0,1,L1],[0,1,L2],[0,0.1,L3],[E0,Es,E1]);
-            % clear npix as we will cut data to fill it in
-            if sum(data.npix(:))>0
-                data.s    = zeros(size(data.s));
-                data.e    = zeros(size(data.s));
-                data.npix = zeros(size(data.s));
-            end
-            
-            vv=ones(9,nPixels);
-            for i=1:3
-                p=data.p{i};
-                ac=0.5*(p(2:end)+p(1:end-1));
-                p_mi=min(ac);
-                p_ma=max(ac);
-                step=(p_ma-p_mi)/(nPixels-1);
-                vv(i,:) =p_mi:step:p_ma;
-            end
-            vv(4,:)=repmat(en,1,this.nDet);
-            
-            
-            minv  =min(vv,[],2);
-            maxv  =max(vv,[],2);
-            minv=minv(1:4);
-            maxv=maxv(1:4);
-            %
-            data.pix = PixelData(vv);
-            [ok,type,mess] = data.check_sqw_data('a');
-            assertTrue(ok,['Invalid test data generated: ',mess]);
-            assertEqual(type,'b+','Invalid test data type generated, type ''b+'' expected')
-            
-            % set to cut half of the dataset in all 4 dimensions (1/16 of
-            % total dataset)
-            urange(1,:) =  0.5*(minv+maxv);
-            % move range in e-direction a bit to avoid accum_cut binning
-            % coinside with initial binning and result depending on
-            % round-off errors -- then it give different results in case of
-            % used on different machines and c vs matlab
-            urange(1,4) =  1.01*urange(1,4);
-            urange(2,:) =  (maxv-minv);
-            
-            % Prepare cut projection to cut half of the data
-            proj = projection(prj);
-            upix_to_rlu=eye(3);
-            upix_offset = zeros(4,1);
-            
-            proj=proj.retrieve_existing_tranf(data,upix_to_rlu,upix_offset);
-            % Important!!!!! to have the same number of bins as target data.s.
-            % The question is how to assure that.
-            step = (maxv-minv)./size(data.s)';
-            proj=proj.set_proj_binning(urange,[1,2,3,4],[],...
-                {minv(1):step(1):maxv(1),minv(2):step(2):maxv(2),minv(3):step(3):maxv(3),minv(4):step(4):maxv(4)});
-            
-            
-        end
-    end
+classdef test_main_mex < TestCase
+    % Series of tests to check work of mex files against Matlab files
+    
+    properties
+        accum_cut_folder;
+        this_folder;
+        curr_folder;
+        
+        nPolar=99;
+        nAzim =101;
+        nDet;
+        nEn  = 102;
+        efix=100;
+        use_mex;
+    end
+    
+    methods
+        function this=test_main_mex (varargin)
+            if nargin>0
+                name=varargin{1};
+            else
+                name = 'test_mex_nomex';
+            end
+            this = this@TestCase(name);
+            
+            root_folder = horace_root();
+            if ispc
+                this.accum_cut_folder=fullfile(root_folder,'horace_core','\@sqw');
+            else
+                this.accum_cut_folder=fullfile(root_folder,'horace_core','@sqw');
+            end
+            this.this_folder = fileparts(which('test_main_mex.m'));
+            this.curr_folder = pwd();
+            this.nDet=this.nPolar*this.nAzim;
+            
+            this.use_mex = get(hor_config,'use_mex');
+            % addpath(this.this_folder);
+        end
+        function this=setUp(this)
+            %addpath(this.accum_cut_folder);
+            %cd(this.accum_cut_folder);
+        end
+        function tearDown(this)
+            %cd(this.curr_folder);
+            %rmpath(this.accum_cut_folder);
+            set(hor_config,'use_mex',this.use_mex);
+        end
+        function this=test_accum_cut_mex_multithread(this)
+            [data,proj]=gen_fake_accum_cut_data(this,[1,0,0],[0,1,0]);
+            pax = [1,2,3,4];
+            [urange_step_pix_recent1, ok1, ix1, s1, e1, npix1, npix_retain1,success]= ...
+                proj.accumulate_cut(data.pix,data.s,data.e,data.npix,pax,1,0,1,1);
+            assertTrue(success)
+            [urange_step_pix_recent2, ok2, ix2, s2, e2, npix2, npix_retain2,success]= ...
+                proj.accumulate_cut(data.pix,data.s,data.e,data.npix,pax,1,0,1,4);
+            assertTrue(success)
+            
+            assertEqual(npix_retain1,npix_retain2)
+            assertElementsAlmostEqual(urange_step_pix_recent1,urange_step_pix_recent2);
+            assertEqual(sum(ok1),sum(ok2));
+            assertEqual(sort(ix1),sort(ix2));
+            assertElementsAlmostEqual(s1,s2);
+            assertElementsAlmostEqual(e1,e2);
+            assertElementsAlmostEqual(npix1,npix2);
+            
+        end
+        
+        
+        function this=test_accum_cut(this)
+            mex_present=fileparts(which('accumulate_cut_c'));
+            if isempty(mex_present)
+                warning('TEST_MAIN_MEX:test_disabled',...
+                    'Mex file accumulate_cut_c is not availible on this computer')
+                return;
+            end
+            
+            
+            
+            [data,proj]=gen_fake_accum_cut_data(this,[1,0,0],[0,1,0]);
+            %[v,sizes,rot_ustep,trans_bott_left,ebin,trans_elo,urange_step_pix,urange_step]=gen_fake_accum_cut_data(this,0,0);
+            urange_step_pix=zeros(2,4);
+            urange_step_pix(1,:) =  Inf;
+            urange_step_pix(2,:) = -Inf;
+            
+            %check matlab-part
+            set(hor_config,'use_mex',0,'-buffer');
+            
+            [s_m, e_m, npix_m, urange_step_pix_m, npix_retain_m,ok_m, ix_m] =...
+                cut_data_from_file_job.accumulate_cut(data.s, data.e, data.npix,...
+                urange_step_pix, true,...
+                data.pix,proj, [1,2,3,4]);
+            
+            
+            %check C-part
+            set(hor_config,'use_mex',1,'-buffer');
+            [s_c, e_c, npix_c, urange_step_pix_c, npix_retain_c,ok_c, ix_c] = ...
+                cut_data_from_file_job.accumulate_cut(data.s, data.e, data.npix,...
+                urange_step_pix, true,...
+                data.pix,proj, [1,2,3,4]);
+            
+            % verify results against each other.
+            assertElementsAlmostEqual(urange_step_pix_m,urange_step_pix_c,'relative',1.e-7);
+            assertElementsAlmostEqual(s_m,s_c);
+            assertElementsAlmostEqual(e_m,e_c);
+            assertElementsAlmostEqual(npix_m,npix_c,'absolute',1.e-12);
+            assertEqual(npix_retain_m,npix_retain_c);
+            assertEqual(ok_m,ok_c);
+            assertElementsAlmostEqual(ix_m,double(ix_c),'absolute',1.e-12);
+        end
+        
+        function this=test_calc_proj(this)
+            mex_present=fileparts(which('calc_projections_c'));
+            if isempty(mex_present)
+                warning('TEST_MAIN_MEX:test_disabled',...
+                    'Mex file calc_projections_c is not availible on this computer')
+                return;
+            end                        %
+            rd =calc_fake_data(this);
+            %
+            set(hor_config,'use_mex',0,'-buffer');
+            
+            [urange_matl,u_to_rlu_matl,pix_matl]=rd.calc_projections();
+            
+            set(hor_config,'use_mex',1,'-buffer');
+            [urange_c,u_to_rlu_c,pix_c]=rd.calc_projections();
+            
+            assertElementsAlmostEqual(u_to_rlu_matl,u_to_rlu_c,'absolute',1.e-8);
+            assertElementsAlmostEqual(urange_matl,urange_c,'absolute',1.e-8);
+            assertElementsAlmostEqual(pix_matl.data,pix_c.data,'absolute',1.e-8);
+            
+        end
+        
+        function test_calc_proj_options(this)
+            hcf=hor_config;
+            if ~hcf.use_mex
+                return;
+            end
+            cleanup_obj=onCleanup(@()set(hcf,'use_mex',1));
+            
+            rd = calc_fake_data(this);
+            hcf.saveable=false;
+            hcf.use_mex = 0;
+            [u_to_rlu_matl,urange_matl]=rd.calc_projections();
+            hcf.use_mex = 1;
+            [u_to_rlu_c,urange_c]=rd.calc_projections();
+            
+            assertElementsAlmostEqual(u_to_rlu_matl,u_to_rlu_c,'absolute',1.e-8);
+            assertElementsAlmostEqual(urange_matl,urange_c,'absolute',1.e-8);
+            
+            
+            hcf.use_mex = 0;
+            [u_to_rlu_matl,urange_matl,pix_m]=rd.calc_projections();
+            
+            assertEqual(size(pix_m.data, 1), 9);
+            hcf.use_mex = 1;
+            [u_to_rlu_c,urange_c,pix_c]=rd.calc_projections();
+            
+            assertElementsAlmostEqual(u_to_rlu_matl,u_to_rlu_c,'absolute',1.e-8);
+            assertElementsAlmostEqual(urange_matl,urange_c,'absolute',1.e-8);
+            assertEqual(size(pix_c.data, 1), 9);
+            assertElementsAlmostEqual(pix_m.data,pix_c.data,'absolute',1.e-8);
+        end
+        function test_recompute_bin_data(this)
+            
+            [cur_mex,log_level,n_threads] = get(hor_config,'use_mex','log_level','threads');
+            cleanup_obj=onCleanup(@()set(hor_config,'use_mex',cur_mex,'log_level',log_level,'threads',n_threads));
+            
+            test_sqw = sqw();
+            pix=PixelData(ones(9,40000));
+            xs = 0.1:1:10;
+            xp = 0.1:0.5:10;
+            [ux,uy,uz,et]=ndgrid(xs,xp,xs,xp);
+            pix.coordinates = [ux(:)';uy(:)';uz(:)';et(:)'];
+            npix = 4*ones(10,10,10,10);
+            test_sqw.data.npix = npix;
+            test_sqw.data.pix  = pix;
+            set(hor_config,'use_mex',false);
+            new_sqw = recompute_bin_data_tester(test_sqw);
+            s = new_sqw.data.s;
+            e = new_sqw.data.e;
+            assertElementsAlmostEqual(4*s,npix);
+            assertElementsAlmostEqual((4*4)*e,npix);
+            
+            
+            if ~cur_mex
+                return
+            end
+            set(hor_config,'use_mex',true,'threads',1);
+            new_sqw1 = recompute_bin_data_tester(test_sqw);
+            assertElementsAlmostEqual(new_sqw1.data.s,s)
+            assertElementsAlmostEqual(new_sqw1.data.e,e)
+            
+            set(hor_config,'use_mex',true,'threads',8);
+            new_sqw2 = recompute_bin_data_tester(test_sqw);
+            assertElementsAlmostEqual(new_sqw2.data.s,s)
+            assertElementsAlmostEqual(new_sqw2.data.e,e)
+            
+        end
+        
+        
+        function test_sort_pix(this)
+            % prepare pixels to sort
+            pix=ones(9,40000);
+            xs = 9.6:-1:0.6;
+            xp = 0.1:0.5:10;
+            [ux,uy,uz,et]=ndgrid(xs,xp,xs,xp);
+            pix(1,:) = ux(:);
+            pix(2,:) = uy(:);
+            pix(3,:) = uz(:);
+            pix(4,:) = et(:);
+            pix(7,:) = 1:size(pix,2);
+            pix = PixelData(pix);
+            npix = 4*ones(10,10,10,10);
+            ix = ceil(pix.u1);
+            iy = ceil(pix.u2);
+            iz = ceil(pix.u3);
+            ie = ceil(pix.dE);
+            ix = sub2ind(size(npix), ix,iy,iz,ie);
+            
+            % test sorting parameters and matlab sorting
+            pix1 = sort_pix(pix,ix,[]);
+            assertElementsAlmostEqual(pix1.energy_idx(1:4),[1810,1820,3810,3820]);
+            assertElementsAlmostEqual(pix1.energy_idx(5:8),[1809,1819,3809,3819]);
+            assertElementsAlmostEqual(pix1.energy_idx(end-3:end),[36181,36191,38181,38191]);
+            
+            pix2 = sort_pix(pix,ix,npix,'-nomex');
+            assertElementsAlmostEqual(pix1.data,pix2.data);
+            
+            if ~get(hor_config,'use_mex')
+                return
+            end
+            % test mex
+            pix1 = sort_pix(pix,ix,npix,'-force_mex');
+            assertElementsAlmostEqual(pix1.energy_idx(1:4),[1810,1820,3810,3820]);
+            assertElementsAlmostEqual(pix1.data, pix2.data);
+            
+            pix0 = PixelData(single(pix.data));
+            ix0  = int64(ix);
+            pix0a = sort_pix(pix0,ix0,npix,'-force_mex');
+            assertElementsAlmostEqual(pix0a.data, pix2.data,'absolute',1.e-6);
+            
+            
+        end
+        function profile_sort_pix(this)
+            xs = 9.99:-0.1:0.01;
+            xp = 0.01:0.1:9.99;
+            [ux,uy,uz,et]=ndgrid(xs,xp,xs,xp);
+            NumPix = numel(ux);
+            pix=ones(9,NumPix);
+            pix(1,:) = ux(:);
+            pix(2,:) = uy(:);
+            pix(3,:) = uz(:);
+            pix(4,:) = et(:);
+            pix(7,:) = 1:NumPix;
+            npix = ones(10,10,10,10)*(NumPix/10000);
+            ix = ceil(pix(1,:));
+            iy = ceil(pix(2,:));
+            iz = ceil(pix(3,:));
+            ie = ceil(pix(4,:));
+            ix = sub2ind(size(npix), ix,iy,iz,ie);
+            pix0 = single(pix);
+            ix0 = int64(ix);
+            clear iy iz ie ux uy uz et
+            
+            disp('Profile started')
+            profile on
+            % test sorting parameters and matlab sorting
+            t1=tic();
+            pix1 = sort_pix(pix0,ix0,npix,'-force_mex','-keep_type');
+            t=toc(t1)
+            pix1 = sort_pix(pix,ix,npix,'-force_mex','-keep_type');
+            t=toc(t1)
+            pix1 = sort_pix(pix0,ix0,npix,'-nomex','-keep_type');
+            t=toc(t1)
+            
+            profile off
+            profview;
+            
+        end
+        
+        function  rd = calc_fake_data(this)
+            rd = rundatah();
+            rd.efix = this.efix;
+            rd.emode=1;
+            lat = oriented_lattice(struct('alatt',[1,1,1],'angdeg',[92,88,73],...
+                'u',[1,0,0],'v',[1,1,0],'psi',20));
+            rd.lattice = lat;
+            
+            det = struct('filename','','filepath','');
+            det.x2  = ones(1,this.nDet);
+            det.group = 1:this.nDet;
+            polar=(0:(this.nPolar-1))*(pi/(this.nPolar-1));
+            azim=(0:(this.nAzim-1))*(2*pi/(this.nAzim-1));
+            det.phi = reshape(repmat(azim,this.nPolar,1),1,this.nDet);
+            det.azim =reshape(repmat(polar,this.nAzim,1)',1,this.nDet);
+            det.width= 0.1*ones(1,this.nAzim*this.nPolar);
+            det.height= 0.1*ones(1,this.nAzim*this.nPolar);
+            rd.det_par = det;
+            
+            S   = rand(this.nEn,this.nDet);
+            rd.S   = S;
+            rd.ERR = sqrt(S);
+            rd.en =(-this.efix+(0:(this.nEn))*(1.99999*this.efix/(this.nEn)))';
+            
+            
+        end
+        function [data,proj]=gen_fake_accum_cut_data(this,u,v)
+            % build fake data to test accumulate cut
+            
+            nPixels = this.nDet*this.nEn;
+            ebin=1.99*this.efix/this.nEn;
+            en = -this.efix+(0:(this.nEn-1))*ebin;
+            
+            L1=20;
+            L2=10;
+            L3=2;
+            E0=min(en);
+            E1=max(en);
+            Es=2;
+            prj = projaxes(u,v);
+            data = data_sqw_dnd([3,4,5,90,90,90],prj,[0,1,L1],[0,1,L2],[0,0.1,L3],[E0,Es,E1]);
+            % clear npix as we will cut data to fill it in
+            if sum(data.npix(:))>0
+                data.s    = zeros(size(data.s));
+                data.e    = zeros(size(data.s));
+                data.npix = zeros(size(data.s));
+            end
+            
+            vv=ones(9,nPixels);
+            for i=1:3
+                p=data.p{i};
+                ac=0.5*(p(2:end)+p(1:end-1));
+                p_mi=min(ac);
+                p_ma=max(ac);
+                step=(p_ma-p_mi)/(nPixels-1);
+                vv(i,:) =p_mi:step:p_ma;
+            end
+            vv(4,:)=repmat(en,1,this.nDet);
+            
+            
+            minv  =min(vv,[],2);
+            maxv  =max(vv,[],2);
+            minv=minv(1:4);
+            maxv=maxv(1:4);
+            %
+            data.pix = PixelData(vv);
+            [ok,type,mess] = data.check_sqw_data('a');
+            assertTrue(ok,['Invalid test data generated: ',mess]);
+            assertEqual(type,'b+','Invalid test data type generated, type ''b+'' expected')
+            
+            % set to cut half of the dataset in all 4 dimensions (1/16 of
+            % total dataset)
+            urange(1,:) =  0.5*(minv+maxv);
+            % move range in e-direction a bit to avoid accum_cut binning
+            % coinside with initial binning and result depending on
+            % round-off errors -- then it give different results in case of
+            % used on different machines and c vs matlab
+            urange(1,4) =  1.01*urange(1,4);
+            urange(2,:) =  (maxv-minv);
+            
+            % Prepare cut projection to cut half of the data
+            proj = projection(prj);
+            upix_to_rlu=eye(3);
+            upix_offset = zeros(4,1);
+            
+            proj=proj.retrieve_existing_tranf(data,upix_to_rlu,upix_offset);
+            % Important!!!!! to have the same number of bins as target data.s.
+            % The question is how to assure that.
+            step = (maxv-minv)./size(data.s)';
+            proj=proj.set_proj_binning(urange,[1,2,3,4],[],...
+                {minv(1):step(1):maxv(1),minv(2):step(2):maxv(2),minv(3):step(3):maxv(3),minv(4):step(4):maxv(4)});
+            
+            
+        end
+    end
 end