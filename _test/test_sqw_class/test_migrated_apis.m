--- conflicted
+++ resolved
@@ -309,25 +309,6 @@
             assertEqual(hdr.samples{end}, sam1);
         end
 
-<<<<<<< HEAD
-=======
-        %% shifts
-        function test_shift_energy_bins(obj)
-            skipTest("Re #1360  Shift is broken ");
-            params = {'scale', 14};
-            sqw_4d_obj = sqw(obj.test_sqw_1d_fullpath);
-            wout = sqw_4d_obj.shift_energy_bins(@test_migrated_apis.disp_rln, params);
-        end
-
-        function test_shift_pixels(obj)
-            skipTest("Re #1360  Shift is broken ");
-            params = {}; % no parameters required by test shift_rln function
-            sqw_4d_obj = sqw(obj.test_sqw_4d_fullpath);
-            wout = shift_pixels(sqw_4d_obj, @test_migrated_apis.shift_rln, params);
-
-            assertEqual(sqw_4d_obj.npixels, wout.npixels);
-        end
->>>>>>> fa7aa19e
 
         %% values
         function test_value(obj)
