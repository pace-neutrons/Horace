--- conflicted
+++ resolved
@@ -11,18 +11,6 @@
     methods
         function obj = test_plot_sqw(varargin)
             obj = obj@TestCase('test_plot_sqw');
-<<<<<<< HEAD
-            test_folder = fileparts(fileparts(mfilename('fullpath')));
-            tst_files = {fullfile(test_folder,'common_data',obj.sqw_1d_file),...
-                fullfile(test_folder,'common_data',obj.sqw_2d_file),...
-                fullfile(test_folder,'common_data',obj.sqw_3d_file),...
-                fullfile(test_folder,'common_data',obj.sqw_4d_file)};
-            obj.sqw_obj = cell(4,1);
-            clWarn = set_temporary_warning('off','SQW_FILE:old_version');
-            for i = 1:4
-                obj.sqw_obj{i} = read_sqw(tst_files{i});
-            end
-=======
             
             % Load example 1D, 2D, 3D, 4D sqw objects
             hp = horace_paths().test_common;    % common data location
@@ -34,9 +22,8 @@
             
             obj.data1D = read_sqw(sqw_1d_file);
             obj.data2D = read_sqw(sqw_2d_file);
-            obj.data3D = read_sqw(sqw_3d_file);   
-            obj.data4D = read_sqw(sqw_4d_file);           
->>>>>>> 4e9f0e6c
+            obj.data3D = read_sqw(sqw_3d_file);
+            obj.data4D = read_sqw(sqw_4d_file);
         end
 
 
@@ -47,7 +34,7 @@
             % Test all 1D, 2D, 3D plot methods throw an error
             genieplot.reset
             cleanupObj = onCleanup(@clear_figures);
-            
+
             T = obj.interface_tester;
             all_methods = [ ...
                 T.methodsND_plot(:); T.methodsND_plotOver(:); ...
@@ -64,9 +51,9 @@
                     'HORACE:graphics:invalid_argument', ...
                     sprintf('error for method number %d: %s',i, ...
                     func2str(all_methods{i})));
-            end
-        end
-        
+                end
+                end
+
         
         %------------------------------------------------------------------
         % Three-dimensional data
@@ -75,10 +62,10 @@
             % Test all 3D plot methods produce a figure
             genieplot.reset
             cleanupObj = onCleanup(@clear_figures);
-            
+
             T = obj.interface_tester;
             methods = [T.methodsND_plot(:); T.methods3D_plot(:)];
-            
+
             clear_figures()
             for i=1:numel(methods)
                 meth = methods{i};
@@ -88,7 +75,7 @@
                 assertTrue(isstruct(plot_h));
                 if i>1  % Must have cleared existing figure window and reused it
                     assertTrue(fig_h==fig_h_ref);
-                else    
+                else
                     fig_h_ref = fig_h;  % store fig handle first time through loop
                 end
             end
@@ -99,7 +86,7 @@
             % Test all plot methods for 1D and 2D throw an error with 3D data
             genieplot.reset
             cleanupObj = onCleanup(@clear_figures);
-            
+
             T = obj.interface_tester;
             other_methods = [ ...
                 T.methods1D_plot(:); T.methods1D_plotOver(:); ...
@@ -116,7 +103,7 @@
                     func2str(other_methods{i})));
             end
         end
-        
+
         %------------------------------------------------------------------
         function test_sqw3D_plot3D_methods_do_not_work_with_array(obj)
             % Test that all 3D 'plot' methods do not plot arrays of data
@@ -134,10 +121,10 @@
                     'HORACE:graphics:invalid_argument', ...
                     sprintf('error for method number %d: %s',i, ...
                     func2str(methods{i})));
-            end
-        end
-        
-        
+                end
+            end
+
+
         %------------------------------------------------------------------
         % Two-dimensional data
         %------------------------------------------------------------------
@@ -145,13 +132,13 @@
             % Test all 2D plot methods produce a figure
             genieplot.reset
             cleanupObj = onCleanup(@clear_figures);
-            
+
             T = obj.interface_tester;
             methods = [...
                 T.methodsND_plot(:); T.methods2D_plot(:); ...
                 T.methodsND_plotOver(:); T.methods2D_plotOver(:); ...
                 T.methods2D_plotOverCurr(:)];
-            
+
             clear_figures()
             for i=1:numel(methods)
                 meth = methods{i};
@@ -159,15 +146,15 @@
                 assertTrue(isa(fig_h, 'matlab.ui.Figure'));
                 assertTrue(isa(axes_h, 'matlab.graphics.axis.Axes'));
                 assertTrue(isa(plot_h, 'matlab.graphics.primitive.Data'));
-            end
-        end
+                end
+            end
 
         %------------------------------------------------------------------
         function test_sqw2D_other_plot_methods_throw(obj)
             % Test all plot methods for 1D and 3D throw an error with 2D data
             genieplot.reset
             cleanupObj = onCleanup(@clear_figures);
-            
+
             T = obj.interface_tester;
             other_methods = [ ...
                 T.methods1D_plot(:); T.methods1D_plotOver(:); ...
@@ -183,7 +170,7 @@
                     func2str(other_methods{i})));
             end
         end
-        
+
         %------------------------------------------------------------------
         function test_sqw2D_plot2D_methods_work_with_array(obj)
             % Test that all 2D 'plot' methods plot arrays of data
@@ -209,8 +196,8 @@
                 assertEqual(numel(plot_h),2);
             end
         end
-        
-        
+
+
         %------------------------------------------------------------------
         % One-dimensional plot methods
         %------------------------------------------------------------------
@@ -235,15 +222,15 @@
                 assertTrue(isa(fig_h, 'matlab.ui.Figure'));
                 assertTrue(isa(axes_h, 'matlab.graphics.axis.Axes'));
                 assertTrue(isa(plot_h,'matlab.graphics.primitive.Data'));
-            end
-        end
+                end
+            end
         
         %------------------------------------------------------------------
         function test_sqw1D_other_plot_methods_throw(obj)
             % Test all plot methods for 2D and 3D throw an error with 1D data
             genieplot.reset
             cleanupObj = onCleanup(@clear_figures);
-            
+
             T = obj.interface_tester;
             other_methods = [ ...
                 T.methods2D_plot(:); T.methods2D_plotOver(:); ...
@@ -257,9 +244,9 @@
                     'HORACE:graphics:invalid_argument', ...
                     sprintf('error for method number %d: %s',i, ...
                     func2str(other_methods{i})));
-            end
-        end
-        
+                end
+                end
+
         %------------------------------------------------------------------
         function test_sqw1D_plot1D_methods_work_with_array(obj)
             % Test that all 1D 'plot' methods plot arrays of data
@@ -283,12 +270,12 @@
                 assertEqual(numel(fig_h),1);
                 assertEqual(numel(axes_h),1);
                 assertEqual(numel(plot_h),2);
-            end
-        end
-        
-        %------------------------------------------------------------------
-    end
-end
+                end
+            end
+
+        %------------------------------------------------------------------
+            end
+        end
 
 
 %--------------------------------------------------------------------------
@@ -299,8 +286,8 @@
 fig_handles = findobj(0, 'Type', 'figure');
 if ~isempty(fig_handles)
     delete(fig_handles)
-end
-end
+                end
+            end
 
 %--------------------------------------------------------------------------
 function function_caller(function_handle, varargin)
@@ -308,4 +295,4 @@
 % Wraps the method or function handle so that the call can be run as an argument
 % in e.g. assertErrorThrown within a loop that loops over function handles
 function_handle(varargin{:});
-end+            end