classdef test_equal_to_tol < TestCase & common_sqw_class_state_holder


    properties
        horace_config;
        ALL_IN_MEM_PG_SIZE = 1e12;

        test_sqw_file_path = '../common_data/sqw_2d_1.sqw';
        test_dnd_file_path = '../common_data/dnd_2d.sqw';

        dnd_2d;
        sqw_2d;
        sqw_2d_paged;
        %
    end
    methods(Static)
    end
    methods

        function obj = test_equal_to_tol(name)
            if ~exist('name','var')
                name = 'test_equal_to_tol';
            end
            obj = obj@TestCase(name);

            hc = hor_config();
            obj.horace_config = hc.get_data_to_store();

            % sqw_2d_1.sqw has ~1.8 MB of pixels, a 400 kB page size gives us 5
            % pages of pixel data
            hc.pixel_page_size = 400e3;
            obj.sqw_2d_paged = sqw(obj.test_sqw_file_path);

            % set a large pixel page size so we're all in memory by default
            hc.pixel_page_size = obj.ALL_IN_MEM_PG_SIZE;
            obj.sqw_2d = sqw(obj.test_sqw_file_path);
        end

        function setUp(~)
            hc = hor_config;
            hc.saveable = false;
            hc.log_level= 0;
        end
        function tearDown(obj)
            set(hor_config,obj.horace_config);
        end

        function test_the_same_sqw_objects_are_equal(obj)
            sqw_copy = obj.sqw_2d;
            assertEqualToTol(obj.sqw_2d, sqw_copy);
        end

        function test_sqw_and_d2d_objects_are_not_equal(obj)
            dnd_2d_ = d2d(obj.test_dnd_file_path);
            [ok, mess] = equal_to_tol(obj.sqw_2d, dnd_2d_);
            assertFalse(ok);
            assertEqual(mess, 'Objects being compared are not both sqw-type or both dnd-type');
        end

        function test_different_sqw_objects_are_not_equal(obj)
            class_fields = properties(obj.sqw_2d);
            is_dependent = ismember(class_fields,{'npixels','isvalid','runid_map','pix'});
            class_fields = class_fields(~is_dependent);
            for idx = 1:numel(class_fields)
                sqw_copy = obj.sqw_2d;
                field_name = class_fields{idx};

                if isstruct(sqw_copy.(field_name))
                    sqw_copy.(field_name).test_field = 'test_value';
                elseif isstring(sqw_copy.(field_name))
                    sqw_copy.(field_name) = 'test_value';
                else
                    sqw_copy.(field_name) = [];
                end

                [ok, mess] = equal_to_tol(obj.sqw_2d, sqw_copy);
                assertFalse(ok, ['Expected ', field_name, ' to be not equal']);
            end
        end

        function test_the_same_sqw_objects_are_equal_with_no_pix_reorder(obj)
            sqw_copy = obj.sqw_2d;
            assertTrue(equal_to_tol(obj.sqw_2d, sqw_copy, 'reorder', false));
        end

        function test_the_same_sqw_objects_are_equal_if_testing_fraction_of_pix(obj)
            sqw_copy = obj.sqw_2d;
            assertTrue(equal_to_tol(obj.sqw_2d, sqw_copy, 'fraction', 0.5));
        end

        function test_same_sqw_objs_equal_if_pixels_in_each_bin_shuffled(obj)
            original_sqw = copy(obj.sqw_2d);
            pix = original_sqw.data.pix;
            npix = original_sqw.data.npix;

            shuffled_sqw = original_sqw;
            shuffled_sqw.data.pix = obj.shuffle_pixel_bin_rows(pix, npix);

            assertTrue(equal_to_tol(shuffled_sqw, original_sqw));
        end

        function test_paged_sqw_objects_equal_if_pix_within_each_bin_shuffled(obj)
            original_sqw = copy(obj.sqw_2d_paged);
            npix = [10, 5, 6, 3, 6];

            data = rand(PixelData.DEFAULT_NUM_PIX_FIELDS, 30);
            shuffled_data = obj.shuffle_pixel_bin_rows(PixelData(data), npix).data;

            npix_in_page = 11;
            pix = obj.get_pix_with_fake_faccess(data, npix_in_page);
            shuffled_pix = obj.get_pix_with_fake_faccess(shuffled_data, npix_in_page);

            % Replace sqw objects' npix and pix arrays
            original_sqw.data.npix = npix;
            original_sqw.data.pix = pix;
            shuffled_sqw = copy(original_sqw);
            shuffled_sqw.data.pix = shuffled_pix;

            assertTrue(equal_to_tol(shuffled_sqw, original_sqw));
        end

        function test_paged_sqw_ne_if_pix_within_bin_shuffled_and_reorder_false(obj)
            original_sqw = copy(obj.sqw_2d_paged);
            npix = [10, 5, 6, 3, 6];

            data = rand(PixelData.DEFAULT_NUM_PIX_FIELDS, 30);
            shuffled_data = obj.shuffle_pixel_bin_rows(PixelData(data), npix).data;

            npix_in_page = 11;
            pix = obj.get_pix_with_fake_faccess(data, npix_in_page);
            shuffled_pix = obj.get_pix_with_fake_faccess(shuffled_data, npix_in_page);

            % Replace sqw objects' npix and pix arrays
            original_sqw.data.npix = npix;
            original_sqw.data.pix = pix;
            shuffled_sqw = copy(original_sqw);
            shuffled_sqw.data.pix = shuffled_pix;

            assertFalse(equal_to_tol(shuffled_sqw, original_sqw, 'reorder', false));
        end

        function test_the_same_sqw_objects_are_equal_with_paged_pix(obj)
            sqw_copy = obj.sqw_2d_paged;
            assertTrue(equal_to_tol(obj.sqw_2d_paged, sqw_copy));
        end

        function test_the_same_sqw_objs_eq_if_fraction_of_pix_and_pix_are_paged(obj)
            sqw_copy = obj.sqw_2d_paged;
            assertTrue(equal_to_tol(obj.sqw_2d_paged, sqw_copy, 'fraction', 0.5));
        end

        function test_paged_and_non_paged_version_of_same_sqw_file_are_equal(obj)
<<<<<<< HEAD
            obj.sqw_2d_paged.main_header.creation_date = obj.sqw_2d.main_header.creation_date;
            assertTrue(equal_to_tol(obj.sqw_2d_paged, obj.sqw_2d, 'fraction', 0.5));
=======
            assertTrue(equal_to_tol(obj.sqw_2d_paged, obj.sqw_2d, ...
                'fraction', 0.5,'-ignore_date'));
>>>>>>> 0a7c0f9d
        end

        function test_false_returned_if_NaNs_in_sqw_and_nan_equal_is_false(obj)
            original_sqw = copy(obj.sqw_2d);
            original_sqw.data.s(5) = nan;
            sqw_copy = copy(original_sqw);

            assertFalse(equal_to_tol(original_sqw, obj.sqw_2d, 'nan_equal', false));
            assertFalse(equal_to_tol(sqw_copy, original_sqw, 'nan_equal', false));
        end

        function test_true_returned_if_NaNs_in_sqw_and_nan_equal_is_true(obj)
            original_sqw = copy(obj.sqw_2d);
            original_sqw.data.s(5) = nan;
            sqw_copy = copy(original_sqw);

            assertFalse(equal_to_tol(original_sqw, obj.sqw_2d, 'nan_equal', true));
            assertTrue(equal_to_tol(sqw_copy, original_sqw, 'nan_equal', true));
        end

        function test_using_fraction_argument_only_tests_fraction_of_the_bins(obj)
            % Here we test that only a fraction of the pixels are compared when
            % using the 'fraction' argument.
            % A fraction value of 0.5 means that every other bin will be tested for
            % equality of pixels. So, in one of the sqw objects, we zero out all
            % the bins we do not intend to compare. This way, if we do compare any
            % of those bins, there will be a mismatch.
            original_sqw = copy(obj.sqw_2d_paged);
            npix = [10, 5, 6, 3, 6];
            data = rand(PixelData.DEFAULT_NUM_PIX_FIELDS, 30);
            edited_data = data;

            fraction = 0.5;
            % get the bins to zero out
            bins_to_edit = round(2:(1/fraction):numel(npix));

            bin_end_idxs = cumsum(npix);
            bin_start_idxs = bin_end_idxs - npix + 1;
            for i = 1:numel(bins_to_edit)
                bin_num = bins_to_edit(i);
                edited_data(:, bin_start_idxs(bin_num):bin_end_idxs(bin_num)) = 0;
            end

            npix_in_page = 11;
            pix = obj.get_pix_with_fake_faccess(data, npix_in_page);
            edited_pix = obj.get_pix_with_fake_faccess(edited_data, npix_in_page);

            % Replace sqw objects' npix and pix arrays
            original_sqw.data.npix = npix;
            original_sqw.data.pix = pix;
            edited_sqw = copy(original_sqw);
            edited_sqw.data.pix = edited_pix;

            % check equal_to_tol false when comparing all bins
            assertFalse(equal_to_tol(edited_sqw, original_sqw, 'fraction', 1));
            % check equal_to_tol true when comparing a fraction of the bins
            assertTrue(equal_to_tol(edited_sqw, original_sqw, 'fraction', fraction));
        end

        function test_using_fraction_argument_is_faster_than_comparing_all_pix(obj)
            skipTest('Regularly failing, so skipping to avoid test noise');
            sqw_copy = copy(obj.sqw_2d);

            num_reps = 5;
            num_iters = 5;

            f = @() equal_to_tol(sqw_copy, obj.sqw_2d);
            times_taken = benchmark_function(f, num_iters,num_reps);
            median_time_full = median(times_taken);

            f_partial = @() equal_to_tol(sqw_copy, obj.sqw_2d, 'fraction', 0.1);
            times_taken_partial = benchmark_function(f_partial, num_iters, num_reps);
            median_time_partial = median(times_taken_partial);

            assertTrue(median_time_full > median_time_partial);
        end

        function test_equal_to_tol_true_for_eq_sqw_reorder_false_with_fraction(obj)
            sqw_copy = copy(obj.sqw_2d_paged);
            assertTrue( ...
                equal_to_tol( ...
                obj.sqw_2d_paged, ...
                sqw_copy, ...
                'fraction', 0.5, ...
                'reorder', false ...
                ) ...
                );
        end

        function test_equal_to_tol_can_be_called_with_negative_tol_for_rel_tol(obj)
            sqw_copy = copy(obj.sqw_2d_paged);
            rel_tol = 1e-5;
            assertTrue(equal_to_tol(sqw_copy, obj.sqw_2d_paged, -rel_tol));

            % find first non-zero signal value
            sig_idx = find(sqw_copy.data.s > 0, 1);

            % increase the difference in the value by 1% more than rel_tol
            value_diff = 1.01*rel_tol*obj.sqw_2d_paged.data.s(sig_idx);
            sqw_copy.data.s(sig_idx) = obj.sqw_2d_paged.data.s(sig_idx) + value_diff;

            assertFalse(equal_to_tol(sqw_copy, obj.sqw_2d_paged, -rel_tol));

            % check increasing the rel_tol by 1% returns true
            assertTrue(equal_to_tol(sqw_copy, obj.sqw_2d_paged, -rel_tol*1.01))

            % check absolute tolerance still true
            assertTrue(equal_to_tol(sqw_copy, obj.sqw_2d_paged, value_diff + 1e-8));
        end

        function test_objects_are_not_equal_if_one_has_empty_pixeldata(obj)
            non_empty_sqw = obj.sqw_2d;
            empty_sqw = obj.sqw_2d;
            empty_sqw.data.pix = PixelData();

            assertFalse(equal_to_tol(empty_sqw, non_empty_sqw));
            assertFalse(equal_to_tol(non_empty_sqw, empty_sqw));
        end
    end

    methods (Static)
        %
        function shuffled_pix = shuffle_pixel_bin_rows(pix, npix)
            % Shuffle the pixels in the bins defined by the npix array
            %
            npix_non_empty = npix(npix ~= 0);
            shuffled_pix = PixelData(pix.num_pixels);

            bin_end_idxs = cumsum(npix_non_empty(:));
            bin_start_idxs = bin_end_idxs - npix_non_empty(:) + 1;
            for i = 1:numel(npix_non_empty)
                bin_start = bin_start_idxs(i);
                bin_end = bin_end_idxs(i);

                pix_in_bin = pix.data(:, bin_start:bin_end);
                shuffled_bin_pix = pix_in_bin(:, randperm(size(pix_in_bin, 2)));
                shuffled_pix.data(:, bin_start:bin_end) = shuffled_bin_pix;

                % Checksum to ensure the bins' columns contain the same values
                assertEqual(sum(shuffled_bin_pix, 2), sum(pix_in_bin, 2), '', 1e-8);
            end
        end
        %
        function pix = get_pix_with_fake_faccess(data, npix_in_page)
            faccess = FakeFAccess(data);
            bytes_in_pixel = PixelData.DATA_POINT_SIZE*PixelData.DEFAULT_NUM_PIX_FIELDS;
            pix = PixelData(faccess, npix_in_page*bytes_in_pixel);
        end

    end

end<|MERGE_RESOLUTION|>--- conflicted
+++ resolved
@@ -150,13 +150,8 @@
         end
 
         function test_paged_and_non_paged_version_of_same_sqw_file_are_equal(obj)
-<<<<<<< HEAD
-            obj.sqw_2d_paged.main_header.creation_date = obj.sqw_2d.main_header.creation_date;
-            assertTrue(equal_to_tol(obj.sqw_2d_paged, obj.sqw_2d, 'fraction', 0.5));
-=======
             assertTrue(equal_to_tol(obj.sqw_2d_paged, obj.sqw_2d, ...
                 'fraction', 0.5,'-ignore_date'));
->>>>>>> 0a7c0f9d
         end
 
         function test_false_returned_if_NaNs_in_sqw_and_nan_equal_is_false(obj)
