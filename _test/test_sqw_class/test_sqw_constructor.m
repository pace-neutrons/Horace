--- conflicted
+++ resolved
@@ -19,95 +19,6 @@
 
         
         function test_sqw_class_follows_expected_class_heirarchy(~)
-<<<<<<< HEAD
-        sqw_obj = sqw();
-
-        assertTrue(isa(sqw_obj, 'sqw'));
-        assertTrue(isa(sqw_obj, 'SQWDnDBase'));
-    end
-
-    function test_default_constructor_returns_empty_instance(obj)
-        sqw_obj = sqw();
-
-        assertTrue(isa(sqw_obj, 'sqw'));
-        assertEqual(sqw_obj.main_header, struct([]));
-        assertEqual(sqw_obj.my_header(), Experiment());
-        assertEqual(sqw_obj.my_detpar(), struct([]));
-        assertEqual(sqw_obj.data.pix, PixelData());
-        assertEqual(numel(sqw_obj.data.pax), 0);
-    end
-
-    function test_filename_constructor_returns_populated_class(obj)
-        sqw_obj = sqw(obj.test_sqw_1d_fullpath);
-
-        % expected data populated from instance of test object
-        assertTrue(isa(sqw_obj, 'sqw'));
-        assertEqual(sqw_obj.main_header.nfiles, 85)
-        assertEqual(numel(sqw_obj.my_header().expdata), 85)
-        assertEqual(numel(sqw_obj.my_detpar().group), 36864);
-        assertEqual(numel(sqw_obj.data.pax), 1);
-        assertEqual(sqw_obj.data.pix.num_pixels, 100337);
-    end
-
-    function test_filename_constructor_sets_pixel_page_size_if_passed(obj)
-        pagesize_pixels = 666; % test value
-        pagesize_bytes = pagesize_pixels * PixelData.DATA_POINT_SIZE * PixelData.DEFAULT_NUM_PIX_FIELDS;
-
-        sqw_obj = sqw(obj.test_sqw_1d_fullpath, 'pixel_page_size', pagesize_bytes);
-
-        assertTrue(isa(sqw_obj, 'sqw'));
-        assertTrue(sqw_obj.data.pix.num_pixels > pagesize_pixels);
-        assertEqual(sqw_obj.data.pix.num_pixels, 100337); % expected value from test file
-        assertEqual(sqw_obj.data.pix.page_size, pagesize_pixels);
-    end
-
-    function test_filename_constructor_sets_all_data_default_pagesize(obj)
-        sqw_obj = sqw(obj.test_sqw_1d_fullpath);
-
-        assertTrue(isa(sqw_obj, 'sqw'));
-        assertEqual(sqw_obj.data.pix.num_pixels, 100337); % expected value from test file
-        assertEqual(sqw_obj.data.pix.page_size, 100337);
-    end
-
-    function test_copy_constructor_clones_object(obj)
-        sqw_obj = sqw(obj.test_sqw_1d_fullpath);
-        sqw_copy = sqw(sqw_obj);
-
-        assertTrue(isa(sqw_obj, 'sqw'));
-        assertEqualToTol(sqw_copy, sqw_obj);
-    end
-
-    function test_copy_constructor_returns_distinct_object(obj)
-        sqw_obj = sqw(obj.test_sqw_1d_fullpath);
-        sqw_copy = sqw(sqw_obj);
-
-        sqw_copy.main_header.title = 'test_copy';
-        sqw_copy = sqw_copy.change_header(struct([]));
-        dtp = sqw_copy.my_detpar();
-        dtp.azim(1:10) = 0;
-        sqw_copy = sqw_copy.change_detpar(dtp);
-        sqw_copy.data.dax = [2 1];
-        sqw_copy.data.pix.signal = 1;
-
-        % changed data is not mirrored in initial
-        assertFalse(equal_to_tol(sqw_copy.main_header, sqw_obj.main_header));
-        assertFalse(equal_to_tol(sqw_copy.my_header(), sqw_obj.my_header()));
-        assertFalse(equal_to_tol(sqw_copy.my_detpar(), sqw_obj.my_detpar()));
-        assertFalse(equal_to_tol(sqw_copy.data, sqw_obj.data));
-        assertFalse(equal_to_tol(sqw_copy.data.pix, sqw_obj.data.pix));
-
-        assertFalse(equal_to_tol(sqw_copy, sqw_obj));
-    end
-
-    function test_save_load_returns_identical_object(obj)
-        tmp_filename=fullfile(tmp_dir, 'sqw_loadobj_test.mat');
-        cleanup_obj=onCleanup(@() delete(tmp_filename));
-
-        sqw_obj = sqw(obj.test_sqw_1d_fullpath);
-        save(tmp_filename, 'sqw_obj');
-        from_file = load(tmp_filename);
-        assertEqualToTol(from_file.sqw_obj, sqw_obj);
-=======
             sqw_obj = sqw();
             
             assertTrue(isa(sqw_obj, 'sqw'));
@@ -195,7 +106,54 @@
             assertEqualToTol(from_file.sqw_obj, sqw_obj);
         end
         
->>>>>>> e7763644
+    end
+
+    function test_filename_constructor_sets_all_data_default_pagesize(obj)
+        sqw_obj = sqw(obj.test_sqw_1d_fullpath);
+
+        assertTrue(isa(sqw_obj, 'sqw'));
+        assertEqual(sqw_obj.data.pix.num_pixels, 100337); % expected value from test file
+        assertEqual(sqw_obj.data.pix.page_size, 100337);
+    end
+
+    function test_copy_constructor_clones_object(obj)
+        sqw_obj = sqw(obj.test_sqw_1d_fullpath);
+        sqw_copy = sqw(sqw_obj);
+
+        assertTrue(isa(sqw_obj, 'sqw'));
+        assertEqualToTol(sqw_copy, sqw_obj);
+    end
+
+    function test_copy_constructor_returns_distinct_object(obj)
+        sqw_obj = sqw(obj.test_sqw_1d_fullpath);
+        sqw_copy = sqw(sqw_obj);
+
+        sqw_copy.main_header.title = 'test_copy';
+        sqw_copy = sqw_copy.change_header(struct([]));
+        dtp = sqw_copy.my_detpar();
+        dtp.azim(1:10) = 0;
+        sqw_copy = sqw_copy.change_detpar(dtp);
+        sqw_copy.data.dax = [2 1];
+        sqw_copy.data.pix.signal = 1;
+
+        % changed data is not mirrored in initial
+        assertFalse(equal_to_tol(sqw_copy.main_header, sqw_obj.main_header));
+        assertFalse(equal_to_tol(sqw_copy.my_header(), sqw_obj.my_header()));
+        assertFalse(equal_to_tol(sqw_copy.my_detpar(), sqw_obj.my_detpar()));
+        assertFalse(equal_to_tol(sqw_copy.data, sqw_obj.data));
+        assertFalse(equal_to_tol(sqw_copy.data.pix, sqw_obj.data.pix));
+
+        assertFalse(equal_to_tol(sqw_copy, sqw_obj));
+    end
+
+    function test_save_load_returns_identical_object(obj)
+        tmp_filename=fullfile(tmp_dir, 'sqw_loadobj_test.mat');
+        cleanup_obj=onCleanup(@() delete(tmp_filename));
+
+        sqw_obj = sqw(obj.test_sqw_1d_fullpath);
+        save(tmp_filename, 'sqw_obj');
+        from_file = load(tmp_filename);
+        assertEqualToTol(from_file.sqw_obj, sqw_obj);
     end
 
 end
