--- conflicted
+++ resolved
@@ -2102,7 +2102,6 @@
          <completed_on>[2019 7 17 13 45 48.772495]</completed_on>
       </combine_tmp_using_mex_code_MODE1_buf65536>
    </lnxt7500_nf5>
-<<<<<<< HEAD
    <ndmlnx01_SQW_GENCUT_perf/>
    <ndmlnx01_nf10/>
    <ndmlnx01_nf5>
@@ -2299,8 +2298,7 @@
          <completed_on>[2019 7 17 16 4 47.558328]</completed_on>
       </combine_tmp_using_mex_code_MODE1_buf65536>
    </ndmlnx01_nf50>
-=======
-   <host_192_168_243_156_SQW_GENCUT_perf/>
+  <host_192_168_243_156_SQW_GENCUT_perf/>
    <host_192_168_243_156_nf10/>
    <host_192_168_243_156_nf50>
       <gen_sqw_nwk0_comb_matlab>
@@ -2389,5 +2387,4 @@
          <completed_on>[2019 7 17 14 39 37.96956]</completed_on>
       </combine_tmp_using_mex_code_MODE1_buf65536>
    </host_192_168_243_156_nf50>
->>>>>>> 1476a5cc
 </SQW_GENCUT_perf>