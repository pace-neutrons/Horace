classdef test_unique_references < TestCase
    properties
        mi1;
        li;
        nul_sm1;
    end

    methods
        function obj=test_unique_references(varargin)
            if nargin>0
                name = varargin{1};
            else
                name  = 'test_unique_references';
            end
            obj = obj@TestCase(name);
            % create two different instruments from a couple of instrument
            % creator functions
            obj.mi1 = merlin_instrument(180, 600, 'g');
            obj.li  = let_instrument(5, 240, 80, 20, 1);
            obj.nul_sm1 = IX_null_sample();

        end

        function delete(~)
            clOb = set_temporary_warning('off','HERBERT:unique_references_container:debug_only_argument');
            unique_references_container.global_container( ...
                'CLEAR','GLOBAL_NAME_INSTRUMENTS_CONTAINER');
            unique_references_container.global_container( ...
                'CLEAR','GLOBAL_NAME_SAMPLES_CONTAINER')
        end
        %------------------------------------------------------------------
<<<<<<< HEAD
        function test_save_restore_global_state_two_urcs(~)
=======
        function test_save_restore_global_state_with_replacement(~)
            % Tests that instances in the GLC are still stored in mem and only cleared on 
            % unique_references_container's save/load. This expands on the
            % basic test below by overwriting elements after initialisation
            
>>>>>>> b27b3e5a
            clWa = set_temporary_warning('off','HERBERT:unique_references_container:debug_only_argument');
            function urc_clearer()
                unique_references_container.global_container('CLEAR','multifit_issue')
            end
            clSt  = onCleanup(@urc_clearer);

<<<<<<< HEAD
            urc1 = unique_references_container('multifit_issue','char');
            urc1(1) = 'aaa';
            urc1(2) = 'aaa';
            urc1(3) = 'aaa';
            urc1(4) = 'bbb';
            urc2 = unique_references_container('multifit_issue','char');
            urc2(1) = 'ccc';
            urc2(2) = 'ccc';
            urc2(3) = 'ccc';
            urc2(4) = 'bbb';


            glc = unique_references_container.global_container( ...
                'value','multifit_issue');

            savestr1_or = urc1.to_struct();
            savestr2_or = urc2.to_struct();            
            unique_references_container.global_container( ...
                'CLEAR','multifit_issue');


            urr1 = serializable.from_struct(savestr1_or);
            urr2 = serializable.from_struct(savestr2_or);            
            glr = unique_references_container.global_container( ...
                'value','multifit_issue');

            savestr_copy1 = urr1.to_struct();
            savestr_copy2 = urr2.to_struct();            

            assertEqual(savestr1_or,savestr_copy1);
            assertEqual(savestr2_or,savestr_copy2);            
            clear clSt;
        end
        
        function test_save_restore_global_state(~)
            clWa = set_temporary_warning('off','HERBERT:unique_references_container:debug_only_argument');
            function urc_clearer()
                unique_references_container.global_container('CLEAR','multifit_issue')
            end
            clSt  = onCleanup(@urc_clearer);

=======
            urc = unique_references_container('multifit_issue','char');
            % initialize urc with 3 duplicate 'aaa' values
            urc(1) = 'aaa';
            urc(2) = 'aaa';
            urc(3) = 'aaa';
            % overwrite these elements with 'bbb' values
            urc(1) = 'bbb';
            urc(2) = 'bbb';
            urc(3) = 'bbb';

            % extract implementing unique-objects for testing
            glc = unique_references_container.global_container( ...
                'value','multifit_issue');
            % although urc no longer has 'aaa' values, they are retained in
            % glc as there is no garbage collection. We expect the
            % following tests to fail when garbage collection is
            % implemented.
            assertTrue(isa(glc,'unique_objects_container'))
            assertEqual(glc.n_objects,2)
            assertEqual(glc.n_unique,2)
            assertEqual(glc.unique_objects,{'aaa','bbb'})

            % we store urc in a struct, clear glc of all content and then
            % reload urc from the structure as urr
            savestr = urc.to_struct();
            unique_references_container.global_container( ...
                'CLEAR','multifit_issue');
            urr = serializable.from_struct(savestr);
            
            % glr the reconstructed unique-objects is refreshed and no
            % longer contains the values which might be garbag-collected
            glr = unique_references_container.global_container( ...
                'value','multifit_issue');
            % there are no longer any 'aaa' values in the global container
            assertTrue(isa(glr,'unique_objects_container'))
            assertEqual(glr.n_objects,1)
            assertEqual(glr.n_unique,1)
            assertEqual(glr.unique_objects,{'bbb'})

            % check that the to_struct values for old and new urc and urr 
            % are the same ie retained values are equal and values for
            % garbage collection are not referred to by either urc and urr
            savestr_cp = urr.to_struct();
            assertEqual(savestr,savestr_cp);
            clear clSt;
        end

        function test_save_restore_global_state_two_urcs(~)
            % Test that 2 unique containers have the required contributions
            % to the common global container and that is preserved when the
            % global container is cleared and reconstituted
            clWa = set_temporary_warning('off','HERBERT:unique_references_container:debug_only_argument');
 
            % prepare for final cleanup
            function urc_clearer()
                unique_references_container.global_container('CLEAR','multifit_issue')
            end
            clSt  = onCleanup(@urc_clearer);

            % initialise two unique containers with some unique and some
            % shared objects
            urc1 = unique_references_container('multifit_issue','char');
            urc1(1) = 'aaa';
            urc1(2) = 'aaa';
            urc1(3) = 'aaa';
            urc1(4) = 'bbb';
            urc2 = unique_references_container('multifit_issue','char');
            urc2(1) = 'ccc';
            urc2(2) = 'ccc';
            urc2(3) = 'ccc';
            urc2(4) = 'bbb';

            % extract the common global container and check correctness of
            % its contents
            glc = unique_references_container.global_container( ...
                'value','multifit_issue');
            assertTrue(isa(glc,'unique_objects_container'))
            assertEqual(glc.n_objects,3)
            assertEqual(glc.n_unique,3)
            assertEqual(glc.unique_objects,{'aaa','bbb','ccc'})

            % convert both containers to structs, clear the global
            % container, and reconstruct the 2 contaners (and hence the 
            % global container) from the structs
            savestr1_or = urc1.to_struct();
            savestr2_or = urc2.to_struct();
            unique_references_container.global_container( ...
                'CLEAR','multifit_issue');
            urr1 = serializable.from_struct(savestr1_or);
            urr2 = serializable.from_struct(savestr2_or);

            % extract again the global container and check it still has the
            % right contents
            glr = unique_references_container.global_container( ...
                'value','multifit_issue');
            assertTrue(isa(glr,'unique_objects_container'))
            assertEqual(glr.n_objects,3)
            assertEqual(glr.n_unique,3)
            assertEqual(glr.unique_objects,{'aaa','bbb','ccc'})

            % assert that the struct versions of the containers are the
            % same before and after the global cleaar
            savestr_copy1 = urr1.to_struct();
            savestr_copy2 = urr2.to_struct();
            assertEqual(savestr1_or,savestr_copy1);
            assertEqual(savestr2_or,savestr_copy2);
            clear clSt;
        end

        function test_save_restore_global_state(~)
            % test unique container has the correct behaviour for its
            % global storage - basic test. the test above also tests
            % correctness of all this when overwriting elements.
            clWa = set_temporary_warning('off','HERBERT:unique_references_container:debug_only_argument');
            function urc_clearer()
                unique_references_container.global_container('CLEAR','multifit_issue')
            end
            clSt  = onCleanup(@urc_clearer);

            % initialise container with some unique and some duplicate
            % items
>>>>>>> b27b3e5a
            urc = unique_references_container('multifit_issue','char');
            urc(1) = 'aaa';
            urc(2) = 'aaa';
            urc(3) = 'aaa';
            urc(4) = 'bbb';

<<<<<<< HEAD
            glc = unique_references_container.global_container( ...
                'value','multifit_issue');

            savestr = urc.to_struct();
            unique_references_container.global_container( ...
                'CLEAR','multifit_issue');


            urr = serializable.from_struct(savestr);
            glr = unique_references_container.global_container( ...
                'value','multifit_issue');

            savestr_cp = urr.to_struct();

=======
            % extract the global container and check that its contents are
            % correct
            glc = unique_references_container.global_container( ...
                'value','multifit_issue');
            assertTrue(isa(glc,'unique_objects_container'))
            assertEqual(glc.n_objects,2)
            assertEqual(glc.n_unique,2)
            assertEqual(glc.unique_objects,{'aaa','bbb'})

            % store the container as a struct, clear the global container
            % and restore a copy of the original container
            savestr = urc.to_struct();
            unique_references_container.global_container( ...
                'CLEAR','multifit_issue');
            urr = serializable.from_struct(savestr);
            
            % extract the global container again and make sure it still has
            % the required contents
            glr = unique_references_container.global_container( ...
                'value','multifit_issue');
            assertTrue(isa(glr,'unique_objects_container'))
            assertEqual(glr.n_objects,2)
            assertEqual(glr.n_unique,2)
            assertEqual(glr.unique_objects,{'aaa','bbb'})

            % check the old and new containers are identical by comparison
            % of struct conversios
            savestr_cp = urr.to_struct();
>>>>>>> b27b3e5a
            assertEqual(savestr,savestr_cp);
            clear clSt;
        end


        %------------------------------------------------------------------
        function test_unique_reference_non_pollute_ws(obj)
            clOb = set_temporary_warning('off','HERBERT:unique_references_container:debug_only_argument');
            unique_references_container.global_container( ...
                'CLEAR','GLOBAL_NAME_INSTRUMENTS_CONTAINER');
            sqw1 = sqw.generate_cube_sqw(4);
            sqw1.experiment_info.instruments=obj.mi1;
            assertTrue(isa(sqw1.experiment_info.instruments(1),'IX_inst_DGfermi'))
            assertTrue(sqw1.experiment_info.instruments(1).hash_defined)

            sqw2 = sqw.generate_cube_sqw(5);
            sqw2.experiment_info.instruments =obj.li;
            assertTrue(isa(sqw2.experiment_info.instruments(1),'IX_inst_DGdisk'))
            glc = unique_references_container.global_container( ...
                'value','GLOBAL_NAME_INSTRUMENTS_CONTAINER');
            assertTrue(sqw1.experiment_info.instruments(1).hash_defined)

            assertEqual(glc.n_objects,3);
            contents = glc.unique_objects();
            classnames = cellfun(@class,contents,'UniformOutput',false);
            assertTrue(ismember('IX_inst_DGfermi',classnames));
            assertTrue(ismember('IX_inst_DGdisk',classnames));

            tf = fullfile(tmp_dir,'test_unique_ref_pollution.mat');
            clOb_file = onCleanup(@()delete(tf));

            save(tf,'sqw2');
            unique_references_container.global_container( ...
                'CLEAR','GLOBAL_NAME_INSTRUMENTS_CONTAINER');
            glc = unique_references_container.global_container( ...
                'value','GLOBAL_NAME_INSTRUMENTS_CONTAINER');
            assertEqual(glc.n_objects,0);

            lobj = load(tf);
            assertTrue(isa(lobj.sqw2.experiment_info.instruments(1),'IX_inst_DGdisk'))
            glc = unique_references_container.global_container( ...
                'value','GLOBAL_NAME_INSTRUMENTS_CONTAINER');
            assertTrue(lobj.sqw2.experiment_info.instruments(1).hash_defined)

            assertEqual(glc.n_objects,1);
            contents = glc.unique_objects();
            classnames = cellfun(@class,contents,'UniformOutput',false);

            is_disk = ismember(classnames,'IX_inst_DGdisk');
            assertTrue(any(is_disk));

            assertFalse(ismember('IX_inst_DGfermi',classnames));
        end

        function test_save_load_two_objects_adds_to_experiments(obj)
            %TODO there is a lot of testing of Experiment here and this may
            %be better positioned in test_experiment
            clObC = onCleanup(@()unique_references_container.global_container('CLEAR','GLOBAL_NAME_SAMPLES_CONTAINER'));
            clOb = set_temporary_warning('off','HERBERT:unique_references_container:debug_only_argument');
            unique_references_container.global_container( ...
                'CLEAR','GLOBAL_NAME_SAMPLES_CONTAINER')
            %
            % test initialisation of an Experiment with 1 run - see next
            % test for what happens initialising individual components for
            % an empty Experiment()
            ed = IX_experiment();
            det = IX_detector_array();
            sam1 = IX_samp(4,90);
            ex1 = Experiment(det, obj.li, sam1, ed);
            assertEqual(ex1.samples(1),sam1);

            % test initialisation of an Experiment with 3 runs, and then
            % modify individual components
            ed2 = [ed, ed, ed];
            det2 = [det, det, det];
            inst2 = { obj.li, obj.li, obj.li };
            sam2 = { IX_samp(3,90), IX_samp(3.1, 90), IX_samp(3.2, 90) };
            ex2 = Experiment(det2, inst2, sam2, ed2);

            ex2.samples(1) = IX_samp(3,80);
            ex2.samples(2) = IX_samp(3.1,80);
            ex2.samples(3) = IX_samp(3.2,80);

            assertEqual(ex2.samples(1),IX_samp(3,80));

            % check the state of the global container
            gc = unique_references_container.global_container('value','GLOBAL_NAME_SAMPLES_CONTAINER');
            assertEqual(gc.n_objects,7); % sam1, sam2 and the replacements into ex2

            % test conversion to struct and clearing of all sample objects
            % associated with ex2, and then its restoration and checking
            % that the global container is restored
            ser_str = ex2.to_struct();
            clear('exp2','exp1');
            unique_references_container.global_container('CLEAR','GLOBAL_NAME_SAMPLES_CONTAINER');

            ex2_rec = serializable.from_struct(ser_str);

            gc = unique_references_container.global_container('value','GLOBAL_NAME_SAMPLES_CONTAINER');
            assertEqual(gc.n_objects,3);
            assertEqual(gc.unique_objects{1},ex2_rec.samples(1));
            assertEqual(gc.unique_objects{3},ex2_rec.samples(3));
            assertTrue(gc.unique_objects{1}.hash_defined)
            assertTrue(gc.unique_objects{3}.hash_defined)            
        end
        %
        function test_save_load_add_to_experiment(obj)
            %TODO there is a lot of testing of Experiment here and this may
            %be better positioned in test_experiment

            % depending on how many times this test or others has been run,
            % the global samples container may contain various other
            % samples which may cause problems for the current test. To
            % allow this test to run without those complications, clear the
            % global samples container with the next line. In principle
            % this should not be needed, and it can be left commented.
            clOb = set_temporary_warning('off','HERBERT:unique_references_container:debug_only_argument');
            unique_references_container.global_container('CLEAR','GLOBAL_NAME_SAMPLES_CONTAINER');

            % adding a sample to an empty Experiment() will fail as the
            % number of runs is defined by the number of IX_experiments it
            % contains, so Experiment() has no runs and ex.sample{1} = sam
            % will not work.
            sam = IX_samp(4,90);
            ex = Experiment();
            function throw1()
                ex.samples{1} = sam;
            end
            assertExceptionThrown(@throw1, 'HORACE:Experiment:invalid_argument');
            % So ex is here initially defined with a complete
            % complement of contents, and afterwards the first sample can
            % be succesfully modified.
            ed = IX_experiment();
            det = IX_detector_array();
            ex = Experiment(det,obj.li,sam,ed);
            assertEqual(ex.samples(1),sam);
            sam2 = IX_samp(5,80);
            ex.samples{1} = sam2;
            assertEqual(ex.samples(1),sam2);

            % Now test save/load
            wkdir = tmp_dir();
            sample_file = fullfile(wkdir,'test_save_load_add_to_experiment.mat');
            save(sample_file,'ex');
            clOb = onCleanup(@()delete(sample_file));

            ld = load(sample_file);
            assertEqual(ld.ex,ex);
        end
        %
        %------------------------------------------------------------------
        function test_basic_doubles_container(~)
            clOb = set_temporary_warning('off','HERBERT:unique_references_container:debug_only_argument');
            urc = unique_references_container('GLOBAL_NAME_TEST_BASIC_DOUBLES_CONTAINER_DOUBLES', 'double');
            urc.global_container('CLEAR', 'GLOBAL_NAME_TEST_BASIC_DOUBLES_CONTAINER_DOUBLES');
            glc = urc.global_container('value', 'GLOBAL_NAME_TEST_BASIC_DOUBLES_CONTAINER_DOUBLES');
            assertTrue( isa( glc, 'unique_objects_container') );
            assertEqual( glc.n_objects, 0);
            assertEqual( urc.global_name, 'GLOBAL_NAME_TEST_BASIC_DOUBLES_CONTAINER_DOUBLES' );
            urc = urc.add(0.111);
            urc = urc.add(0.222);
            urc = urc.add(0.333);
            urc = urc.add(0.222);

            assertEqual(urc{1}, 0.111);
            assertEqual(urc{2}, 0.222);
            assertEqual(urc{3}, 0.333);
            assertEqual(urc{4}, 0.222);
            % n_runs and n_objects perform the same function
            % n_objects provides a domain-agnostic interface
            % n_runs provides a SQW-specific domain interface
            assertEqual( urc.n_runs, 4);
            assertEqual( urc.n_objects, 4);

            urc{1} = 0.555;
            assertEqual(urc{1}, 0.555);
            [is, ind] = urc.contains(0.555);
            assertTrue(is);
            assertEqual(ind, 4);
            [is, ind] = urc.contains(0.111);
            assertFalse(is);
            assertTrue( isempty(ind) );
            [is, ind] = urc.contains(0.222);
            assertTrue(is);
            assertEqual(ind,2);
            [is, ind] = urc.contains(0.333);
            assertTrue(is);
            assertEqual(ind,3);

            [is,ind]=urc.contains('double');
            assertTrue(is);
            assertEqual(ind,[1 2 3 4]);

            glc = urc.global_container('value', 'GLOBAL_NAME_TEST_BASIC_DOUBLES_CONTAINER_DOUBLES');
            assertTrue( isa( glc, 'unique_objects_container') );
            assertEqual( glc.n_objects, 4);
        end

        function test_save_load(~)
            clOb = set_temporary_warning('off','HERBERT:unique_references_container:debug_only_argument');
            urc = unique_references_container('GLOBAL_NAME_TEST_BASIC_DOUBLES_CONTAINER_DOUBLES', 'double');
            urc.global_container('CLEAR', 'GLOBAL_NAME_TEST_BASIC_DOUBLES_CONTAINER_DOUBLES');
            glc = urc.global_container('value', 'GLOBAL_NAME_TEST_BASIC_DOUBLES_CONTAINER_DOUBLES');
            urc = urc.add(0.111);
            urc = urc.add(0.222);
            urc = urc.add(0.333);
            urc = urc.add(0.222);
            clOb_file = onCleanup(@()delete('test_unique_references_container_save_load_1.mat'));
            save('test_unique_references_container_save_load_1.mat','urc');
            zzz = load('test_unique_references_container_save_load_1.mat');
            assertEqual(zzz.urc, urc);
        end

        function test_add_multiple(~)
            clOb = set_temporary_warning('off','HERBERT:unique_references_container:debug_only_argument');
            urc = unique_references_container('GLOBAL_NAME_TEST_BASIC_DOUBLES_CONTAINER_DOUBLES', 'double');
            urc.global_container('CLEAR', 'GLOBAL_NAME_TEST_BASIC_DOUBLES_CONTAINER_DOUBLES');
            urc = urc.add([0.222 0.333 0.444]);
            urc = urc.add({0.555 0.666});
            uoc = unique_objects_container('baseclass','double');
            uoc{1} = 0.777;
            uoc{2} = 0.888;
            urc = urc.add(uoc);
            assertEqual(urc{5}, 0.666);
            assertEqual(urc(7), 0.888);
            assertEqual(urc.n_objects,7);
        end

        function test_basic_instruments_container(obj)
            clOb = set_temporary_warning('off','HERBERT:unique_references_container:debug_only_argument');


            urc = unique_references_container('GLOBAL_NAME_INSTRUMENTS_CONTAINER', 'IX_inst');
            urc.global_container('CLEAR', 'GLOBAL_NAME_INSTRUMENTS_CONTAINER');
            glc = urc.global_container('value', 'GLOBAL_NAME_INSTRUMENTS_CONTAINER');
            assertTrue( isa( glc, 'unique_objects_container') );
            assertEqual( glc.n_objects, 0);
            assertEqual( urc.global_name, 'GLOBAL_NAME_INSTRUMENTS_CONTAINER' );

            urc = urc.add(obj.mi1);
            urc = urc.add(IX_null_inst());
            % testing a different merlin instrument from obj.mi1 above
            urc = urc.add(merlin_instrument(185, 600, 'g'));
            % testing the same merlin instrument as obj.mi1 above, using
            % explicit construction
            urc = urc.add(merlin_instrument(180, 600, 'g'));
            urc = urc.add(IX_null_inst());

            assertEqual(urc.n_runs,5)
            assertEqual(urc.n_objects,5)
            assertEqual(urc.n_unique_objects,3);

            % with nargout==2
            [is,ind] = urc.contains(obj.mi1);
            assertTrue(is);
            assertEqual(ind,1);
            % with nargout==1
            is = urc.contains(obj.mi1);
            assertTrue(is);

            [is,ind] = urc.contains(IX_null_inst());
            assertTrue(is);
            assertEqual(ind,2);
            is = urc.contains(IX_null_inst());
            assertTrue(is);

            inst = urc{1};
            assertEqual( inst.name,'MERLIN' );
            inst = urc{2};
            assertEqual( inst.name,'' );
            inst = urc{3};
            assertEqual( inst.name,'MERLIN' );

            [is,ind]=urc.contains('IX_inst');
            assertTrue(is);
            assertEqual(ind,[1 2 3 4 5]);

            [is,ind]=urc.contains('IX_null_inst');
            assertTrue(is);
            assertEqual(ind,[2 5]);

            glc = urc.global_container('value', 'GLOBAL_NAME_INSTRUMENTS_CONTAINER');
            assertTrue( isa( glc, 'unique_objects_container') );
            assertEqual( glc.n_objects, 3);
            assertEqual( urc.global_name, 'GLOBAL_NAME_INSTRUMENTS_CONTAINER' );

            inst = IX_null_inst();
            inst.name = 'NULL';
            [is,ind] = urc.contains(inst);
            assertFalse(is);
            assertTrue( isempty(ind) );

            urc{4} = inst;
            inst = urc{4};
            assertEqual( inst.name,'NULL' );

            glc = urc.global_container('value', 'GLOBAL_NAME_INSTRUMENTS_CONTAINER');
            assertTrue( isa( glc, 'unique_objects_container') );
            assertEqual( glc.n_objects, 4);
            assertEqual( urc.global_name, 'GLOBAL_NAME_INSTRUMENTS_CONTAINER' );

            % test contains for a class name instead of an object value
            [is,ind] = urc.contains('IX_null_inst');
            assertTrue(is);
            assertEqual(ind, [2 4 5]);
        end

        function test_add_non_unique_objects(obj)
            clOb = set_temporary_warning('off','HERBERT:unique_references_container:debug_only_argument');

            % make a unique_objects_container (empty)
            urc = unique_references_container('GLOBAL_NAME_INSTRUMENTS_CONTAINER', 'IX_inst');
            urc.global_container('CLEAR', 'GLOBAL_NAME_INSTRUMENTS_CONTAINER');
            glc = urc.global_container('value', 'GLOBAL_NAME_INSTRUMENTS_CONTAINER');
            assertTrue( isa( glc, 'unique_objects_container') );
            assertEqual( glc.n_objects, 0);
            assertEqual( urc.global_name, 'GLOBAL_NAME_INSTRUMENTS_CONTAINER' );

            % add 3 identical instruments to the container
            urc{1} = obj.li;
            urc{2} = obj.li;
            urc{3} = obj.li;
            % add 2 more instruments, identical to each other but not the
            % first 3
            urc{4} = obj.mi1;
            urc{5} = obj.mi1;
            % add another instrument same as the first 3
            urc{6} = obj.li;

            % test that we put 6 instruments in the container
            assertEqual( numel(urc.idx), 6 );

            % test that there are only 2 uniquely different instruments in
            % the container
            assertEqual( urc.n_unique_objects, 2 );


            % test that the first 3 instruments in the container are the
            % same as instrument li
            % also tests that the get method for retrieving the non-unique
            % objects is working
            for i=1:3
                assertEqual( obj.li, urc.get(i) );
                assertEqual( obj.li, urc{i} );
            end

            % test that the next 2 instruments in the container are the
            % same as instrument mi
            for i=4:5
                assertEqual( obj.mi1, urc.get(i) );
                assertEqual( obj.mi1, urc{i} );
            end

            % test that the last instrument in the container is also the
            % same as instrument li
            assertEqual( obj.li, urc.get(6) );
            assertEqual( obj.li, urc{6} );
        end

        function test_replace_unique_different_number_throw(~)
            clOb = set_temporary_warning('off','HERBERT:unique_references_container:debug_only_argument');

            unique_references_container.global_container('CLEAR','GLOBAL_NAME_TEST_UNIQUE_REFERENCES_CONTAINER_CSTRINGS');
            urc = unique_references_container('GLOBAL_NAME_TEST_UNIQUE_REFERENCES_CONTAINER_CSTRINGS','char');
            urc(1) = 'aaaaa';
            urc(2) = 'bbbb';
            urc(3) = 'bbbb';
            function thrower()
                % unique_objects should be set with a
                % unique_objects_container, here it is set to a string
                % which should throw
                urc.unique_objects = 'bbbb';
            end
            assertExceptionThrown(@thrower, ...
                'HERBERT:unique_references_container:invalid_argument');

            uoc = unique_objects_container('baseclass','char');
            uoc{1} = 'xxxx';
            uoc{2} = 'yyyy';
            uoc{3} = 'zzzz';
            urc.unique_objects = uoc;

            uoc = unique_objects_container('baseclass','double');
            uoc{1} = 0.111;
            uoc{2} = 0.222;
            uoc{3} = 0.333;
            function wrong_baseclass_thrower()
                urc.unique_objects = uoc;
            end
            assertExceptionThrown(@wrong_baseclass_thrower, ...
                'HERBERT:unique_references_container:invalid_argument');
        end

        function test_replace_unique_objects_with_cellarray_throw(~)
            clOb = set_temporary_warning('off','HERBERT:unique_references_container:debug_only_argument');

            unique_references_container.global_container('CLEAR','GLOBAL_NAME_TEST_UNIQUE_REFERENCES_CONTAINER_CSTRINGS');
            urc = unique_references_container('GLOBAL_NAME_TEST_UNIQUE_REFERENCES_CONTAINER_CSTRINGS','char');
            urc(1) = 'aaaaa';
            urc(2) = 'bbbb';
            urc(3) = 'bbbb';
            function thrower()
                urc.unique_objects = {'AA','AA'};
            end
            assertExceptionThrown(@thrower, ...
                'HERBERT:unique_references_container:invalid_argument');

        end

        %{
        % commenting out rather than skipping but still keeping for future
        % reference including the skip
function test_replace_unique_same_number_works(~)
            skipTest(['This does not work for unique_reference_containers ', ...
                      ' as they do not separately store the unique objects.', ...
                      ' Test kept and skipped as a reminder of this.']);
            unique_references_container.global_container('CLEAR','CStrings');
            urc = unique_references_container('CStrings','char');
            urc(1) = 'aaaaa';
            urc(2) = 'bbbb';
            urc(3) = 'bbbb';

            uoc2 = unique_objects_container('baseclass','char');
            uoc2(1) = 'dd';
            uoc2(2) = 'cc';
            urc.unique_objects = uoc2;

            assertEqual(urc(1),'dd')
            assertEqual(urc(2),'cc')
            assertEqual(urc(3),'cc')
        end
        %}

        function test_baseclass_issues(obj)
            clOb = set_temporary_warning('off','HERBERT:unique_references_container:debug_only_argument');
            clOb1 = set_temporary_warning('off','HERBERT:unique_references_container:invalid_argument');
            clOb2 = set_temporary_warning('off','HERBERT:unique_objects_container:invalid_argument');
            clOb3 = set_temporary_warning('off','HERBERT:unique_references_container:incomplete_setup');
            % legal constructor with no arguments but cannot be used until
            % populated e.g. with loadobj
            urc1 = unique_references_container();
            % so this will throw
            cl4b = set_temporary_warning('off','HERBERT:unique_references_container:incomplete_setup');
            function throw1()
                urc1(1) = obj.mi1;
            end
            assertExceptionThrown( @throw1, ...
                'HERBERT:unique_references_container:runtime_error');
            [lwn,lw] = lastwarn;
            assertEqual(lw,'HERBERT:unique_references_container:incomplete_setup');
            assertEqual(lwn, 'baseclass not initialised, using first assigned type');
            clear cl4b;
            lastwarn('');

            % setup container of char
            unique_references_container('CLEAR','GLOBAL_NAME_TEST_UNIQUE_REFERENCES_CONTAINER_CSTRINGS2');
            urc2 = unique_references_container('GLOBAL_NAME_TEST_UNIQUE_REFERENCES_CONTAINER_CSTRINGS2','char');
            urc2(1) = 'aaaaa'; % should work fine

            % fail extending with wrong type
            assertEqual(urc2.n_runs,1);
            assertEqual(urc2.n_objects,1);
            cl2b = set_temporary_warning('off','HERBERT:unique_references_container:invalid_argument');
            urc2(2) = obj.mi1;
            [lwn,lw] = lastwarn;
            assertEqual(lwn,'not correct stored base class; object was not added');
            assertEqual(urc2.n_runs,1); % warning was issued and object was not added
            assertEqual(urc2.n_objects,1); % warning was issued and object was not added
            clear cl2b;
            lastwarn('');

            % fail inserting with wrong type
            cl3b = set_temporary_warning('off','HERBERT:unique_objects_container:invalid_argument');
            urc2(1) = obj.mi1;
            [a,~]=lastwarn;
            assertTrue(strcmp(a,'not correct base class; object was not added'));
            assertEqual( urc2(1),'aaaaa'); % warning was issued and object was not replaced
        end

        %----------------------------------------------------------------
        function test_add_similar_non_unique_objects(obj)
            clOb = set_temporary_warning('off','HERBERT:unique_references_container:debug_only_argument');

            mi2 = merlin_instrument(190, 700, 'g');
            assertFalse( isequal(obj.mi1,mi2) );

            unique_references_container.global_container('CLEAR','GLOBAL_NAME_TEST_UNIQUE_REFERENCES_CONTAINER_MERLINS');
            urc = unique_references_container('GLOBAL_NAME_TEST_UNIQUE_REFERENCES_CONTAINER_MERLINS','IX_inst_DGfermi');
            [urc,nuix] = urc.add(obj.mi1);
            assertEqual( nuix, 1 );
            [urc,nuix] = urc.add(mi2);
            assertEqual( nuix, 2 );
            [urc,nuix] = urc.add(obj.mi1);
            assertEqual( nuix, 3 );
            [urc,nuix] = urc.add(mi2);
            assertEqual( nuix, 4 );
            [urc,nuix] = urc.add(mi2);
            assertEqual( nuix, 5 );
            assertEqual( urc.unique_objects.n_unique, 2);
            assertEqual( urc.n_unique_objects, 2);
            assertEqual( numel(urc.idx), 5 );
            assertEqual( obj.mi1, urc(3) );
            assertEqual( mi2, urc.get(5) );

            % repeat using subscript assign rather than add
            unique_references_container.global_container('CLEAR','GLOBAL_NAME_TEST_UNIQUE_REFERENCES_CONTAINER_MERLINS');
            urc = unique_references_container('GLOBAL_NAME_TEST_UNIQUE_REFERENCES_CONTAINER_MERLINS','IX_inst_DGfermi');
            urc{1} = obj.mi1;
            assertEqual( urc.n_runs, 1);
            assertEqual( urc.n_objects, 1);
            urc{2} = mi2;
            assertEqual( urc.n_runs, 2);
            assertEqual( urc.n_objects, 2);
            urc{3} = obj.mi1;
            assertEqual( urc.n_runs, 3);
            assertEqual( urc.n_objects, 3);
            assertEqual( urc.n_unique_objects, 2);
            urc(4) = mi2;
            assertEqual( urc.n_runs, 4);
            assertEqual( urc.n_objects, 4);
            assertEqual( urc.n_unique_objects, 2);
            urc(5) = mi2;
            assertEqual( urc.n_runs, 5);
            assertEqual( urc.n_objects, 5);
            assertEqual((urc.unique_objects.n_unique), 2);
            assertEqual( urc.n_unique_objects, 2);
            assertEqual( numel(urc.idx), 5);
            assertEqual( obj.mi1, urc.get(3) );
            assertEqual( mi2, urc(5) );

            % check for fail outside range
            function throw171()
                urc{7} = obj.mi1;
            end
            assertExceptionThrown( @throw171, ...
                'HERBERT:unique_references_container:invalid_argument');
            function throw1m1()
                urc{0} = obj.mi1;
            end
            assertExceptionThrown( @throw1m1, ...
                'HERBERT:unique_references_container:invalid_argument');
        end
        %----------------------------------------------------------------
        function test_add_different_types(obj)
            clOb = set_temporary_warning('off','HERBERT:unique_references_container:debug_only_argument');
            clOb1 = set_temporary_warning('off','HERBERT:unique_references_container:invalid_argument');

            unique_references_container.global_container('CLEAR','GLOBAL_NAME_TEST_UNIQUE_REFERENCES_CONTAINER_MERLINS');
            urc = unique_references_container('GLOBAL_NAME_TEST_UNIQUE_REFERENCES_CONTAINER_MERLINS','IX_inst_DGfermi');
            % object of correct type added
            urc = urc.add(obj.mi1);
            % object of incorrect type not added, warning issued, size
            % still 1
            assertEqual( urc.n_runs, 1);
            assertEqual( urc.n_objects, 1);
            urc = urc.add(obj.nul_sm1);
            % object not added, size unchanges, warning issued
            assertEqual( urc.n_runs, 1);
            assertEqual( urc.n_objects, 1);
            assertEqual( lastwarn, 'not correct stored base class; object was not added');

            unique_references_container.global_container('CLEAR','GLOBAL_NAME_TEST_UNIQUE_REFERENCES_CONTAINER_NULLSAMPLES');
            urc = unique_references_container('GLOBAL_NAME_TEST_UNIQUE_REFERENCES_CONTAINER_NULLSAMPLES','IX_null_sample');
            % object of correct type added
            [urc, nuix] = urc.add(obj.nul_sm1);
            % object of incorrect type not added, warning issued, size
            % still 1
            assertEqual(nuix, 1);
            assertEqual( urc.n_runs, 1 );
            assertEqual( urc.n_objects, 1 );
            [urc, nuix] = urc.add(obj.mi1);
            assertEqual(lastwarn,'not correct stored base class; object was not added');

            % object of incorrect type not added, warning issued, size
            % still 1, addition index 0 => not added
            assertEqual(nuix, 0);
            assertEqual( urc.n_runs, 1 );
            assertEqual( urc.n_objects, 1 );
            assertEqual( lastwarn, 'not correct stored base class; object was not added');
        end
        %----------------------------------------------------------------
        function test_global_container_spans_multiple_containers(~)
            clOb = set_temporary_warning('off','HERBERT:unique_references_container:debug_only_argument');

            unique_references_container.global_container('CLEAR','GLOBAL_NAME_TEST_UNIQUE_REFERENCES_CONTAINER_MERLINS');
            urc = unique_references_container('GLOBAL_NAME_TEST_UNIQUE_REFERENCES_CONTAINER_MERLINS','IX_inst_DGfermi');
            vrc = unique_references_container('GLOBAL_NAME_TEST_UNIQUE_REFERENCES_CONTAINER_MERLINS','IX_inst_DGfermi');

            mi1 = merlin_instrument(190, 700, 'g');
            mi2 = merlin_instrument(200, 700, 'g');
            mi3 = merlin_instrument(190, 800, 'g');
            mi4 = merlin_instrument(200, 800, 'g');

            urc = urc.add(mi1);
            urc = urc.add(mi2);
            vrc = urc.add(mi3);
            vrc = urc.add(mi4);

            glc = urc.global_container('value','GLOBAL_NAME_TEST_UNIQUE_REFERENCES_CONTAINER_MERLINS');
            hlc = vrc.global_container('value','GLOBAL_NAME_TEST_UNIQUE_REFERENCES_CONTAINER_MERLINS');
            assertEqual( glc, hlc);
            assertEqual( glc.n_objects, hlc.n_objects );
            assertEqual( glc.n_objects, 4 );
        end
        %----------------------------------------------------------------
        function test_subscripting_type(obj)
            clOb = set_temporary_warning('off','HERBERT:unique_references_container:debug_only_argument');
            clOb1 = set_temporary_warning('off','HERBERT:unique_references_container:invalid_argument');

            unique_references_container.global_container('CLEAR','GLOBAL_NAME_INSTRUMENTS_CONTAINER');
            urc = unique_references_container('GLOBAL_NAME_INSTRUMENTS_CONTAINER','IX_inst');
            urc{1} = obj.mi1;
            urc{2} = obj.nul_sm1;
            [lwn,lw] = lastwarn;
            assertEqual(lw,'HERBERT:unique_references_container:invalid_argument');
            assertEqual(lwn,'not correct stored base class; object was not added');
            assertEqual( urc.n_unique_objects, 1);
            %{
            Turns out that hashes are not portable between all Matlab
            versions and platforms, so suppressing this bit.
            assertEqual( u1, uoc.stored_hashes(1,:) );
            %}
        end
        function test_subscripting_type_hlp_ser_wrong_subscript_plus(obj)
            % additional tests for other subscript functions
            clOb = set_temporary_warning('off','HERBERT:unique_references_container:debug_only_argument');
            unique_references_container.global_container('CLEAR','GLOBAL_NAME_INSTRUMENTS_CONTAINER');
            urc = unique_references_container('GLOBAL_NAME_INSTRUMENTS_CONTAINER','IX_inst');
            function set_urc()
                urc{2} = obj.mi1;
            end
            ex = assertExceptionThrown(@()set_urc,'HERBERT:unique_references_container:invalid_argument');
            assertEqual(ex.message,'subscript 2 out of range 1..0')
        end
        %----------------------------------------------------------------
        function test_subscripting_type_hlp_ser_wrong_subscript_minus(obj)
            % additional tests for other subscript functions
            clOb = set_temporary_warning('off','HERBERT:unique_references_container:debug_only_argument');
            unique_references_container.global_container('CLEAR','GLOBAL_NAME_INSTRUMENTS_CONTAINER');
            urc = unique_references_container('GLOBAL_NAME_INSTRUMENTS_CONTAINER','IX_inst');
            function set_urc()
                urc{2} = obj.mi1;
            end
            ex = assertExceptionThrown(@set_urc,'HERBERT:unique_references_container:invalid_argument');
            assertEqual(ex.message,'subscript 2 out of range 1..0')

        end
        %-----------------------------------------------------------------
        function test_expand_to_nruns(obj)
            clOb = set_temporary_warning('off','HERBERT:unique_references_container:debug_only_argument');
            unique_references_container.global_container('CLEAR','GLOBAL_NAME_INSTRUMENTS_CONTAINER');
            urc = unique_references_container('GLOBAL_NAME_INSTRUMENTS_CONTAINER','IX_inst');
            urc{1} = obj.mi1;
            assertEqual(urc.n_runs,1)
            assertEqual(urc.n_objects,1)
            assertEqual(urc.n_unique_objects,1)

            urc = urc.replicate_runs(10);
            assertEqual(urc.n_runs,10);
            assertEqual(urc.n_objects,10);
            assertEqual(urc.n_unique_objects,1);
        end
        %-----------------------------------------------------------------
        function test_serialization_empty(obj)
            clOb = set_temporary_warning('off','HERBERT:unique_references_container:debug_only_argument');
            unique_references_container.global_container('CLEAR','GLOBAL_NAME_INSTRUMENTS_CONTAINER');
            urc = unique_references_container('GLOBAL_NAME_INSTRUMENTS_CONTAINER','IX_inst');
            urc_str = urc.to_struct();

            urc_rec = serializable.from_struct(urc_str);
            assertEqual(urc,urc_rec)

            urc{1} = obj.mi1;
            urc{2} = obj.mi1;
            urc_str = urc.to_struct();

            urc_rec = serializable.from_struct(urc_str);
            assertEqual(urc,urc_rec);
        end
        %-----------------------------------------------------------------
        function test_property_reset_issues(~)
            urc = unique_references_container('Joby','double');
            urc = urc.add([3,4,5]);
            function throw()
                urc.stored_baseclass = 'IX_inst';
            end
            assertExceptionThrown(@throw, 'HERBERT:unique_references_container:invalid_argument');
            urc.stored_baseclass = 'double';
            urc2 = unique_references_container('Joby2','');
            function throw2()
                urc2.add([3,4,5]);
            end
            assertExceptionThrown(@throw2, 'HERBERT:unique_references_container:runtime_error');
            urc3 = unique_references_container('Joby3','double');
            urc3 = urc3.add([6 7 8]);
            urc4 = unique_references_container('Biby','IX_inst');
        end
        %-----------------------------------------------------------------
        function test_use_properties(~)
            urc = unique_references_container('global_thingies','thingy');
            urc{1} = thingy(111);
            assertEqual(urc{1}, thingy(111));
            assertEqual(urc{1}.data, 111);
            urc{1}.data = 222;
            function throw1()
                assertEqual(urc{1}, thingy(222));
                assertEqual(urc{1}.data, 222);
                urc{2}.data = 666;
            end
            me = assertExceptionThrown(@throw1, 'HERBERT:unique_references_container:invalid_subscript');
            assertTrue(strcmp(me.message, ...
                'when adding to the end of a container, additionally setting properties is not permitted'));
        end
        %-----------------------------------------------------------------
        function test_arrays_of_containers(~)
            urc1 = unique_references_container('global_test_doubles','double');
            urc1 = urc1.add([6 7]);
            urc2 = unique_references_container('global_test_doubles','double');
            urc2 = urc2.add([8 9]);
            % make an array of unique_references_containers, test that
            % subscripting it will give the individual container.
            arr = [urc1 urc2];
            assertTrue(isa(arr(2),'unique_references_container'));
            % it is not possible to distinguish an array of one container
            % from the container itself, so subscripting it may return
            % element one of its contents.
            % For this reason always prefer cellarrays of these containers;
            % the next lines test the same thing for cells
            arr = {urc1 urc2};
            assertTrue(isa(arr{2},'unique_references_container'));
        end
    end
end<|MERGE_RESOLUTION|>--- conflicted
+++ resolved
@@ -29,64 +29,17 @@
                 'CLEAR','GLOBAL_NAME_SAMPLES_CONTAINER')
         end
         %------------------------------------------------------------------
-<<<<<<< HEAD
-        function test_save_restore_global_state_two_urcs(~)
-=======
         function test_save_restore_global_state_with_replacement(~)
             % Tests that instances in the GLC are still stored in mem and only cleared on 
             % unique_references_container's save/load. This expands on the
             % basic test below by overwriting elements after initialisation
             
->>>>>>> b27b3e5a
             clWa = set_temporary_warning('off','HERBERT:unique_references_container:debug_only_argument');
             function urc_clearer()
                 unique_references_container.global_container('CLEAR','multifit_issue')
             end
             clSt  = onCleanup(@urc_clearer);
 
-<<<<<<< HEAD
-            urc1 = unique_references_container('multifit_issue','char');
-            urc1(1) = 'aaa';
-            urc1(2) = 'aaa';
-            urc1(3) = 'aaa';
-            urc1(4) = 'bbb';
-            urc2 = unique_references_container('multifit_issue','char');
-            urc2(1) = 'ccc';
-            urc2(2) = 'ccc';
-            urc2(3) = 'ccc';
-            urc2(4) = 'bbb';
-
-
-            glc = unique_references_container.global_container( ...
-                'value','multifit_issue');
-
-            savestr1_or = urc1.to_struct();
-            savestr2_or = urc2.to_struct();            
-            unique_references_container.global_container( ...
-                'CLEAR','multifit_issue');
-
-
-            urr1 = serializable.from_struct(savestr1_or);
-            urr2 = serializable.from_struct(savestr2_or);            
-            glr = unique_references_container.global_container( ...
-                'value','multifit_issue');
-
-            savestr_copy1 = urr1.to_struct();
-            savestr_copy2 = urr2.to_struct();            
-
-            assertEqual(savestr1_or,savestr_copy1);
-            assertEqual(savestr2_or,savestr_copy2);            
-            clear clSt;
-        end
-        
-        function test_save_restore_global_state(~)
-            clWa = set_temporary_warning('off','HERBERT:unique_references_container:debug_only_argument');
-            function urc_clearer()
-                unique_references_container.global_container('CLEAR','multifit_issue')
-            end
-            clSt  = onCleanup(@urc_clearer);
-
-=======
             urc = unique_references_container('multifit_issue','char');
             % initialize urc with 3 duplicate 'aaa' values
             urc(1) = 'aaa';
@@ -208,29 +161,12 @@
 
             % initialise container with some unique and some duplicate
             % items
->>>>>>> b27b3e5a
             urc = unique_references_container('multifit_issue','char');
             urc(1) = 'aaa';
             urc(2) = 'aaa';
             urc(3) = 'aaa';
             urc(4) = 'bbb';
 
-<<<<<<< HEAD
-            glc = unique_references_container.global_container( ...
-                'value','multifit_issue');
-
-            savestr = urc.to_struct();
-            unique_references_container.global_container( ...
-                'CLEAR','multifit_issue');
-
-
-            urr = serializable.from_struct(savestr);
-            glr = unique_references_container.global_container( ...
-                'value','multifit_issue');
-
-            savestr_cp = urr.to_struct();
-
-=======
             % extract the global container and check that its contents are
             % correct
             glc = unique_references_container.global_container( ...
@@ -259,7 +195,6 @@
             % check the old and new containers are identical by comparison
             % of struct conversios
             savestr_cp = urr.to_struct();
->>>>>>> b27b3e5a
             assertEqual(savestr,savestr_cp);
             clear clSt;
         end
@@ -363,7 +298,7 @@
             assertEqual(gc.unique_objects{1},ex2_rec.samples(1));
             assertEqual(gc.unique_objects{3},ex2_rec.samples(3));
             assertTrue(gc.unique_objects{1}.hash_defined)
-            assertTrue(gc.unique_objects{3}.hash_defined)            
+            assertTrue(gc.unique_objects{3}.hash_defined)
         end
         %
         function test_save_load_add_to_experiment(obj)
