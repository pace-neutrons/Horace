--- conflicted
+++ resolved
@@ -1,359 +1,351 @@
-function test_rebin (varargin)
-% Test rebin functions, optionally writing results to output file or testing against stored output
-%
-%   >> test_rebin           % Compare with previously saved results in test_rebin_output.mat
-%                           % in the same folder as this function
-%   >> test_rebin ('save')  % Save to test_rebin_output.mat in tempdir (type >> help tempdir
-%                           % for information about the system specific location returned by tempdir)
-%
-% Reads IX_dataset_1d and IX_dataset_2d from .mat file as input to the tests
-%
-% Author: T.G.Perring
-
-banner_to_screen(mfilename)
-
-data_filename='testdata_IX_datasets_ref.mat';
-results_filename='test_rebin_output.mat';
-
-if nargin==1
-    if ischar(varargin{1}) && size(varargin{1},1)==1 && isequal(lower(varargin{1}),'save')
-        save_output=true;
-    else
-        error('Unrecognised option')
-    end
-elseif nargin==0
-    save_output=false;
-else
-    error('Check number of input arguments')
-end
-
-%% =====================================================================================================================
-%  Load data and setup reference functions (fortran or matlab)
-% ======================================================================================================================
-rootpath=fileparts(mfilename('fullpath'));
-<<<<<<< HEAD
-load(fullfile(rootpath,data_filename));
-=======
-
-warning('off','MATLAB:unknownObjectNowStruct');
-clob = onCleanup(@()warning('on','MATLAB:unknownObjectNowStruct'));
-
-load(fullfile(rootpath,data_filename));
-
->>>>>>> 01823edf
-
-set(herbert_config,'force_mex_if_use_mex',true,'-buffer');
-
-
-%% =====================================================================================================================
-%  Test 1D rebin
-% ======================================================================================================================
-clear ('p1_reb_mex', 'p1_reb_int_mex', 'h1_reb_mex', 'h1_reb_nodist_mex', 'p1_reb', 'p1_reb_int', 'h1_reb', 'h1_reb_nodist')
-clear ('p1_reb1_mex','p1_reb2_mex','p1_reb3_mex','p1_reb1','p1_reb2','p1_reb3')
-
-% Test single objects
-% --------------------
-batch=true;     % set to false to get plots
-
-xdescr_1=cell(1,4);
-xdescr_1{1}=[5,2,11];
-xdescr_1{2}=IX_dataset_1d(6:2:10);     % should give same results
-xdescr_1{3}=IX_dataset_1d(5:2:11);     % should give *different* results
-xdescr_1{4}=[5,11];
-
-p1_reb_mex       =repmat(IX_dataset_1d,1,numel(xdescr_1));
-p1_reb_int_mex   =repmat(IX_dataset_1d,1,numel(xdescr_1));
-h1_reb_mex       =repmat(IX_dataset_1d,1,numel(xdescr_1));
-h1_reb_nodist_mex=repmat(IX_dataset_1d,1,numel(xdescr_1));
-p1_reb           =repmat(IX_dataset_1d,1,numel(xdescr_1));
-p1_reb_int       =repmat(IX_dataset_1d,1,numel(xdescr_1));
-h1_reb           =repmat(IX_dataset_1d,1,numel(xdescr_1));
-h1_reb_nodist    =repmat(IX_dataset_1d,1,numel(xdescr_1));
-
-tol=1e-13;
-disp('===========================')
-disp('    1D: Test rebin - part 1')
-disp('===========================')
-for i=1:numel(xdescr_1)
-    disp(['=== ',num2str(i),' ==='])
-    % - mex
-    set(herbert_config,'use_mex',true,'-buffer');
-
-    p1_reb_mex(i)=rebin(p1,xdescr_1{i});
-    p1_reb_int_mex(i)=rebin(p1,xdescr_1{i},'int');
-    if ~batch, acolor k; dd(p1); acolor r; pd(p1_reb_mex(i)); acolor g; pd(p1_reb_int_mex(i)); keep_figure; end
-
-    h1_reb_mex(i)=rebin(h1,xdescr_1{i});
-    h1_reb_nodist_mex(i)=rebin(dist2cnt(h1),xdescr_1{i},'int');
-    if ~batch, acolor k; dd(h1); acolor r; pd(h1_reb_mex(i)); acolor g; pd(h1_reb_nodist_mex(i)); keep_figure; end
-
-    % - matlab
-    set(herbert_config,'use_mex',false,'-buffer');
-
-    p1_reb(i)=rebin(p1,xdescr_1{i});
-    p1_reb_int(i)=rebin(p1,xdescr_1{i},'int');
-    if ~batch, acolor k; dd(p1); acolor r; pd(p1_reb(i)); acolor g; pd(p1_reb_int(i)); keep_figure; end
-
-    h1_reb(i)=rebin(h1,xdescr_1{i});
-    h1_reb_nodist(i)=rebin(dist2cnt(h1),xdescr_1{i},'int');
-    if ~batch, acolor k; dd(h1); acolor r; pd(h1_reb(i)); acolor g; pd(h1_reb_nodist(i)); keep_figure; end
-    if batch
-        disp('= 1')
-        delta_IX_dataset_nd(p1_reb_mex(i),p1_reb(i),tol)
-        disp('= 2')
-        delta_IX_dataset_nd(p1_reb_int_mex(i),p1_reb_int(i),tol)
-        disp('= 3')
-        delta_IX_dataset_nd(h1_reb_mex(i),h1_reb(i),tol)
-        disp('= 4')
-        delta_IX_dataset_nd(h1_reb_nodist_mex(i),h1_reb_nodist(i),tol)
-    end
-end
-disp(' ')
-disp(' ')
-
-
-% Quick test of alternative syntax
-% ------------------------------------
-xdescr_21=[5,2,11];
-xdescr_22={5,11};
-xdescr_23={5,2,11};
-
-disp('===========================')
-disp('    1D: Test rebin - part 2')
-disp('===========================')
-
-set(herbert_config,'use_mex',true,'-buffer');
-p1_reb1_mex=rebin(p1,xdescr_21);
-p1_reb2_mex=rebin(p1,xdescr_22{:});
-p1_reb3_mex=rebin(p1,xdescr_23{:});
-if ~batch, acolor k; dd(p1_reb1_mex); acolor r; pd(p1_reb2_mex); acolor g; pd(p1_reb3_mex+0.02); keep_figure; end
-
-set(herbert_config,'use_mex',false,'-buffer');
-p1_reb1=rebin(p1,xdescr_21);
-p1_reb2=rebin(p1,xdescr_22{:});
-p1_reb3=rebin(p1,xdescr_23{:});
-if ~batch, acolor k; dd(p1_reb1); acolor r; pd(p1_reb2); acolor g; pd(p1_reb3+0.02); keep_figure; end
-
-if batch
-    disp('= 1')
-    delta_IX_dataset_nd(p1_reb1_mex,p1_reb1,tol)
-    disp('= 2')
-    delta_IX_dataset_nd(p1_reb2_mex,p1_reb2,tol)
-    disp('= 3')
-    delta_IX_dataset_nd(p1_reb3_mex,p1_reb3,tol)
-end
-
-
-disp(' ')
-disp('Done')
-disp(' ')
-
-
-
-
-%% =====================================================================================================================
-%  Test 2D rebin
-% ======================================================================================================================
-clear ('w2x_sim','w2y_sim','w2xy_sim','w2x_mex','w2y_mex','w2xy_mex','w2x','w2y','w2xy','w2binx','w2biny','w2binxy')
-
-% Create IX_dataset_2d to be rebinned
-pp1b=pp1; pp1.x_distribution=true;  pp1.y_distribution=true;
-hp1b=hp1; hp1.x_distribution=false; hp1.y_distribution=true;
-ph1b=ph1; ph1.x_distribution=true;  ph1.y_distribution=false;
-hh1b=hh1; hh1.x_distribution=false; hh1.y_distribution=false;
-
-w2ref=[pp1,hp1,ph1,hh1,pp1b,hp1b,ph1b,hh1b];
-
-% Create set of rebin arguments
-xdescr=[6,2,14];    % for rebin
-ydescr=[4,3,10];
-xdescrbin=6:2:14;   % equivalent for rebin2
-ydescrbin=4:3:10;
-xint_arg={{xdescr},{xdescr,'int'}};
-xintbin_arg={{xdescrbin},{xdescrbin,'int'}};
-yint_arg={{ydescr},{ydescr,'int'}};
-yintbin_arg={{ydescrbin},{ydescrbin,'int'}};
-xyint_arg={{xdescr,ydescr},{xdescr,ydescr,'int'}};
-xyintbin_arg={{xdescrbin,ydescrbin},{xdescrbin,ydescrbin,'int'}};
-
-% Create IX_dataset_2d arrays for output
-w2x_sim  =repmat(IX_dataset_2d,numel(w2ref),numel(xint_arg));
-w2x_mex  =repmat(IX_dataset_2d,numel(w2ref),numel(xint_arg));
-w2x      =repmat(IX_dataset_2d,numel(w2ref),numel(xint_arg));
-w2binx   =repmat(IX_dataset_2d,numel(w2ref),numel(xint_arg));
-w2y_sim  =repmat(IX_dataset_2d,numel(w2ref),numel(yint_arg));
-w2y_mex  =repmat(IX_dataset_2d,numel(w2ref),numel(yint_arg));
-w2y      =repmat(IX_dataset_2d,numel(w2ref),numel(yint_arg));
-w2biny   =repmat(IX_dataset_2d,numel(w2ref),numel(yint_arg));
-w2xy_sim =repmat(IX_dataset_2d,numel(w2ref),numel(xyint_arg));
-w2xy_mex =repmat(IX_dataset_2d,numel(w2ref),numel(xyint_arg));
-w2xy     =repmat(IX_dataset_2d,numel(w2ref),numel(xyint_arg));
-w2binxy  =repmat(IX_dataset_2d,numel(w2ref),numel(xyint_arg));
-
-% Set tolerance
-tol=1e-13;
-
-% Test rebin_x
-% -------------
-disp('===========================')
-disp('    2D: Test rebin_x')
-disp('===========================')
-for j=1:numel(xint_arg)
-    disp(['=== ',num2str(j),' ==='])
-    for i=1:numel(w2ref)
-        disp(['= ',num2str(i)])
-        set(herbert_config,'use_mex',false,'-buffer');
-        w2x_sim(i,j)=simple_rebin_x(w2ref(i),xint_arg{j}{:});
-        set(herbert_config,'use_mex',true,'-buffer');
-        w2x_mex(i,j)=rebin_x(w2ref(i),xint_arg{j}{:});
-        set(herbert_config,'use_mex',false,'-buffer');
-        w2x(i,j)=rebin_x(w2ref(i),xint_arg{j}{:});
-        w2binx(i,j)=rebin2_x(w2ref(i),xintbin_arg{j}{:});
-        delta_IX_dataset_nd(w2x_sim(i,j),w2x_mex(i,j),tol)
-        delta_IX_dataset_nd(w2x_sim(i,j),w2x(i,j),tol)
-        delta_IX_dataset_nd(w2x_sim(i,j),w2binx(i,j),tol)
-    end
-end
-
-
-% Test rebin_y
-% ------------
-disp('===========================')
-disp('    2D: Test rebin_y')
-disp('===========================')
-for j=1:numel(yint_arg)
-    disp(['=== ',num2str(j),' ==='])
-    for i=1:numel(w2ref)
-        disp(['= ',num2str(i)])
-        set(herbert_config,'use_mex',false,'-buffer');
-        w2y_sim(i,j)=simple_rebin_y(w2ref(i),yint_arg{j}{:});
-        set(herbert_config,'use_mex',true,'-buffer');
-        w2y_mex(i,j)=rebin_y(w2ref(i),yint_arg{j}{:});
-        set(herbert_config,'use_mex',false,'-buffer');
-        w2y(i,j)=rebin_y(w2ref(i),yint_arg{j}{:});
-        w2biny(i,j)=rebin2_y(w2ref(i),yintbin_arg{j}{:});
-        delta_IX_dataset_nd(w2y_sim(i,j),w2y_mex(i,j),tol)
-        delta_IX_dataset_nd(w2y_sim(i,j),w2y(i,j),tol)
-        delta_IX_dataset_nd(w2y_sim(i,j),w2biny(i,j),tol)
-    end
-end
-
-
-% Test rebin
-% ------------
-disp('===========================')
-disp('    2D: Test rebin')
-disp('===========================')
-for j=1:numel(xyint_arg)
-    disp(['=== ',num2str(j),' ==='])
-    for i=1:numel(w2ref)
-        disp(['= ',num2str(i)])
-        set(herbert_config,'use_mex',false,'-buffer');
-        w2xy_sim(i,j)=simple_rebin(w2ref(i),xyint_arg{j}{:});
-        set(herbert_config,'use_mex',true,'-buffer');
-        w2xy_mex(i,j)=rebin(w2ref(i),xyint_arg{j}{:});
-        set(herbert_config,'use_mex',false,'-buffer');
-        w2xy(i,j)=rebin(w2ref(i),xyint_arg{j}{:});
-        w2binxy(i,j)=rebin2(w2ref(i),xyintbin_arg{j}{:});
-        delta_IX_dataset_nd(w2xy_sim(i,j),w2xy_mex(i,j),tol)
-        delta_IX_dataset_nd(w2xy_sim(i,j),w2xy(i,j),tol)
-        delta_IX_dataset_nd(w2xy_sim(i,j),w2binxy(i,j),tol)
-    end
-end
-
-disp(' ')
-disp('Done')
-disp(' ')
-
-
-
-%% =====================================================================================================================
-%  Test 3D rebin
-% ======================================================================================================================
-clear('w3x_sim','w3y_sim','w3z_sim','w3xyz_sim','w3x_mex','w3y_mex','w3z_max','w3xyz_mex','w3x','w3y','w3z','w3xyz')
-
-disp('===========================')
-disp('    3D: Test rebin')
-disp('===========================')
-
-tol=-1e-13;
-
-set(herbert_config,'use_mex',false,'-buffer'); 
-w3x_sim=simple_rebin_x(ppp1,[5,0.5,10]);
-w3y_sim=simple_rebin_y(ppp1,[5,0.5,10]);
-w3z_sim=simple_rebin_z(ppp1,[5,0.5,10]);
-w3xyz_sim=simple_rebin(ppp1,[9,0.6,15],[6,0.25,11],[3,0.5,5]);
-
-set(herbert_config,'use_mex',true,'-buffer'); 
-w3x_mex=rebin_x(ppp1,[5,0.5,10]);
-w3y_mex=rebin_y(ppp1,[5,0.5,10]);
-w3z_mex=rebin_z(ppp1,[5,0.5,10]);
-w3xyz_mex=rebin(ppp1,[9,0.6,15],[6,0.25,11],[3,0.5,5]);
-delta_IX_dataset_nd(w3x_sim,w3x_mex,tol)
-delta_IX_dataset_nd(w3y_sim,w3y_mex,tol)
-delta_IX_dataset_nd(w3z_sim,w3z_mex,tol)
-delta_IX_dataset_nd(w3xyz_sim,w3xyz_mex,tol)
-
-set(herbert_config,'use_mex',false,'-buffer'); 
-w3x=rebin_x(ppp1,[5,0.5,10]);
-w3y=rebin_y(ppp1,[5,0.5,10]);
-w3z=rebin_z(ppp1,[5,0.5,10]);
-w3xyz=rebin(ppp1,[9,0.6,15],[6,0.25,11],[3,0.5,5]);
-delta_IX_dataset_nd(w3x_sim,w3x,tol)
-delta_IX_dataset_nd(w3y_sim,w3y,tol)
-delta_IX_dataset_nd(w3z_sim,w3z,tol)
-delta_IX_dataset_nd(w3xyz_sim,w3xyz,tol)
-
-
-disp(' ')
-disp('Done')
-disp(' ')
-
-
-%% =====================================================================================================================
-% Compare with saved output
-% ====================================================================================================================== 
-if ~save_output
-    disp('====================================')
-    disp('    Comparing with saved output')
-    disp('====================================')
-    output_file=fullfile(rootpath,results_filename);
-    old=load(output_file);
-    nam=fieldnames(old);
-    tol=-1.0e-13;
-    for i=1:numel(nam)
-<<<<<<< HEAD
-        [ok,mess]=equal_to_tol(eval(nam{i}),  old.(nam{i}), tol); if ~ok, assertTrue(false,['[',nam{i},']',mess]), end
-=======
-        fld = nam{i};
-        if isstruct(old.(fld)) && isa(eval(fld),'IX_dataset_1d')
-            old.(fld) = IX_dataset_1d(old.(fld));
-        end
-        [ok,mess]=equal_to_tol(eval(fld),  old.(fld), tol);
-        assertTrue(ok,sprintf('field: [%s], Num:%d; Err: %s',nam{i},i,mess));
-        
->>>>>>> 01823edf
-    end
-    % Success announcement
-    banner_to_screen([mfilename,': Test(s) passed (matches are within requested tolerances)'],'bot')
-end
-
-
-%% =====================================================================================================================
-% Save data
-% ====================================================================================================================== 
-if save_output
-    disp('===========================')
-    disp('    Save output')
-    disp('===========================')
-    
-    output_file=fullfile(tempdir,results_filename);
-    save(output_file, 'p1_reb_mex', 'p1_reb_int_mex', 'h1_reb_mex', 'h1_reb_nodist_mex', 'p1_reb', 'p1_reb_int', 'h1_reb', 'h1_reb_nodist',...
-        'p1_reb1_mex','p1_reb2_mex','p1_reb3_mex','p1_reb1','p1_reb2','p1_reb3',...
-        'w2x_sim','w2y_sim','w2xy_sim','w2x_mex','w2y_mex','w2xy_mex','w2x','w2y','w2xy','w2binx','w2biny','w2binxy',...
-        'w3x_sim','w3y_sim','w3z_sim','w3xyz_sim','w3x_mex','w3y_mex','w3z_mex','w3xyz_mex','w3x','w3y','w3z','w3xyz')
-    
-    disp(' ')
-    disp(['Output saved to ',output_file])
-    disp(' ')
-end
+function test_rebin (varargin)
+% Test rebin functions, optionally writing results to output file or testing against stored output
+%
+%   >> test_rebin           % Compare with previously saved results in test_rebin_output.mat
+%                           % in the same folder as this function
+%   >> test_rebin ('save')  % Save to test_rebin_output.mat in tempdir (type >> help tempdir
+%                           % for information about the system specific location returned by tempdir)
+%
+% Reads IX_dataset_1d and IX_dataset_2d from .mat file as input to the tests
+%
+% Author: T.G.Perring
+
+banner_to_screen(mfilename)
+
+data_filename='testdata_IX_datasets_ref.mat';
+results_filename='test_rebin_output.mat';
+
+if nargin==1
+    if ischar(varargin{1}) && size(varargin{1},1)==1 && isequal(lower(varargin{1}),'save')
+        save_output=true;
+    else
+        error('Unrecognised option')
+    end
+elseif nargin==0
+    save_output=false;
+else
+    error('Check number of input arguments')
+end
+
+%% =====================================================================================================================
+%  Load data and setup reference functions (fortran or matlab)
+% ======================================================================================================================
+rootpath=fileparts(mfilename('fullpath'));
+
+warning('off','MATLAB:unknownObjectNowStruct');
+clob = onCleanup(@()warning('on','MATLAB:unknownObjectNowStruct'));
+
+load(fullfile(rootpath,data_filename));
+
+
+set(herbert_config,'force_mex_if_use_mex',true,'-buffer');
+
+
+%% =====================================================================================================================
+%  Test 1D rebin
+% ======================================================================================================================
+clear ('p1_reb_mex', 'p1_reb_int_mex', 'h1_reb_mex', 'h1_reb_nodist_mex', 'p1_reb', 'p1_reb_int', 'h1_reb', 'h1_reb_nodist')
+clear ('p1_reb1_mex','p1_reb2_mex','p1_reb3_mex','p1_reb1','p1_reb2','p1_reb3')
+
+% Test single objects
+% --------------------
+batch=true;     % set to false to get plots
+
+xdescr_1=cell(1,4);
+xdescr_1{1}=[5,2,11];
+xdescr_1{2}=IX_dataset_1d(6:2:10);     % should give same results
+xdescr_1{3}=IX_dataset_1d(5:2:11);     % should give *different* results
+xdescr_1{4}=[5,11];
+
+p1_reb_mex       =repmat(IX_dataset_1d,1,numel(xdescr_1));
+p1_reb_int_mex   =repmat(IX_dataset_1d,1,numel(xdescr_1));
+h1_reb_mex       =repmat(IX_dataset_1d,1,numel(xdescr_1));
+h1_reb_nodist_mex=repmat(IX_dataset_1d,1,numel(xdescr_1));
+p1_reb           =repmat(IX_dataset_1d,1,numel(xdescr_1));
+p1_reb_int       =repmat(IX_dataset_1d,1,numel(xdescr_1));
+h1_reb           =repmat(IX_dataset_1d,1,numel(xdescr_1));
+h1_reb_nodist    =repmat(IX_dataset_1d,1,numel(xdescr_1));
+
+tol=1e-13;
+disp('===========================')
+disp('    1D: Test rebin - part 1')
+disp('===========================')
+for i=1:numel(xdescr_1)
+    disp(['=== ',num2str(i),' ==='])
+    % - mex
+    set(herbert_config,'use_mex',true,'-buffer');
+    
+    p1_reb_mex(i)=rebin(p1,xdescr_1{i});
+    p1_reb_int_mex(i)=rebin(p1,xdescr_1{i},'int');
+    if ~batch, acolor k; dd(p1); acolor r; pd(p1_reb_mex(i)); acolor g; pd(p1_reb_int_mex(i)); keep_figure; end
+    
+    h1_reb_mex(i)=rebin(h1,xdescr_1{i});
+    h1_reb_nodist_mex(i)=rebin(dist2cnt(h1),xdescr_1{i},'int');
+    if ~batch, acolor k; dd(h1); acolor r; pd(h1_reb_mex(i)); acolor g; pd(h1_reb_nodist_mex(i)); keep_figure; end
+    
+    % - matlab
+    set(herbert_config,'use_mex',false,'-buffer');
+    
+    p1_reb(i)=rebin(p1,xdescr_1{i});
+    p1_reb_int(i)=rebin(p1,xdescr_1{i},'int');
+    if ~batch, acolor k; dd(p1); acolor r; pd(p1_reb(i)); acolor g; pd(p1_reb_int(i)); keep_figure; end
+    
+    h1_reb(i)=rebin(h1,xdescr_1{i});
+    h1_reb_nodist(i)=rebin(dist2cnt(h1),xdescr_1{i},'int');
+    if ~batch, acolor k; dd(h1); acolor r; pd(h1_reb(i)); acolor g; pd(h1_reb_nodist(i)); keep_figure; end
+    if batch
+        disp('= 1')
+        delta_IX_dataset_nd(p1_reb_mex(i),p1_reb(i),tol)
+        disp('= 2')
+        delta_IX_dataset_nd(p1_reb_int_mex(i),p1_reb_int(i),tol)
+        disp('= 3')
+        delta_IX_dataset_nd(h1_reb_mex(i),h1_reb(i),tol)
+        disp('= 4')
+        delta_IX_dataset_nd(h1_reb_nodist_mex(i),h1_reb_nodist(i),tol)
+    end
+end
+disp(' ')
+disp(' ')
+
+
+% Quick test of alternative syntax
+% ------------------------------------
+xdescr_21=[5,2,11];
+xdescr_22={5,11};
+xdescr_23={5,2,11};
+
+disp('===========================')
+disp('    1D: Test rebin - part 2')
+disp('===========================')
+
+set(herbert_config,'use_mex',true,'-buffer');
+p1_reb1_mex=rebin(p1,xdescr_21);
+p1_reb2_mex=rebin(p1,xdescr_22{:});
+p1_reb3_mex=rebin(p1,xdescr_23{:});
+if ~batch, acolor k; dd(p1_reb1_mex); acolor r; pd(p1_reb2_mex); acolor g; pd(p1_reb3_mex+0.02); keep_figure; end
+
+set(herbert_config,'use_mex',false,'-buffer');
+p1_reb1=rebin(p1,xdescr_21);
+p1_reb2=rebin(p1,xdescr_22{:});
+p1_reb3=rebin(p1,xdescr_23{:});
+if ~batch, acolor k; dd(p1_reb1); acolor r; pd(p1_reb2); acolor g; pd(p1_reb3+0.02); keep_figure; end
+
+if batch
+    disp('= 1')
+    delta_IX_dataset_nd(p1_reb1_mex,p1_reb1,tol)
+    disp('= 2')
+    delta_IX_dataset_nd(p1_reb2_mex,p1_reb2,tol)
+    disp('= 3')
+    delta_IX_dataset_nd(p1_reb3_mex,p1_reb3,tol)
+end
+
+
+disp(' ')
+disp('Done')
+disp(' ')
+
+
+
+
+%% =====================================================================================================================
+%  Test 2D rebin
+% ======================================================================================================================
+clear ('w2x_sim','w2y_sim','w2xy_sim','w2x_mex','w2y_mex','w2xy_mex','w2x','w2y','w2xy','w2binx','w2biny','w2binxy')
+
+% Create IX_dataset_2d to be rebinned
+pp1b=pp1; pp1.x_distribution=true;  pp1.y_distribution=true;
+hp1b=hp1; hp1.x_distribution=false; hp1.y_distribution=true;
+ph1b=ph1; ph1.x_distribution=true;  ph1.y_distribution=false;
+hh1b=hh1; hh1.x_distribution=false; hh1.y_distribution=false;
+
+w2ref=[pp1,hp1,ph1,hh1,pp1b,hp1b,ph1b,hh1b];
+
+% Create set of rebin arguments
+xdescr=[6,2,14];    % for rebin
+ydescr=[4,3,10];
+xdescrbin=6:2:14;   % equivalent for rebin2
+ydescrbin=4:3:10;
+xint_arg={{xdescr},{xdescr,'int'}};
+xintbin_arg={{xdescrbin},{xdescrbin,'int'}};
+yint_arg={{ydescr},{ydescr,'int'}};
+yintbin_arg={{ydescrbin},{ydescrbin,'int'}};
+xyint_arg={{xdescr,ydescr},{xdescr,ydescr,'int'}};
+xyintbin_arg={{xdescrbin,ydescrbin},{xdescrbin,ydescrbin,'int'}};
+
+% Create IX_dataset_2d arrays for output
+w2x_sim  =repmat(IX_dataset_2d,numel(w2ref),numel(xint_arg));
+w2x_mex  =repmat(IX_dataset_2d,numel(w2ref),numel(xint_arg));
+w2x      =repmat(IX_dataset_2d,numel(w2ref),numel(xint_arg));
+w2binx   =repmat(IX_dataset_2d,numel(w2ref),numel(xint_arg));
+w2y_sim  =repmat(IX_dataset_2d,numel(w2ref),numel(yint_arg));
+w2y_mex  =repmat(IX_dataset_2d,numel(w2ref),numel(yint_arg));
+w2y      =repmat(IX_dataset_2d,numel(w2ref),numel(yint_arg));
+w2biny   =repmat(IX_dataset_2d,numel(w2ref),numel(yint_arg));
+w2xy_sim =repmat(IX_dataset_2d,numel(w2ref),numel(xyint_arg));
+w2xy_mex =repmat(IX_dataset_2d,numel(w2ref),numel(xyint_arg));
+w2xy     =repmat(IX_dataset_2d,numel(w2ref),numel(xyint_arg));
+w2binxy  =repmat(IX_dataset_2d,numel(w2ref),numel(xyint_arg));
+
+% Set tolerance
+tol=1e-13;
+
+% Test rebin_x
+% -------------
+disp('===========================')
+disp('    2D: Test rebin_x')
+disp('===========================')
+for j=1:numel(xint_arg)
+    disp(['=== ',num2str(j),' ==='])
+    for i=1:numel(w2ref)
+        disp(['= ',num2str(i)])
+        set(herbert_config,'use_mex',false,'-buffer');
+        w2x_sim(i,j)=simple_rebin_x(w2ref(i),xint_arg{j}{:});
+        set(herbert_config,'use_mex',true,'-buffer');
+        w2x_mex(i,j)=rebin_x(w2ref(i),xint_arg{j}{:});
+        set(herbert_config,'use_mex',false,'-buffer');
+        w2x(i,j)=rebin_x(w2ref(i),xint_arg{j}{:});
+        w2binx(i,j)=rebin2_x(w2ref(i),xintbin_arg{j}{:});
+        delta_IX_dataset_nd(w2x_sim(i,j),w2x_mex(i,j),tol)
+        delta_IX_dataset_nd(w2x_sim(i,j),w2x(i,j),tol)
+        delta_IX_dataset_nd(w2x_sim(i,j),w2binx(i,j),tol)
+    end
+end
+
+
+% Test rebin_y
+% ------------
+disp('===========================')
+disp('    2D: Test rebin_y')
+disp('===========================')
+for j=1:numel(yint_arg)
+    disp(['=== ',num2str(j),' ==='])
+    for i=1:numel(w2ref)
+        disp(['= ',num2str(i)])
+        set(herbert_config,'use_mex',false,'-buffer');
+        w2y_sim(i,j)=simple_rebin_y(w2ref(i),yint_arg{j}{:});
+        set(herbert_config,'use_mex',true,'-buffer');
+        w2y_mex(i,j)=rebin_y(w2ref(i),yint_arg{j}{:});
+        set(herbert_config,'use_mex',false,'-buffer');
+        w2y(i,j)=rebin_y(w2ref(i),yint_arg{j}{:});
+        w2biny(i,j)=rebin2_y(w2ref(i),yintbin_arg{j}{:});
+        delta_IX_dataset_nd(w2y_sim(i,j),w2y_mex(i,j),tol)
+        delta_IX_dataset_nd(w2y_sim(i,j),w2y(i,j),tol)
+        delta_IX_dataset_nd(w2y_sim(i,j),w2biny(i,j),tol)
+    end
+end
+
+
+% Test rebin
+% ------------
+disp('===========================')
+disp('    2D: Test rebin')
+disp('===========================')
+for j=1:numel(xyint_arg)
+    disp(['=== ',num2str(j),' ==='])
+    for i=1:numel(w2ref)
+        disp(['= ',num2str(i)])
+        set(herbert_config,'use_mex',false,'-buffer');
+        w2xy_sim(i,j)=simple_rebin(w2ref(i),xyint_arg{j}{:});
+        set(herbert_config,'use_mex',true,'-buffer');
+        w2xy_mex(i,j)=rebin(w2ref(i),xyint_arg{j}{:});
+        set(herbert_config,'use_mex',false,'-buffer');
+        w2xy(i,j)=rebin(w2ref(i),xyint_arg{j}{:});
+        w2binxy(i,j)=rebin2(w2ref(i),xyintbin_arg{j}{:});
+        delta_IX_dataset_nd(w2xy_sim(i,j),w2xy_mex(i,j),tol)
+        delta_IX_dataset_nd(w2xy_sim(i,j),w2xy(i,j),tol)
+        delta_IX_dataset_nd(w2xy_sim(i,j),w2binxy(i,j),tol)
+    end
+end
+
+disp(' ')
+disp('Done')
+disp(' ')
+
+
+
+%% =====================================================================================================================
+%  Test 3D rebin
+% ======================================================================================================================
+clear('w3x_sim','w3y_sim','w3z_sim','w3xyz_sim','w3x_mex','w3y_mex','w3z_max','w3xyz_mex','w3x','w3y','w3z','w3xyz')
+
+disp('===========================')
+disp('    3D: Test rebin')
+disp('===========================')
+
+tol=-1e-13;
+
+set(herbert_config,'use_mex',false,'-buffer');
+w3x_sim=simple_rebin_x(ppp1,[5,0.5,10]);
+w3y_sim=simple_rebin_y(ppp1,[5,0.5,10]);
+w3z_sim=simple_rebin_z(ppp1,[5,0.5,10]);
+w3xyz_sim=simple_rebin(ppp1,[9,0.6,15],[6,0.25,11],[3,0.5,5]);
+
+set(herbert_config,'use_mex',true,'-buffer');
+w3x_mex=rebin_x(ppp1,[5,0.5,10]);
+w3y_mex=rebin_y(ppp1,[5,0.5,10]);
+w3z_mex=rebin_z(ppp1,[5,0.5,10]);
+w3xyz_mex=rebin(ppp1,[9,0.6,15],[6,0.25,11],[3,0.5,5]);
+delta_IX_dataset_nd(w3x_sim,w3x_mex,tol)
+delta_IX_dataset_nd(w3y_sim,w3y_mex,tol)
+delta_IX_dataset_nd(w3z_sim,w3z_mex,tol)
+delta_IX_dataset_nd(w3xyz_sim,w3xyz_mex,tol)
+
+set(herbert_config,'use_mex',false,'-buffer');
+w3x=rebin_x(ppp1,[5,0.5,10]);
+w3y=rebin_y(ppp1,[5,0.5,10]);
+w3z=rebin_z(ppp1,[5,0.5,10]);
+w3xyz=rebin(ppp1,[9,0.6,15],[6,0.25,11],[3,0.5,5]);
+delta_IX_dataset_nd(w3x_sim,w3x,tol)
+delta_IX_dataset_nd(w3y_sim,w3y,tol)
+delta_IX_dataset_nd(w3z_sim,w3z,tol)
+delta_IX_dataset_nd(w3xyz_sim,w3xyz,tol)
+
+
+disp(' ')
+disp('Done')
+disp(' ')
+
+
+%% =====================================================================================================================
+% Compare with saved output
+% ======================================================================================================================
+if ~save_output
+    disp('====================================')
+    disp('    Comparing with saved output')
+    disp('====================================')
+    output_file=fullfile(rootpath,results_filename);
+    old=load(output_file);
+    nam=fieldnames(old);
+    tol=-1.0e-13;
+    for i=1:numel(nam)
+        fld = nam{i};
+        if isstruct(old.(fld)) && isa(eval(fld),'IX_dataset_1d')
+            old.(fld) = IX_dataset_1d(old.(fld));
+        end
+        [ok,mess]=equal_to_tol(eval(fld),  old.(fld), tol);
+        assertTrue(ok,sprintf('field: [%s], Num:%d; Err: %s',nam{i},i,mess));
+        
+    end
+    % Success announcement
+    banner_to_screen([mfilename,': Test(s) passed (matches are within requested tolerances)'],'bot')
+end
+
+
+%% =====================================================================================================================
+% Save data
+% ======================================================================================================================
+if save_output
+    disp('===========================')
+    disp('    Save output')
+    disp('===========================')
+    
+    output_file=fullfile(tempdir,results_filename);
+    save(output_file, 'p1_reb_mex', 'p1_reb_int_mex', 'h1_reb_mex', 'h1_reb_nodist_mex', 'p1_reb', 'p1_reb_int', 'h1_reb', 'h1_reb_nodist',...
+        'p1_reb1_mex','p1_reb2_mex','p1_reb3_mex','p1_reb1','p1_reb2','p1_reb3',...
+        'w2x_sim','w2y_sim','w2xy_sim','w2x_mex','w2y_mex','w2xy_mex','w2x','w2y','w2xy','w2binx','w2biny','w2binxy',...
+        'w3x_sim','w3y_sim','w3z_sim','w3xyz_sim','w3x_mex','w3y_mex','w3z_mex','w3xyz_mex','w3x','w3y','w3z','w3xyz')
+    
+    disp(' ')
+    disp(['Output saved to ',output_file])
+    disp(' ')
+end