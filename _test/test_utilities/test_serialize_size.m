--- conflicted
+++ resolved
@@ -208,13 +208,8 @@
         end
 
         %------------------------------------------------------------------
-<<<<<<< HEAD
         function test_ser_size_struct_array(this)
             skipTest('Old serialiser does not support serialising struct arrays')
-=======
-        function test_ser_size_struct_list(this)
-            skipTest('Old serialiser cannot handle struct arrays')
->>>>>>> d4e14f49
             test_struct = struct('HonkyTonk', {1, 2, 3});
             ser =  hlp_serialize(test_struct);
             ser_siz = hlp_serial_size(test_struct);
