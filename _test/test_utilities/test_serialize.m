--- conflicted
+++ resolved
@@ -77,13 +77,7 @@
         end
 
         function test_ser_datamessage_array(this)
-<<<<<<< HEAD
-
             skipTest('Old serialiser does not support serialising object arrays')
-
-=======
-            skipTest('Old serialiser cannot handle object arrays')
->>>>>>> d4e14f49
             my_struc = struct('clc',true(1,3),'a',1,'ba',single(2),'ce',[1,2,3],...
                               'dee',struct('a',10),'ei',int32([9;8;7]));
             test_obj = [DataMessage(my_struc), DataMessage(10), DataMessage('Hello')];
@@ -271,13 +265,8 @@
         end
 
         %------------------------------------------------------------------
-<<<<<<< HEAD
         function test_ser_cell_mixed_complex(this)
-             skipTest('Old serialiser has bug with mixed complex types')
-=======
-        function test_ser_cell_homo_mixed_complex(this)
-            skipTest('Bug in old serialiser with mixed complex');
->>>>>>> d4e14f49
+            skipTest('Old serialiser has bug with mixed complex types')
             test_cell = {1+2i 2 3+1i 4};
             ser =  hlp_serialize(test_cell);
             test_cell_rec = hlp_deserialize(ser);
@@ -313,15 +302,9 @@
             test_cell = {@(x,y) (x+y^2), @(a,b) (b-a)};
             ser =  hlp_serialize(test_cell);
             test_cell_rec = hlp_deserialize(ser);
-<<<<<<< HEAD
-            a = cellfun(@func2str, test_cell, 'UniformOutput', false);
-            b = cellfun(@func2str, test_cell_rec, 'UniformOutput', false);
-            assertEqual(a, b)
-=======
             test_cell = cellfun(@func2str, test_cell, 'UniformOutput', false);
             test_cell_rec = cellfun(@func2str, test_cell_rec, 'UniformOutput', false);
             assertEqual(test_cell, test_cell_rec)
->>>>>>> d4e14f49
         end
 
         %------------------------------------------------------------------
