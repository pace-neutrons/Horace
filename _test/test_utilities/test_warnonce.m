classdef test_warnonce < TestCase

    methods
        function obj = test_warnonce(~)
            obj@TestCase('test_warnonce');
        end

        function setUp(~)
            warnonce('clear', 'HORACE:panic:panic');
            warnonce('clear', 'HORACE:panic:arr');
        end

        function tearDown(~)
            warnonce('clear', 'HORACE:panic:panic');
            warnonce('clear', 'HORACE:panic:arr');
        end

        function test_warnonce_warns_once_defaults(~)
            % Ensure that warnings are turned on - the feature we are testing
            % requires that a warning is produced so that the functionality of
            % warnonce that doesn't broadcast it after the first time can be
            % validated.
            warnState = warning();
            cleanupObj = onCleanup(@()warning(warnState));
            warning('on')
            
            out = evalc("warnonce('HORACE:panic:panic', 'Panic at the disco')");
            msg = lastwarn;

            assertEqual(msg, 'Panic at the disco');
            assertTrue(contains(out, 'Panic at the disco'))

            % Reset warning
            lastwarn('');

            out = evalc("warnonce('HORACE:panic:panic', 'Panic at the disco')");
            msg = lastwarn;

            assertEqual(msg, 'Panic at the disco');
            assertFalse(contains(out, 'Panic at the disco'))
        end

        function test_warnonce_clear(~)
<<<<<<< HEAD
            out = evalc("warnonce('HORACE:panic:arr', 'Panic elsewhere too')");
            assertTrue(contains(out, 'Panic elsewhere too'));
            out = evalc("warnonce('HORACE:panic:panic', 'Panic at the disco')");
            assertTrue(contains(out, 'Panic at the disco'));
=======
            % Ensure that warnings are turned on - the feature we are testing
            % requires that a warning is produced so that the functionality of
            % warnonce that doesn't broadcast it after the first time can be
            % validated.
            warnState = warning();
            cleanupObj = onCleanup(@()warning(warnState));
            warning('on')

            evalc("warnonce('HORACE:panic:arr', 'Panic elsewhere too')");
            evalc("warnonce('HORACE:panic:panic', 'Panic at the disco')");
>>>>>>> 4e9f0e6c

            out = evalc("warnonce('HORACE:panic:panic', 'Panic at the disco')");
            assertFalse(contains(out, 'Panic at the disco'));

            out = evalc("warnonce('HORACE:panic:arr', 'Panic elsewhere too')");
            assertFalse(contains(out, 'Panic elsewhere too'));

            % Test clear
            out = evalc("warnonce('clear', 'HORACE:panic:panic')");
            assertTrue(isempty(out));
            out = evalc("warnonce('HORACE:panic:panic', 'Panic at the disco')");
            assertTrue(contains(out, 'Panic at the disco'))
            out = evalc("warnonce('HORACE:panic:arr', 'Panic elsewhere too')");
            assertFalse(contains(out, 'Panic elsewhere too'))

            out = evalc("warnonce('HORACE:panic:panic', 'Panic at the disco')");
            assertFalse(contains(out, 'Panic at the disco'))

            % Test global clear
            out = evalc("warnonce('clear')");
            assertTrue(isempty(out));
            out = evalc("warnonce('HORACE:panic:panic', 'Panic at the disco')");
            assertTrue(contains(out, 'Panic at the disco'))
            out = evalc("warnonce('HORACE:panic:arr', 'Panic elsewhere too')");
            assertTrue(contains(out, 'Panic elsewhere too'))
        end


    end

end<|MERGE_RESOLUTION|>--- conflicted
+++ resolved
@@ -41,12 +41,6 @@
         end
 
         function test_warnonce_clear(~)
-<<<<<<< HEAD
-            out = evalc("warnonce('HORACE:panic:arr', 'Panic elsewhere too')");
-            assertTrue(contains(out, 'Panic elsewhere too'));
-            out = evalc("warnonce('HORACE:panic:panic', 'Panic at the disco')");
-            assertTrue(contains(out, 'Panic at the disco'));
-=======
             % Ensure that warnings are turned on - the feature we are testing
             % requires that a warning is produced so that the functionality of
             % warnonce that doesn't broadcast it after the first time can be
@@ -57,7 +51,6 @@
 
             evalc("warnonce('HORACE:panic:arr', 'Panic elsewhere too')");
             evalc("warnonce('HORACE:panic:panic', 'Panic at the disco')");
->>>>>>> 4e9f0e6c
 
             out = evalc("warnonce('HORACE:panic:panic', 'Panic at the disco')");
             assertFalse(contains(out, 'Panic at the disco'));
