classdef test_warnonce < TestCase

    methods
        function obj = test_warnonce(~)
            obj@TestCase('test_warnonce');
        end

        function setUp(~)
            warnonce('clear', 'HORACE:panic:panic');
            warnonce('clear', 'HORACE:panic:arr');
        end

        function tearDown(~)
            warnonce('clear', 'HORACE:panic:panic');
            warnonce('clear', 'HORACE:panic:arr');
        end

        function test_warnonce_warns_once_defaults(~)
            % Ensure that warnings are turned on - the feature we are testing
            % requires that a warning is produced so that the functionality of
            % warnonce that doesn't broadcast it after the first time can be
            % validated.
            warnState = warning();
            cleanupObj = onCleanup(@()warning(warnState));
            warning('on')
            
            out = evalc("warnonce('HORACE:panic:panic', 'Panic at the disco')");
            msg = lastwarn;

            assertEqual(msg, 'Panic at the disco');
            assertTrue(contains(out, 'Panic at the disco'))

            % Reset warning
            lastwarn('');

            out = evalc("warnonce('HORACE:panic:panic', 'Panic at the disco')");
            msg = lastwarn;

            assertEqual(msg, 'Panic at the disco');
            assertFalse(contains(out, 'Panic at the disco'))
        end

        function test_warnonce_clear(~)
<<<<<<< HEAD
            out = evalc("warnonce('HORACE:panic:arr', 'Panic elsewhere too')");
            assertTrue(contains(out, 'Panic elsewhere too'));
            out = evalc("warnonce('HORACE:panic:panic', 'Panic at the disco')");
            assertTrue(contains(out, 'Panic at the disco'));
=======
            % Ensure that warnings are turned on - the feature we are testing
            % requires that a warning is produced so that the functionality of
            % warnonce that doesn't broadcast it after the first time can be
            % validated.
            warnState = warning();
            cleanupObj = onCleanup(@()warning(warnState));
            warning('on')

            evalc("warnonce('HORACE:panic:arr', 'Panic elsewhere too')");
            evalc("warnonce('HORACE:panic:panic', 'Panic at the disco')");
>>>>>>> 4e9f0e6c

            out = evalc("warnonce('HORACE:panic:panic', 'Panic at the disco')");
            assertFalse(contains(out, 'Panic at the disco'));

            out = evalc("warnonce('HORACE:panic:arr', 'Panic elsewhere too')");
            assertFalse(contains(out, 'Panic elsewhere too'));

            % Test clear
            out = evalc("warnonce('clear', 'HORACE:panic:panic')");
            assertTrue(isempty(out));
            out = evalc("warnonce('HORACE:panic:panic', 'Panic at the disco')");
            assertTrue(contains(out, 'Panic at the disco'))
            out = evalc("warnonce('HORACE:panic:arr', 'Panic elsewhere too')");
            assertFalse(contains(out, 'Panic elsewhere too'))

            out = evalc("warnonce('HORACE:panic:panic', 'Panic at the disco')");
            assertFalse(contains(out, 'Panic at the disco'))

            % Test global clear
            out = evalc("warnonce('clear')");
            assertTrue(isempty(out));
            out = evalc("warnonce('HORACE:panic:panic', 'Panic at the disco')");
            assertTrue(contains(out, 'Panic at the disco'))
            out = evalc("warnonce('HORACE:panic:arr', 'Panic elsewhere too')");
            assertTrue(contains(out, 'Panic elsewhere too'))
        end


    end

end<|MERGE_RESOLUTION|>--- conflicted
+++ resolved
@@ -23,7 +23,7 @@
             warnState = warning();
             cleanupObj = onCleanup(@()warning(warnState));
             warning('on')
-            
+
             out = evalc("warnonce('HORACE:panic:panic', 'Panic at the disco')");
             msg = lastwarn;
 
@@ -41,12 +41,6 @@
         end
 
         function test_warnonce_clear(~)
-<<<<<<< HEAD
-            out = evalc("warnonce('HORACE:panic:arr', 'Panic elsewhere too')");
-            assertTrue(contains(out, 'Panic elsewhere too'));
-            out = evalc("warnonce('HORACE:panic:panic', 'Panic at the disco')");
-            assertTrue(contains(out, 'Panic at the disco'));
-=======
             % Ensure that warnings are turned on - the feature we are testing
             % requires that a warning is produced so that the functionality of
             % warnonce that doesn't broadcast it after the first time can be
@@ -55,13 +49,14 @@
             cleanupObj = onCleanup(@()warning(warnState));
             warning('on')
 
-            evalc("warnonce('HORACE:panic:arr', 'Panic elsewhere too')");
-            evalc("warnonce('HORACE:panic:panic', 'Panic at the disco')");
->>>>>>> 4e9f0e6c
+            out = evalc("warnonce('HORACE:panic:arr', 'Panic elsewhere too')");
+            assertTrue(contains(out, 'Panic elsewhere too'));
+            out = evalc("warnonce('HORACE:panic:panic', 'Panic at the disco')");
+            assertTrue(contains(out, 'Panic at the disco'));
+
 
             out = evalc("warnonce('HORACE:panic:panic', 'Panic at the disco')");
             assertFalse(contains(out, 'Panic at the disco'));
-
             out = evalc("warnonce('HORACE:panic:arr', 'Panic elsewhere too')");
             assertFalse(contains(out, 'Panic elsewhere too'));
 
@@ -84,8 +79,5 @@
             out = evalc("warnonce('HORACE:panic:arr', 'Panic elsewhere too')");
             assertTrue(contains(out, 'Panic elsewhere too'))
         end
-
-
     end
-
 end