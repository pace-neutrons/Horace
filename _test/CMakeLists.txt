--- conflicted
+++ resolved
@@ -10,24 +10,15 @@
     "test_docify"
     "test_admin"
     "test_mpi_wrappers"
+    "test_mpi/test_mpiexec_send_and_receive.m"
     "test_mpi/test_job_dispatcher_herbert"
     # "test_mpi/test_job_dispatcher_mpiexec"
     "test_mpi/test_job_dispatcher_parpool"
-    "test_mpi/test_ParpoolMPI_Framework"
-<<<<<<< HEAD
-    "test_mpi/test_mpiexec_send_and_receive.m"
-    "test_mpi_wrappers")
+    "test_mpi/test_ParpoolMPI_Framework")
 
 # The MPI tests require that `herbert_on.m` be on the path for all workers when
 # Matlab starts up: add the local_init directory - which contains these files -
 # to the MATLABPATH environment variable when tests are run.
-=======
-
-)
-# The MPI tests require that `herbert_on.m` be on the path for all workers
-# when Matlab starts up: add the local_init directory - which contains
-# these files - to the MATLABPATH environment variable when tests are run.
->>>>>>> 76cf5243
 set(LOCAL_INIT_DIR "${CMAKE_BINARY_DIR}/local_init")
 
 file(TO_CMAKE_PATH "$ENV{MATLABPATH}" MATLAB_PATH)
