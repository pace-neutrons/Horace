--- conflicted
+++ resolved
@@ -1,204 +1,3 @@
-<<<<<<< HEAD
-classdef test_rebin < TestCase
-    % Validate the dnd symmetrisation, combination and rebin routines
-
-    properties
-        % What we actually want to do is to simulate some cross-section that is
-        % symmetric so that we can compare results easily.
-        stiffness=80;
-        gam=0.1;
-        amp=10;
-        testdir;
-        this_folder;
-
-        % Tolerance to use when comparing single floats
-        FLOAT_TOL = 4e-6;
-    end
-
-    methods
-        function this=test_rebin(name)
-            this=this@TestCase(name);
-            this.testdir = fileparts(mfilename('fullpath'));
-        end
-
-        function this=prepare_test_data(this)
-            % Create the data (should not need to do this again)
-            % Use sqw file on RAE's laptop to perform tests. Data saved to a .mat file on SVN server
-            % for validation by others.
-            data_source='C:\Russell\PCMO\ARCS_Oct10\Data\SQW\ei140.sqw';
-            proj.u=[1,1,0]; proj.v=[-1,1,0]; proj.type='rrr';
-
-            %To ensure some of the catches for dnd symmetrisation work properly, need
-            %to add some errorbars to all of the data points as well. Take from the
-            %original data. Errorbars are rescaled to be appropriate size for new
-            %signal array
-
-            % Three-dimensional data sets
-            w3d_sqw=cut_sqw(data_source,proj,[-1,0.025,1],[-1,0.025,1],[-Inf,Inf],[0,1.4,100]);
-            w3d_sqw=sqw_eval(w3d_sqw,@fake_cross_sec,[this.stiffness,this.gam,this.amp]);
-            errs=w3d_sqw.data.pix.signal;
-            w3d_sqw.data.pix.variance=errs;
-            w3d_sqw=cut(w3d_sqw,[-1,0.025,1],[-1,0.025,1],[0,1.4,100]);
-            w3d_d3d=d3d(w3d_sqw);
-
-            % Two-dimensional data sets
-            w2d_qe_sqw=cut_sqw(data_source,proj,[-1,0.025,1],[-0.1,0.1],[-Inf,Inf],[0,1.4,100]);
-            w2d_qe_sqw=sqw_eval(w2d_qe_sqw,@fake_cross_sec,[this.stiffness,this.gam,this.amp]);
-            errs=w2d_qe_sqw.data.pix.signal;
-            w2d_qe_sqw.data.pix.variance=errs;
-            w2d_qe_sqw=cut(w2d_qe_sqw,[-1,0.025,1],[0,1.4,100]);
-            w2d_qe_d2d=d2d(w2d_qe_sqw);
-
-            w2d_qq_sqw=cut_sqw(data_source,proj,[-1,0.025,1],[-1,0.025,1],[-Inf,Inf],[30,40]);
-            w2d_qq_sqw=sqw_eval(w2d_qq_sqw,@fake_cross_sec,[this.stiffness,this.gam,this.amp]);
-            errs=w2d_qq_sqw.data.pix.signal;
-            w2d_qq_sqw.data.pix.variance=errs;
-            w2d_qq_sqw=cut(w2d_qq_sqw,[-1,0.025,1],[-1,0.025,1]);
-            w2d_qq_d2d=d2d(w2d_qq_sqw);
-
-            % One-dimensional data sets
-            w1d_sqw=cut_sqw(data_source,proj,[-1,0.025,1],[-0.1,0.1],[-Inf,Inf],[30,40]);
-            w1d_sqw=sqw_eval(w1d_sqw,@fake_cross_sec,[this.stiffness,this.gam,this.amp]);
-            errs=w1d_sqw.data.pix.signal;
-            w1d_sqw.data.pix.variance=errs;
-            w1d_sqw=cut(w1d_sqw,[-1,0.025,1]);
-            w1d_d1d=d1d(w1d_sqw);
-
-            w2d_qq_small_sqw=cut_sqw(data_source,proj,[0,0.025,0.4],[0,0.025,0.4],[-Inf,Inf],[30,40]);
-            w2d_qq_small_d2d=d2d(w2d_qq_small_sqw);
-
-            % Save data
-            save(w3d_sqw,[this.testdir,filesep,'w3d_sqw.sqw']);
-            save(w3d_d3d,[this.testdir,filesep,'w3d_d3d.sqw']);
-            save(w2d_qe_sqw,[this.testdir,filesep,'w2d_qe_sqw.sqw']);
-            save(w2d_qe_d2d,[this.testdir,filesep,'w2d_qe_d2d.sqw']);
-            save(w2d_qq_sqw,[this.testdir,filesep,'w2d_qq_sqw.sqw']);
-            save(w2d_qq_d2d,[this.testdir,filesep,'w2d_qq_d2d.sqw']);
-            save(w1d_sqw,[this.testdir,filesep,'w1d_sqw.sqw']);
-            save(w1d_d1d,[this.testdir,filesep,'w1d_d1d.sqw']);
-            %
-            save(w2d_qq_small_sqw,[this.testdir,filesep,'w2d_qq_small_sqw.sqw']);
-            save(w2d_qq_small_d2d,[this.testdir,filesep,'w2d_qq_small_d2d.sqw']);
-        end
-
-        % ------------------------------------------------------------------------------------------------
-        % Tests
-        % ------------------------------------------------------------------------------------------------
-        function this = test_rebin_sqw_steps(this)
-            % sqw rebinning
-            w2d_qe_sqw=sqw(fullfile(this.testdir,'w2d_qe_sqw.sqw'));
-
-            w2d_qe_sqw_reb=rebin_sqw(w2d_qe_sqw,[-0.5,0.05,1],[10,0.7,80]);
-
-            % Cut the input arg, and we should get something identical
-            proj.u=[1,1,0]; proj.v=[-1,1,0]; proj.type='rrr';
-            w2d_qe_sqw_cut=cut_sqw(w2d_qe_sqw,proj,[-0.5,0.05,1],[-0.1,0.1],[-Inf,Inf],[10,0.7,80]);
-
-            [ok,mess]=equal_to_tol(w2d_qe_sqw_cut,w2d_qe_sqw_reb,-1e-6,'ignore_str', 1);
-            assertTrue(ok,['rebin sqw using lo,step,hi syntax fails: ',mess])
-        end
-
-        % ------------------------------------------------------------------------------------------------
-        function this = test_rebin_sqw_template(this)
-            % sqw rebinning
-            w2d_qq_sqw=sqw(fullfile(this.testdir,'w2d_qq_sqw.sqw'));
-            w2d_qq_small_sqw=sqw(fullfile(this.testdir,'w2d_qq_small_sqw.sqw'));
-
-            w2d_qq_small_sqw_1=rebin_sqw(w2d_qq_small_sqw,[0,0.04,0.4],[0,0.04,0.4]);
-            w2d_qq_sqw_reb=rebin_sqw(w2d_qq_sqw,w2d_qq_small_sqw_1);
-
-            % Compare output with a direct simulation
-            w2d_qq_sqw_reb_check=sqw_eval(w2d_qq_sqw_reb,@fake_cross_sec,[this.stiffness,this.gam,this.amp]);
-
-            % Fixup involving rigging the error arrays from a simulation:
-            w2d_qq_sqw_reb_check.data.e=w2d_qq_sqw_reb.data.e;
-            w2d_qq_sqw_reb_check.data.pix.variance=w2d_qq_sqw_reb.data.pix.variance;
-
-            [ok,mess]=equal_to_tol(w2d_qq_sqw_reb_check,w2d_qq_sqw_reb,-this.FLOAT_TOL,'ignore_str', 1);
-            assertTrue(ok,['rebin sqw using template object fails: ',mess])
-        end
-
-        % ------------------------------------------------------------------------------------------------
-        function this = test_rebin_dnd_steps(this)
-            % dnd rebinning
-            w2d_qe_sqw=sqw(fullfile(this.testdir,'w2d_qe_sqw.sqw'));
-            w2d_qe_d2d=read_dnd(fullfile(this.testdir,'w2d_qe_d2d.sqw'));
-
-            w2d_qe_d2d_reb=rebin_horace_2d(w2d_qe_d2d,[-1.025,0.05,1.025],[-2.8,2.8,100+3.6]);
-
-            % Compare to pre-prepared dataset:
-            proj.u=[1,1,0]; proj.v=[-1,1,0]; proj.type='rrr';
-            w2d_qe_d2d_compare=cut_sqw(w2d_qe_sqw,proj,[-1,0.05,1],[-0.1,0.1],[-Inf,Inf],[-1.4,2.8,100+2.8],'-nopix');
-
-            c1=cut(w2d_qe_d2d_reb,[0.4,0.6],[]);
-            c2=cut(w2d_qe_d2d_compare,[0.4,0.6],[]);
-
-            mf1 = multifit_sqw (c1);
-            mf1 = mf1.set_fun (@fake_cross_sec, [80,0.1,10]);
-            [~, fitdata1] = mf1.fit();
-
-            mf2 = multifit_sqw (c2);
-            mf2 = mf2.set_fun (@fake_cross_sec, [80,0.1,10]);
-            [~, fitdata2] = mf2.fit();
-
-            [ok,mess]=equal_to_tol(fitdata1.p,fitdata2.p,-5e-3,'ignore_str', 1);
-            assertTrue(ok,['rebin dnd using lo,step,hi syntax fails: ',mess])
-        end
-
-        % ------------------------------------------------------------------------------------------------
-        function this = test_rebin_d1d(this)
-            skipTest('Needs fit_sqw to be implemented.')
-
-            % Special case of d1d rebin
-            w1d_sqw=read_sqw(fullfile(this.testdir,'w1d_sqw.sqw'));
-            w1d_d1d=read_dnd(fullfile(this.testdir,'w1d_d1d.sqw'));
-
-            reb_ax=[0.05,0.0125,0.033];
-
-            w1d_d1d_reb = cell(3, 1);
-            w1d_sqw_reb = cell(3, 1);
-            wfit_d1d_old = cell(3, 1);
-            wfit_sqw_old = cell(3, 1);
-            wfit_d1d = cell(3, 1);
-            wfit_sqw = cell(3, 1);
-            fitdata_d1d_old = cell(3, 1);
-            fitdata_sqw_old = cell(3, 1);
-            fitdata_d1d = cell(3, 1);
-            fitdata_sqw = cell(3, 1);
-
-            for i=1:3
-                w1d_d1d_reb(i)=rebin_horace_1d(w1d_d1d,reb_ax(i));
-                w1d_sqw_reb(i)=cut(w1d_sqw,reb_ax(i));
-                if i==2
-                    w1d_d1d_reb(i)=rebin_horace_1d(w1d_d1d_reb(i),0.025);
-                end
-                [wfit_d1d_old(i),fitdata_d1d_old(i)]=fit_sqw(w1d_d1d_reb(i),@fake_cross_sec,[80,0.1,10]);
-                [wfit_sqw_old(i),fitdata_sqw_old(i)]=fit_sqw(w1d_sqw_reb(i),@fake_cross_sec,[80,0.1,10]);
-
-                mf_d1d = multifit_sqw (w1d_d1d_reb(i));
-                mf_d1d = mf_d1d.set_fun (@fake_cross_sec, 0.9*[80,0.1,10]);
-                [wfit_d1d(i), fitdata_d1d(i)] = mf_d1d.fit();
-                mf_sqw = multifit_sqw (w1d_sqw_reb(i));
-                mf_sqw = mf_sqw.set_fun (@fake_cross_sec, 0.9*[80,0.1,10]);
-                [wfit_sqw(i), fitdata_sqw(i)] = mf_sqw.fit();
-            end
-
-            [ok,mess]=equal_to_tol(fitdata_d1d(1).p,fitdata_d1d(2).p,-2e-3,'ignore_str', 1);
-            assertTrue(ok,['rebin d1d using step syntax fails: ',mess])
-
-            [ok,mess]=equal_to_tol(fitdata_d1d(1).p,fitdata_d1d(3).p,-5e-3,'ignore_str', 1);
-            assertTrue(ok,['rebin d1d using step syntax fails: ',mess])
-
-            [ok,mess]=equal_to_tol(fitdata_sqw(1).p,fitdata_sqw(2).p,-1e-6,'ignore_str', 1);
-            assertTrue(ok,['rebin d1d using step syntax fails: ',mess])
-
-            [ok,mess]=equal_to_tol(fitdata_sqw(1).p,fitdata_sqw(3).p,-1e-6,'ignore_str', 1);
-            assertTrue(ok,['rebin d1d using step syntax fails: ',mess])
-
-        end
-    end
-end
-=======
 classdef test_rebin < TestCase
     % Validate the dnd symmetrisation, combination and rebin routines
 
@@ -397,5 +196,4 @@
 
         end
     end
-end
->>>>>>> 7cc8df08
+end