classdef MPI_Test_Common < TestCase
    % The class used as the parent to test various mpi exchange classes.
    %
    % Contains all common settings, necessary to test various MPI clusters
    % and their common operations.
    %
    %
    properties
        %
        working_dir
        % if parallel toolbox is not available or parallel framework is not
        % available, test should be counted as  passed but ignored.
        % Warning is necessary.
        ignore_test = false;
        ignore_cause = '';
        % current name of the framework to test
        cluster_name;
        % current worker used in tests
        worker='worker_4testsV4'
    end

    properties(Access=private)
        stored_config_
        old_parallel_config_;
        parallel_config_restore_ = '';
    end

    methods

        function obj = MPI_Test_Common(name,varargin)
            obj = obj@TestCase(name);

            if nargin > 1
                obj.cluster_name = varargin{1};
            else
                obj.cluster_name = 'parpool';
            end

            try
                cleanUpObj = set_temporary_config_options('parallel_config','parallel_cluster',obj.cluster_name);
                pc = parallel_config;
                set_framework = strcmpi(pc.parallel_cluster,obj.cluster_name);
            catch ME
                switch ME.identifier
                    case {'HERBERT:parallel_config:invalid_argument', 'HERBERT:parallel_config:not_available'}
                        set_framework = false;
                        warning(ME.identifier,'%s',ME.message);
                    otherwise
                        rethrow(ME);
                end
            end
            obj.ignore_test = ~set_framework;
            if obj.ignore_test
                obj.ignore_cause = ['The framework: ', obj.cluster_name, ' can not be enabled so is not tested'];
                return;
            end
            if strcmpi(pc.parallel_cluster,'none')
                obj.ignore_test = true;
                obj.ignore_cause = 'Unit test to check parallel framework is not available as framework is not installed properly';
                return;
            end

            if is_idaaas && ~isempty(which('worker_4testsV4_idaaas'))
                warning(' Setting parallel worker to special value: %s',...
                    which('worker_4testsV4_idaaas'));
                obj.worker ='worker_4testsV4_idaaas';
            end

            if is_jenkins
                warning(' Setting parallel worker to special value: %s',...
                    which('worker_v4'));
                obj.worker = 'worker_v4';
            end

            ws = which(obj.worker);
            if isempty(ws)
                warning(' Setting parallel worker to special value: %s',...
                    which('worker_v4'));

                obj.worker = 'worker_v4';
                ws = which(obj.worker);
                if isempty(ws)
                    error('HERBERT:MPI_Test_Common:runtime_error',...
                        'Can not find a worker to test MPI')
                end
            end
<<<<<<< HEAD

            obj.old_parallel_config_ = opc;
            obj.parallel_config_restore_ = onCleanup(@()set(parallel_config,opc));

            if strcmpi(pc.parallel_cluster,'none')
                obj.ignore_test = true;
                obj.ignore_cause = 'Unit test to check parallel framework is not available as framework is not installed properly';
                return;
            end

            %pc.saveable = false;
            obj.working_dir = pc.working_directory;
            try
                pc.parallel_cluster = obj.cluster_name;
                set_framework = strcmpi(pc.parallel_cluster,obj.cluster_name);

            catch ME
                switch ME.identifier
                    case {'HERBERT:parallel_config:invalid_argument', 'HERBERT:parallel_config:not_available'}
                        set_framework = false;
                        warning(ME.identifier, ME.message);
                    otherwise
                        rethrow(ME);
                end
            end

            obj.ignore_test = ~set_framework;

            if obj.ignore_test
                obj.ignore_cause = ['The framework: ', obj.cluster_name, ' can not be enabled so is not tested'];
            end

=======
>>>>>>> ce514270
        end
        %
        function setUp(obj)
            if obj.ignore_test
                return;
            end
            obj.stored_config_ = config_store.instance().get_all_configs();
            pc = set_local_parallel_config();

            pc.parallel_cluster = obj.cluster_name;
            pc.worker = obj.worker;
            % used somewhere in tests
            obj.working_dir = pc.working_directory;
        end
        %
        function tearDown(obj)
            if obj.ignore_test
                return;
            end
            config_store.instance().set_all_configs(obj.stored_config_);
        end
    end
end<|MERGE_RESOLUTION|>--- conflicted
+++ resolved
@@ -84,41 +84,6 @@
                         'Can not find a worker to test MPI')
                 end
             end
-<<<<<<< HEAD
-
-            obj.old_parallel_config_ = opc;
-            obj.parallel_config_restore_ = onCleanup(@()set(parallel_config,opc));
-
-            if strcmpi(pc.parallel_cluster,'none')
-                obj.ignore_test = true;
-                obj.ignore_cause = 'Unit test to check parallel framework is not available as framework is not installed properly';
-                return;
-            end
-
-            %pc.saveable = false;
-            obj.working_dir = pc.working_directory;
-            try
-                pc.parallel_cluster = obj.cluster_name;
-                set_framework = strcmpi(pc.parallel_cluster,obj.cluster_name);
-
-            catch ME
-                switch ME.identifier
-                    case {'HERBERT:parallel_config:invalid_argument', 'HERBERT:parallel_config:not_available'}
-                        set_framework = false;
-                        warning(ME.identifier, ME.message);
-                    otherwise
-                        rethrow(ME);
-                end
-            end
-
-            obj.ignore_test = ~set_framework;
-
-            if obj.ignore_test
-                obj.ignore_cause = ['The framework: ', obj.cluster_name, ' can not be enabled so is not tested'];
-            end
-
-=======
->>>>>>> ce514270
         end
         %
         function setUp(obj)
