function test_tobyfit_refine_crystal_1 (option)
% Test Tobyfit versions refining moderator parameter for a single sqw dataset
%
% Perform tests:
%   >> test_tobyfit_refine_crystal_1    % Run the Tobyfit tests and test against stored fit
%                                       % parameters in test_tobyfit_refine_crystal_1_out.mat
%                                       % in the same folder as this file
%
%   >> test_tobyfit_refine_crystal_1 ('-save')  % Run the Tobyfit tests and save fit parameters
%                                               % to file test_tobyfit_refine_crystal_1_out.mat
%                                               % in the temporary folder (given by tmp_dir).
%                                               % Copy to the same folder as this file to use in
%                                               % tests.
%
%   >> test_tobyfit_refine_crystal_1 ('-notest')% Run without testing against previously stored results.
%                                               % For performing visual checks or debugging the tests!


% ----------------------------------------------------------------------------
% Setup (should only have to do in extremis - assumes data on Toby Perring's computer
%   >> test_tobyfit_refine_crystal_1 ('-setup')
%                                   % Create the sqw files that will be refined and in
%                                   % the temporary folder given by tmp_dir. Copy these
%                                   % files to the folder
%                                   % dir_in defined in this file to use it in the following
%                                   % tests
%
%   >> status = test_tobyfit_refine_crystal_1 ('-setup')


%% --------------------------------------------------------------------------------------
nlist = 1;  % set to 1 or 2 for listing during fit

% Determine whether or not to save output
save_data = false;
save_output = false;
test_output = true;

if exist('option','var')
    if ischar(option) && isequal(lower(option),'-setup')
        save_data = true;
        test_output = false;
    elseif ischar(option) && isequal(lower(option),'-save')
        save_output = true;
        test_output = false;
    elseif ischar(option) && isequal(lower(option),'-notest')
        test_output = false;
    else
        error('Invalid option')
    end
end


%% --------------------------------------------------------------------------------------
% Setup
% --------------------------------------------------------------------------------------
dir_out=tmp_dir;    % folder for temporary file creation

% Temporary file with simulated data to be corrected
sqw_file_res=fullfile(dir_out,'tobyfit_refine_crystal_res.sqw');            % output file for simulation in reference lattice

% Temporary file for result of correction
sqw_file_res_corr=fullfile(dir_out,'tobyfit_refine_crystal_res_corr.sqw');  % output file for correction

% Save file with simulated data to be corrected
datafile='test_tobyfit_refine_crystal_1_data.mat';

% File to which to save results of refinement
savefile='test_tobyfit_refine_crystal_1_out.mat';   % filename where saved results are written

<<<<<<< HEAD
=======
pths = horace_paths;
test_tobyfit_dir = fullfile(pths.test, 'test_tobyfit');
addpath(test_tobyfit_dir)
cleanup = onCleanup(@() rmpath(test_tobyfit_dir));
>>>>>>> 6afe2b84

% This seed provides a passing test at time of writing
FIXED_SEED = 101;
[rng_state, old_rng_state] = seed_rng(FIXED_SEED);
clean_up = onCleanup(@() rng(old_rng_state));
fprintf('RNG seed: %i\n', rng_state.Seed);


%% --------------------------------------------------------------------------------------
% Read or create sqw file for refinement test
% --------------------------------------------------------------------------------------

efix=45;
emode=1;
en=-0.75:0.5:0.75;
par_file=fullfile(pths.test_common,'map_4to1_dec09.par');

% Parameters for reference lattice (i.e. what we think we have)
alatt=[5,5,5];
angdeg=[90,90,90];
u=[1,1,0];
v=[0,0,1];
psi=0:1:90;
omega=0; dpsi=2; gl=3; gs=-3;

% Parameters of the true lattice (i.e. what the lattice really is)
alatt_true=[4.75,4.75,4.75];
angdeg_true=[90,90,90];
rotvec=[1,-2,-2]*(pi/180);  % orientation of the true lattice w.r.t reference lattice

% Parameters for the blobs
amp=2;
qfwhh=0.1;                  % Spread of Bragg peaks
efwhh=1;                    % Energy width of Bragg peaks

sample=IX_sample(true,[1,0,0],[0,1,0],'cuboid',[0.04,0.03,0.02]);
sample.alatt = [5 5 5]; % if it should be wsim's parameters, could be [4.75 4.75 4.75] if it is alatt_true
sample.angdeg = [90 90 90]; % both the same for this one

if save_data
    % Create sqw file for refinement testing
    % ---------------------------------------
    % Full output file names
    pix_range = calc_sqw_pix_range (efix, emode, en(1), en(end), par_file,...
        alatt, angdeg, u, v, psi, omega, dpsi, gl, gs);

    % Create simulations for individual spe files
    sqw_file_res_tmp=cell(size(psi));
    disp('--------------------------------------------------------------------------')
    disp('Simulating temporary sqw files with Bragg blobs, one per psi value')
    for i=1:numel(psi)
        disp(' ')
        disp(['Creating file for orientation ',num2str(i),' of ',num2str(numel(psi))])

        wtmp = fake_sqw (en, par_file,'', efix, emode, alatt, angdeg,...
            u, v, psi(i), omega, dpsi, gl, gs, [10,10,10,10], pix_range);

        % Tobyfit simulation to account for resolution
        wtmp{1}=set_sample_and_inst(wtmp{1},sample,@maps_instrument_obj_for_tests,'-efix',300,'S');

        kk = tobyfit(wtmp{1});
        kk = kk.set_fun(@make_bragg_blobs,{[amp,qfwhh,efwhh],[alatt,angdeg],...
            [alatt_true,angdeg_true],rotvec});
        kk = kk.set_mc_points(10);
        wsim = kk.simulate;
        wsim = noisify(wsim,0.01);

        wsim=set_sample_and_inst(wsim,struct(),struct());   % get rid of sample information again
        sqw_file_res_tmp{i}=fullfile(dir_out,['dummy_tobyfit_refine_crystal_1_res_',num2str(i),'.sqw']);
        save(wsim,sqw_file_res_tmp{i});
    end

    % Combine simulations
    disp('--------------------------------------------------------------------------')
    write_nsqw_to_sqw(sqw_file_res_tmp,sqw_file_res);
    delete_temp_file (sqw_file_res_tmp)

    % Now take a cut that gets the .mat file under 100MB but still contains the Bragg peaks we'll fit
    wsim=cut_sqw(sqw_file_res,projaxes([1,1,0],[0,0,1]),[-0.5,0.02,2.5],[-1.5,0.02,1.5],...
        [-0.25,0.25],[-Inf,Inf]);
    delete_temp_file (sqw_file_res)

    % Save cut for future use
    datafile_full = fullfile(dir_out,datafile);
    save(datafile_full,'wsim');
    disp(['Saved data for future use in',datafile_full])
    return

else
    % Read in data
    data = load(datafile, 'wsim');         % load from .mat file
    save(data.wsim,sqw_file_res);   % save as an sqw file (se want to perform tests on sqw files, no objects
end



%% ================================================================================================
% Read test results if necessary
% --------------------------------------------------------------------------------------
if test_output
    tmp=load(savefile);
end



%% --------------------------------------------------------------------------------------
%  Refine crystal using bragg_positions
% --------------------------------------------------------------------------------------
% Test that the crystal refinement works - this is a useful test in its own right

% Fit Bragg peak positions
rlu=[1,1,0; 1,1,1; 0,0,-1; 2,2,0];
radial_cut_length=0.4; radial_bin_width=0.005; radial_thickness=0.15;
trans_cut_length=15; trans_bin_width=0.5; trans_thickness=5;
opt='Gaussian';

skipTest('cut_dnd is needed and it is currently disabled. Ticket #796');
[rlu0,width,wcut,wpeak]=bragg_positions(sqw_file_res, rlu,...
    radial_cut_length, radial_bin_width, radial_thickness,...
    trans_cut_length, trans_bin_width, trans_thickness, opt, 'bin_relative');
% bragg_positions_view(wcut,wpeak)  % for manual checking

% Get rlu_corr from peak positions:
[rlu_corr,alatt_fit,angdeg_fit,rotmat_fit,distance,rotangle] = ...
    refine_crystal(rlu0,alatt,angdeg,rlu,'fix_angdeg','fix_alatt_ratio');

if test_output
    disp('Comparing with stored fit')
    if any(abs(rlu_corr(:)-tmp.rlu_corr(:))>0.004)
        error('refine_crystal orientation refinement and stored results are not the same')
    end
end

% Test that the rotation vector is good, and the lattice parameters too:
rotvec_fit=rotmat_to_rotvec2(rotmat_fit);
if ~equal_to_relerr(alatt_fit,alatt_true,0.001) || ~equal_to_relerr(rotvec_fit,rotvec,0.10)
    error('Problem in refinement of crystal orientation and lattice parameters')
end

% Reorient the lattice in a copy of the file, and test that the new sqw file is correct
copyfile(sqw_file_res,sqw_file_res_corr)
change_crystal_sqw(sqw_file_res_corr,rlu_corr)
[rlu0,width,wcut,wpeak]=bragg_positions(sqw(sqw_file_res_corr), rlu,...
    radial_cut_length, radial_bin_width, radial_thickness,...
    trans_cut_length, trans_bin_width, trans_thickness, opt, 'bin_relative');
% bragg_positions_view(wcut,wpeak)  % for manual checking

if max(abs(rlu0(:)-rlu(:)))>0.005
    error('Problem in refinement of crystal orientation and lattice parameters')
else    % delete file
    delete_temp_file (sqw_file_res_corr)
end


%% --------------------------------------------------------------------------------------
%  Refine crystal using Tobyfit
% --------------------------------------------------------------------------------------

proj.u=[1,1,0];
proj.v=[0,0,1];

proj111.u=[1,1,1];
proj111.v=[0,0,1];

w110_r=cut_sqw(sqw_file_res,proj,[0.8,0.01,1.2],[-0.2,0.2],[-0.15,0.15],[-Inf,Inf]);
w110_t=cut_sqw(sqw_file_res,proj,[0.85,1.15],[-0.2,0.02,0.2],[-0.15,0.15],[-Inf,Inf]);
w110_v=cut_sqw(sqw_file_res,proj,[0.85,1.15],[-0.2,0.2],[-0.15,0.01,0.2],[-Inf,Inf]);

w111_r=cut_sqw(sqw_file_res,proj111,[0.8,0.01,1.2],[-0.2,0.2],[-0.15,0.15],[-Inf,Inf]);
w111_t=cut_sqw(sqw_file_res,proj111,[0.85,1.15],[-0.2,0.02,0.2],[-0.15,0.15],[-Inf,Inf]);
w111_v=cut_sqw(sqw_file_res,proj111,[0.85,1.15],[-0.2,0.2],[-0.15,0.01,0.2],[-Inf,Inf]);

w00m1_r=cut_sqw(sqw_file_res,proj,[-0.15,0.15],   [-1.3,0.02,-0.7],[-0.15,0.15],   [-Inf,Inf]);
w00m1_t=cut_sqw(sqw_file_res,proj,[-0.2,0.01,0.2],[-1.2,-0.8],     [-0.15,0.15],   [-Inf,Inf]);
w00m1_v=cut_sqw(sqw_file_res,proj,[-0.15,0.15],   [-1.2,-0.8],     [-0.2,0.01,0.2],[-Inf,Inf]);

w220_r=cut_sqw(sqw_file_res,proj,[1.85,0.01,2.2],[-0.2,0.2],[-0.15,0.15],[-Inf,Inf]);
w220_t=cut_sqw(sqw_file_res,proj,[1.85,2.15],[-0.2,0.02,0.2],[-0.15,0.15],[-Inf,Inf]);
w220_v=cut_sqw(sqw_file_res,proj,[1.85,2.15],[-0.2,0.2],[-0.15,0.01,0.2],[-Inf,Inf]);


w110_r=set_sample_and_inst(w110_r,sample,@maps_instrument_obj_for_tests,'-efix',300,'S');
w110_t=set_sample_and_inst(w110_t,sample,@maps_instrument_obj_for_tests,'-efix',300,'S');
w110_v=set_sample_and_inst(w110_v,sample,@maps_instrument_obj_for_tests,'-efix',300,'S');

w111_r=set_sample_and_inst(w111_r,sample,@maps_instrument_obj_for_tests,'-efix',300,'S');
w111_t=set_sample_and_inst(w111_t,sample,@maps_instrument_obj_for_tests,'-efix',300,'S');
w111_v=set_sample_and_inst(w111_v,sample,@maps_instrument_obj_for_tests,'-efix',300,'S');

w00m1_r=set_sample_and_inst(w00m1_r,sample,@maps_instrument_obj_for_tests,'-efix',300,'S');
w00m1_t=set_sample_and_inst(w00m1_t,sample,@maps_instrument_obj_for_tests,'-efix',300,'S');
w00m1_v=set_sample_and_inst(w00m1_v,sample,@maps_instrument_obj_for_tests,'-efix',300,'S');

w220_r=set_sample_and_inst(w220_r,sample,@maps_instrument_obj_for_tests,'-efix',300,'S');
w220_t=set_sample_and_inst(w220_t,sample,@maps_instrument_obj_for_tests,'-efix',300,'S');
w220_v=set_sample_and_inst(w220_v,sample,@maps_instrument_obj_for_tests,'-efix',300,'S');


w=[w110_r,w110_t,w110_v; w111_r,w111_t,w111_v; w00m1_r,w00m1_t,w00m1_v; w220_r,w220_t,w220_v];

mc = 2;

% Fit a global function
% ---------------------
kk = tobyfit (w);
kk = kk.set_refine_crystal ('fix_angdeg','fix_alatt_ratio');
kk = kk.set_mc_points (mc);
kk = kk.set_fun (@make_bragg_blobs,{[amp,qfwhh,efwhh],[alatt,angdeg]},[0,1,0]);
kk = kk.set_options('list',nlist,'fit',[1e-2,30,1e-3]);
disp('Now fitting. This may take some time (around a minute)...')
[w_tf_a,fitpar_tf_a,ok,mess,rlu_corr_tf_a] = kk.fit;

if ~ok
    disp(mess)
end

if any(abs(rlu_corr_tf_a(:)-rlu_corr(:))>0.004)
    error('  1 of 2: Bragg peak crystal refinement and Tobyfit crystal refinement are not the same')
end

if test_output
    disp('Comparing with stored fit')
    if any(abs(rlu_corr_tf_a(:)-tmp.rlu_corr_tf_a(:))>0.004)
        error('  1 of 2: Tobyfit crystal refinement and stored results are not the same')
    end
end


% Fit local foreground functions (independent widths)
% ---------------------------------------------------
kk = tobyfit (w);
kk = kk.set_refine_crystal ('fix_angdeg','fix_alatt_ratio');
kk = kk.set_mc_points (mc);
kk = kk.set_local_foreground(true);
kk = kk.set_fun (@make_bragg_blobs,{{[amp,qfwhh,efwhh],[alatt,angdeg]}},[0,1,0]);
kk = kk.set_options('list',nlist,'fit',[1e-2,30,1e-3]);
disp('Now fitting. This may take some time (around a minute)...')
[w_tf_b,fitpar_tf_b,ok,mess,rlu_corr_tf_b] = kk.fit;

if ~ok
    disp(mess)
end
if any(abs(rlu_corr_tf_b(:)-rlu_corr(:))>0.004)
    error('  2 of 2: Bragg peak crystal refinement and Tobyfit crystal refinement are not the same')
end

if test_output
    disp('Comparing with stored fit')
    if any(abs(rlu_corr_tf_b(:)-tmp.rlu_corr_tf_b(:))>0.004)
        error('  2 of 2: Tobyfit crystal refinement and stored results are not the same')
    end
end


% %% --------------------------------------------------------------------------------------
% % Collect results together as a structure
% % ---------------------------------------------------------------------------------------
%
% res.rlu_corr = rlu_corr;
% res.rotmat_fit = rotmat_fit;
%
% res.w = w;
%
% res.w_tf_a = w_tf_a;
% res.fitpar_tf_a = fitpar_tf_a;
% res.rlu_corr_tf_a = rlu_corr_tf_a;
%
% res.w_tf_b = w_tf_b;
% res.fitpar_tf_b = fitpar_tf_b;
% res.rlu_corr_tf_b = rlu_corr_tf_b;



%% --------------------------------------------------------------------------------------
% Save fit parameter output if requested
% ---------------------------------------------------------------------------------------
if save_output
    save(fullfile(tmp_dir,savefile),'rlu_corr','rlu_corr_tf_a','rlu_corr_tf_b');
end




%========================================================================================
function delete_temp_file (flname)
% Delete file or cell array of files
if ~iscell(flname), flname={flname}; end
for i=1:numel(flname)
    try
        delete(flname{i})
    catch
        disp(['Unable to delete temporary file: ',flname{i}])
    end
end<|MERGE_RESOLUTION|>--- conflicted
+++ resolved
@@ -68,13 +68,6 @@
 % File to which to save results of refinement
 savefile='test_tobyfit_refine_crystal_1_out.mat';   % filename where saved results are written
 
-<<<<<<< HEAD
-=======
-pths = horace_paths;
-test_tobyfit_dir = fullfile(pths.test, 'test_tobyfit');
-addpath(test_tobyfit_dir)
-cleanup = onCleanup(@() rmpath(test_tobyfit_dir));
->>>>>>> 6afe2b84
 
 % This seed provides a passing test at time of writing
 FIXED_SEED = 101;
@@ -90,6 +83,7 @@
 efix=45;
 emode=1;
 en=-0.75:0.5:0.75;
+pths = horace_paths;
 par_file=fullfile(pths.test_common,'map_4to1_dec09.par');
 
 % Parameters for reference lattice (i.e. what we think we have)
