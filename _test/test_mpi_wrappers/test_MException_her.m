--- conflicted
+++ resolved
@@ -32,23 +32,15 @@
             assertTrue(isa(MER,'MException_her'));
             assertEqual(myExc,MER);
         end
-<<<<<<< HEAD
        %
-=======
-        %
->>>>>>> b76b7779
         function test_zero_stack_r(~)
-            % Exception with zero stack does not conain much information.
+            % Exception with zero stack does not contain much information.
             %
             ME = MException('TESTEXC:zero_stack','test zero stack exceptions');
             myExc = MException_her(ME);
             
             rep = getReport(myExc);
-<<<<<<< HEAD
             assertTrue(strncmp(rep,'test zero stack exceptions',26));
-=======
-            assertEqual(rep,'test zero stack exceptions');
->>>>>>> b76b7779
         end
         %
         function test_convert_to_Exception(~)
