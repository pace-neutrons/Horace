classdef test_FileBaseMPI_Framework < MPI_Test_Common
    %
    % $Revision:: 833 ($Date:: 2019-10-24 20:46:09 +0100 (Thu, 24 Oct 2019) $)
    %

    properties
    end
    methods
        %
        function this = test_FileBaseMPI_Framework(name)
            if ~exist('name', 'var')
                name = 'test_FileBaseMPI_Framework';
            end
            this = this@MPI_Test_Common(name, 'herbert');
        end
        %
        function test_finalize_all(this)
            mf = MFTester('test_finalize_all');
            [ok, err] = mf.send_message(0, 'starting');
            assertEqual(ok, MESS_CODES.ok)
            assertTrue(isempty(err));
            [ok, err] = mf.send_message(0, 'log');
            assertEqual(ok, MESS_CODES.ok)
            assertTrue(isempty(err));
            %
            ok = mf.receive_message(0, 'starting');
            assertEqual(ok, MESS_CODES.ok)
            ok = mf.receive_message(0, 'log');
            assertEqual(ok, MESS_CODES.ok)


            [all_messages_names, task_ids] = mf.probe_all(0, 'log');
            assertTrue(isempty(all_messages_names));
            assertTrue(isempty(task_ids));
            %


            ok = mf.is_job_canceled();
            assertFalse(ok);
            mf.finalize_all();
            ok = mf.is_job_canceled();
            assertTrue(ok);
        end
        %
        function test_message(this)
            fiis = iMessagesFramework.build_worker_init(this.working_dir, ...
                'test_message', 'MessagesFilebased', 0, 3);
            fii = iMessagesFramework.deserialize_par(fiis);

            %
            job_param = struct('filepath', this.working_dir, ...
                'filename_template', 'test_jobDispatcher%d_nf%d.txt');

            mess = aMessage('starting');
            mess.payload = job_param;

            mf0 = MFTester(fii);
            clob = onCleanup(@()mf0.finalize_all());
            [ok, err] = mf0.send_message(1, mess);
            assertEqual(ok, MESS_CODES.ok)
            assertTrue(isempty(err));

            mess_fname = mf0.mess_name(1, 'starting');
            assertTrue(exist(mess_fname, 'file') == 2);
            %
            fii.labID = 1;
            mf1 = MFTester(fii);
            [ok, err, the_mess] = mf1.receive_message(0, 'starting');
            assertEqual(ok, MESS_CODES.ok)
            assertTrue(isempty(err));
            assertFalse(exist(mess_fname, 'file') == 2); % Message received

            cont = the_mess.payload;
<<<<<<< HEAD
            assertEqual(job_param,cont);
            
            init_mess = InitMessage('some init info');
            [ok,err] = mf0.send_message(1,init_mess);
            assertEqual(ok,MESS_CODES.ok)
            assertTrue(isempty(err));
            
            [ok,err,the_mess]=mf1.receive_message(0,'init');
            assertEqual(ok,MESS_CODES.ok)
            assertTrue(isempty(err));
            assertEqual(the_mess.payload.common_data,'some init info');
            
            
            
            [all_messages_names,task_ids] = mf1.probe_all(0,'log');
=======
            assertEqual(job_param, cont);

            [all_messages_names, task_ids] = mf1.probe_all(0, 'log');
>>>>>>> 12d399d9
            assertTrue(isempty(all_messages_names));
            assertTrue(isempty(task_ids));


            job_exchange_folder = fileparts(mess_fname);
            assertTrue(exist(job_exchange_folder, 'dir') == 7)
            mf0.finalize_all();
            assertFalse(exist(job_exchange_folder, 'dir') == 7)
        end
        %
        function test_receive_all_mess(this)
            fiis = iMessagesFramework.build_worker_init(this.working_dir, ...
                'FB_MPI_Test_recevie_all', 'MessagesFilebased', 0, 3);
            fii = iMessagesFramework.deserialize_par(fiis);
            mf0 = MessagesFilebased(fii);

            clob = onCleanup(@()(mf0.finalize_all()));
            fii.labID = 1;
            mf1 = MessagesFilebased(fii);
            fii.labID = 2;
            mf2 = MessagesFilebased(fii);
            fii.labID = 3;
            mf3 = MessagesFilebased(fii);


            mess = aMessage('starting');
            [ok, err] = mf0.send_message(2, mess);
            assertEqual(ok, MESS_CODES.ok)
            assertTrue(isempty(err));
            [messo, task_id] = mf2.receive_all(0);

            assertEqual(numel(messo), 1);
            assertEqual(numel(task_id), 1);
            assertEqual(task_id(1), 0);
            assertEqual(messo{1}.mess_name, 'starting')

            ok = mf0.send_message(3, mess);
            assertEqual(ok, MESS_CODES.ok)
            %
            [mess, task_id] = mf3.receive_all(0, 'starting');
            assertEqual(numel(mess), 1);
            assertEqual(numel(task_id), 1);
            assertEqual(task_id(1), 0);
            assertEqual(mess{1}.mess_name, 'starting')
            %
            % Send 3 messages from "3 labs" and receive all of them
            % on the control lab
            ok = mf1.send_message(0, 'started');
            assertEqual(ok, MESS_CODES.ok)

            ok = mf2.send_message(0, 'started');
            assertEqual(ok, MESS_CODES.ok)

            ok = mf3.send_message(0, 'started');
            assertEqual(ok, MESS_CODES.ok)


            [mess, task_id] = mf0.receive_all();
            assertEqual(numel(mess), 3);
            assertEqual(numel(task_id), 3);
            assertEqual(task_id(1), 1);
            assertEqual(task_id(2), 2);
            assertEqual(task_id(3), 3);
        end
        %
        function test_probe_all(this)
            mf = MessagesFilebased('MFT_probe_all_messages');
            clob = onCleanup(@()(mf.finalize_all()));

            all_mess = mf.probe_all(1);
            assertTrue(isempty(all_mess));


            mess = aMessage('starting');
            % send message to itself
            [ok, err] = mf.send_message(0, mess);
            assertEqual(ok, MESS_CODES.ok)
            assertTrue(isempty(err));
            [all_mess, mid_from] = mf.probe_all();
            assertTrue(ismember('starting', all_mess))
            assertFalse(ismember('started', all_mess))
            assertEqual(mid_from, 0);


            [all_mess, mid_from] = mf.probe_all(0);
            assertTrue(ismember('starting', all_mess))
            assertEqual(mid_from, 0);
            [all_mess, mid_from] = mf.probe_all(0, 'starting');
            assertTrue(ismember('starting', all_mess))
            assertEqual(mid_from, 0);


            [ok, err] = mf.send_message(0, 'started');
            assertEqual(ok, MESS_CODES.ok)
            assertTrue(isempty(err));
            mess = FailedMessage('failed');
            [ok, err] = mf.send_message(3, mess);
            assertEqual(ok, MESS_CODES.ok)
            assertTrue(isempty(err));

            mess = aMessage('log');
            [ok, err] = mf.send_message(3, mess);
            assertEqual(ok, MESS_CODES.ok)
            assertTrue(isempty(err));

            [all_mess, mid_from] = mf.probe_all(0);
            assertEqual(numel(all_mess), 2);
            assertEqual(all_mess{1}, 'started');
            assertEqual(mid_from(1), 0);
            assertEqual(mid_from(2), 0);

            %
            %-------------------------------------------------------------
            % define external receiver, which would run on an MPI worker
            cs = mf.build_worker_init(mf.mess_exchange_folder, ...
                mf.job_id, 'MessagesFilebased', 3, 5);

            init_str = mf.deserialize_par(cs);
            mf3 = MessagesFilebased(init_str);
            [all_mess, id_from] = mf3.probe_all();


            assertEqual(numel(all_mess), 2);
            assertEqual(id_from(1), 0);
            assertEqual(id_from(2), 0);

            mess = aMessage('log');
            % unlike normal mpi, filebased mpi allows sending message to
            % itself
            [ok, err] = mf3.send_message(3, mess);
            assertEqual(ok, MESS_CODES.ok)
            assertTrue(isempty(err));


            [all_mess, id_from] = mf3.probe_all();
            assertEqual(numel(all_mess), 3);
            assertEqual(id_from(1), 0);
            assertEqual(id_from(2), 0);
            assertEqual(id_from(3), 3);


            [all_mess, id_from] = mf3.probe_all([0, 3]);
            assertEqual(numel(all_mess), 3);
            assertEqual(id_from(1), 0);
            assertEqual(id_from(2), 0);
            assertEqual(id_from(3), 3);

            [all_mess, id_from] = mf3.probe_all('any', 'log');
            assertEqual(numel(all_mess), 3);
            assertEqual(id_from(1), 0);
            assertEqual(id_from(2), 0);
            assertEqual(id_from(3), 3);
        end

        function lock_file = build_fake_lock(this, mf, mess_name)
            mess_file = mf.mess_name(0, mess_name);
            [fp, fn] = fileparts(mess_file);
            lock_file = fullfile(fp, [fn, '.lockw']);
            fh = fopen(lock_file, 'w');
            fclose(fh);
        end

        function test_ignore_locked(this)
            % test verifies that filebased messages which have lock are not
            % observed by the system until unlocked.
            function del_file(fname)
                if exist(fname, 'file') == 2
                    delete(fname);
                end
            end
            mf = MessagesFilebased('MFT_ignore_locked_messages');
            clob = onCleanup(@()(mf.finalize_all()));

            all_mess = mf.probe_all(1);
            assertTrue(isempty(all_mess));


            mess = aMessage('starting');
            % send message to itself
            [ok, err] = mf.send_message(0, mess);
            assertEqual(ok, MESS_CODES.ok)
            assertTrue(isempty(err));
            [all_mess, mid_from] = mf.probe_all();
            assertTrue(ismember('starting', all_mess))
            assertFalse(ismember('started', all_mess))
            assertEqual(mid_from, 0);
            lock_starting = this.build_fake_lock(mf, 'starting');
            clob_lock1 = onCleanup(@()del_file(lock_starting));

            all_mess = mf.probe_all();
            assertTrue(isempty(all_mess));


            % send another message to itself
            [ok, err] = mf.send_message(0, 'started');
            assertEqual(ok, MESS_CODES.ok)
            assertTrue(isempty(err));

            [all_mess, mid_from] = mf.probe_all();
            assertTrue(ismember('started', all_mess))
            assertEqual(mid_from, 0);

            % create fake lock:
            lock_started = this.build_fake_lock(mf, 'started');
            clob_lock2 = onCleanup(@()del_file(lock_started));
            all_mess = mf.probe_all();
            assertTrue(isempty(all_mess));

            % create just lock (no file yet)
            lock_running = this.build_fake_lock(mf, 'log');
            clob_lock3 = onCleanup(@()del_file(lock_running));

            all_mess = mf.probe_all();
            assertTrue(isempty(all_mess));


            delete(lock_starting);

            all_mess = mf.probe_all();
            assertTrue(ismember('starting', all_mess))
            assertEqual(mid_from, 0);

            delete(lock_started);

            all_mess = mf.probe_all();
            assertEqual(numel(all_mess), 2);

            [ok, err] = mf.receive_message(0, 'starting');
            assertEqual(ok, MESS_CODES.ok)
            assertTrue(isempty(err));

            all_mess = mf.probe_all();
            assertEqual(numel(all_mess), 1);

            [ok, err] = mf.receive_message(0, 'started');
            assertEqual(ok, MESS_CODES.ok)
            assertTrue(isempty(err));

            all_mess = mf.probe_all();
            assertTrue(isempty(all_mess));


        end

        %
        function test_shared_folder(this)
            mf = MessagesFilebased();
            mf.mess_exchange_folder = this.working_dir;
            mf = mf.init_framework('test_shared_folder');
            clob = onCleanup(@()mf.finalize_all());

            cfn = config_store.instance().config_folder_name;
            jfn = fullfile(this.working_dir, cfn, mf.exchange_folder_name, mf.job_id);
            assertEqual(exist(jfn, 'dir'), 7);

            [ok, err] = mf.send_message(0, 'starting');
            assertEqual(ok, MESS_CODES.ok)
            assertTrue(isempty(err));

            [ok, err, the_mess] = mf.receive_message(0, 'starting');
            assertEqual(ok, MESS_CODES.ok)
            assertTrue(isempty(err));
            assertEqual(the_mess.mess_name, 'starting');

            clear clob;
            assertTrue(exist(jfn, 'dir') == 0);
        end
        %
        function test_barrier(this)
            mf = MessagesFilebased('test_barrier');
            mf.mess_exchange_folder = this.working_dir;
            clob = onCleanup(@()mf.finalize_all());
            % create three pseudo-independent message exchange classes
            % presumably to run on independent workers
            css1 = iMessagesFramework.build_worker_init( ...
                this.working_dir, mf.job_id, 'MessagesFilebased', 1, 3);
            cs1 = iMessagesFramework.deserialize_par(css1);
            css2 = iMessagesFramework.build_worker_init( ...
                this.working_dir, mf.job_id, 'MessagesFilebased', 2, 3);
            cs2 = iMessagesFramework.deserialize_par(css2);
            css3 = iMessagesFramework.build_worker_init( ...
                this.working_dir, mf.job_id, 'MessagesFilebased', 3, 3);
            cs3 = iMessagesFramework.deserialize_par(css3);

            fbMPI1 = MessagesFilebased(cs1);
            fbMPI2 = MessagesFilebased(cs2);
            fbMPI3 = MessagesFilebased(cs3);

            t0 = fbMPI3.time_to_fail;
            fbMPI3.time_to_fail = 0.1;
            % barrier fails at waiting time due to short time to fail
            try
                fbMPI3.labBarrier(false);
            catch ME
                assertEqual(ME.message, ...
                    'Timeout waiting for message "barrier" for task with id: 3');
            end
            fbMPI2.time_to_fail = 0.1;
            try
                fbMPI2.labBarrier(false);
            catch ME
                assertEqual(ME.message, ...
                    'Timeout waiting for message "barrier" for task with id: 2');
            end

            fbMPI3.time_to_fail = t0;
            fbMPI2.time_to_fail = t0;


            % will pass without delay as all other worker would reach the
            % barrier
            ok = fbMPI1.labBarrier(false);
            assertTrue(ok);

            % and other workers would pass barrier now
            ok = fbMPI3.labBarrier(false);
            assertTrue(ok);
            ok = fbMPI2.labBarrier(false);
            assertTrue(ok);

            % clear up the barrier messages
            [ok, err, mess] = fbMPI1.receive_message(2, 'barrier');
            assertEqual(ok, MESS_CODES.ok)
            assertTrue(isempty(err));
            assertEqual(mess.mess_name, 'barrier');

            [ok, err, mess] = fbMPI1.receive_message(3, 'barrier');
            assertEqual(ok, MESS_CODES.ok)
            assertTrue(isempty(err));
            assertEqual(mess.mess_name, 'barrier');

        end
        %
        function test_barrier_fail(this)
            mf = MessagesFilebased('test_barrier_fail');
            mf.mess_exchange_folder = this.working_dir;
            clob = onCleanup(@()mf.finalize_all());
            % create three pseudo-independent message exchange classes
            % presumably to run on independent workers
            css1 = iMessagesFramework.build_worker_init( ...
                this.working_dir, mf.job_id, 'MessagesFilebased', 1, 3);
            cs1 = iMessagesFramework.deserialize_par(css1);
            css2 = iMessagesFramework.build_worker_init( ...
                this.working_dir, mf.job_id, 'MessagesFilebased', 2, 3);
            cs2 = iMessagesFramework.deserialize_par(css2);
            css3 = iMessagesFramework.build_worker_init( ...
                this.working_dir, mf.job_id, 'MessagesFilebased', 3, 3);
            cs3 = iMessagesFramework.deserialize_par(css3);

            fbMPI1 = MessagesFilebased(cs1);
            fbMPI2 = MessagesFilebased(cs2);
            fbMPI3 = MessagesFilebased(cs3);

            t0 = fbMPI3.time_to_fail;
            fbMPI3.time_to_fail = 0.1;
            % barrier fails at waiting time due to short time to fail
            try
                fbMPI3.labBarrier(false);
            catch ME
                assertEqual(ME.message, ...
                    'Timeout waiting for message "barrier" for task with id: 3');
            end
            fbMPI2.time_to_fail = 0.1;
            [ok, err] = fbMPI2.send_message(1, 'failed');
            assertEqual(ok, MESS_CODES.ok, err)


            % will pass without delay as all other worker would reach the
            % barrier
            ok = fbMPI1.labBarrier(false);
            assertTrue(ok);

            % and other workers would pass barrier now
            ok = fbMPI3.labBarrier(false);
            assertTrue(ok);
            ok = fbMPI2.labBarrier(false);
            assertTrue(ok);

            % clear up the barrier messages
            [ok, err, mess] = fbMPI1.receive_message(2, 'barrier');
            assertEqual(ok, MESS_CODES.ok, err)
            assertEqual(mess.mess_name, 'failed');

            [ok, err, mess] = fbMPI1.receive_message(3, 'barrier');
            assertEqual(ok, MESS_CODES.ok, err)
            assertEqual(mess.mess_name, 'barrier');

        end
        %
        function test_data_queue(obj)
            css1 = iMessagesFramework.build_worker_init(obj.working_dir, ...
                'test_data_queue', 'MessagesFilebased', 1, 3);
            cs1 = iMessagesFramework.deserialize_par(css1);

            sender = MessagesFilebased(cs1);
            clob = onCleanup(@()sender.finalize_all());

            css2 = iMessagesFramework.build_worker_init(obj.working_dir, ...
                'test_data_queue', 'MessagesFilebased', 2, 3);
            cs2 = iMessagesFramework.deserialize_par(css2);
            receiver = MessagesFilebased(cs2);

            mess = DataMessage();
            mess.payload = 1;
            [ok, err] = sender.send_message(2, mess);
            assertEqual(ok, MESS_CODES.ok, err);
            mess.payload = 2;
            [ok, err] = sender.send_message(2, mess);
            assertEqual(ok, MESS_CODES.ok, err);

            mess.payload = 3;
            [ok, err] = sender.send_message(2, mess);
            assertEqual(ok, MESS_CODES.ok, err);

            [all_mess, mid_from] = receiver.probe_all([], 'data');
            assertEqual(numel(all_mess), 3)
            assertEqual(mid_from, ones(3, 1))

            [ok, err, mess] = receiver.receive_message(1, 'data');
            assertEqual(ok, MESS_CODES.ok, err);
            assertEqual(mess.payload, 1);

            [all_mess, mid_from] = receiver.probe_all([], 'data');
            assertEqual(numel(all_mess), 2)
            assertEqual(mid_from, ones(2, 1))


            mess.payload = 4;
            [ok, err] = sender.send_message(2, mess);
            assertEqual(ok, MESS_CODES.ok, err);

            [ok, err, mess] = receiver.receive_message(1, 'data');
            assertEqual(ok, MESS_CODES.ok, err);
            assertEqual(mess.payload, 2);

            [ok, err, mess] = receiver.receive_message(1, 'data');
            assertEqual(ok, MESS_CODES.ok, err);
            assertEqual(mess.payload, 3);

            [ok, err, mess] = receiver.receive_message(1, 'data');
            assertEqual(ok, MESS_CODES.ok, err);
            assertEqual(mess.payload, 4);

            [all_mess, mid_from] = receiver.probe_all([], 'data');
            assertTrue(isempty(all_mess))
            assertTrue(isempty(mid_from))
        end
        %
        function test_transfer_init_and_config(obj, varargin)

            if nargin > 1
                obj.setUp();
                clob1 = onCleanup(@()tearDown(obj));
            end

            % testing the transfer of the initial information for a Herbert
            % job through a data exchange folder
            %
            % Prepare current configuration to be able to restore it after
            % the test finishes

            % set up basic default configuration
            pc = parallel_config;
            pc.saveable = false;
            cur_data = pc.get_data_to_store();
            clobC = onCleanup(@()set(pc, cur_data));
            % creates working directory
            pc.working_directory = fullfile(obj.working_dir, 'some_irrelevant_folder_never_used_here');
            wkdir0 = pc.working_directory;
            clobW = onCleanup(@()rmdir(wkdir0, 's'));

            %--------------------------------------------------------------
            % check the case when local file system and remote file system
            % coincide

            pc.shared_folder_on_remote = '';
            pc.shared_folder_on_local = '';

            % test structure to send
            % store configuration in a local config folder as local and
            % remote jobs have the same file system
            mpi = MessagesFilebased('testiMPI_transferInit');
            mpi.mess_exchange_folder = obj.working_dir;
            clob0 = onCleanup(@()finalize_all(mpi));
            % the operation above copies config files to the folder
            % calculated by assign operation
            config_exchange = fileparts(fileparts(mpi.mess_exchange_folder));
            assertTrue(exist(fullfile(config_exchange, 'herbert_config.mat'), 'file') == 2);

            jt = JETester();
            initMess = jt.get_worker_init();
            assertTrue(isa(initMess, 'aMessage'));
            data = initMess.payload;
            assertTrue(data.exit_on_compl);
            assertFalse(data.keep_worker_running);

            % simulate the configuration operations happening on a remote machine side
            mis = MPI_State.instance();
            mis.is_deployed = true;
            mis.is_tested = true;
            clob4 = onCleanup(@()set(mis, 'is_deployed', false, 'is_tested', false));
            % the filesystem is shared so working_directory is used as
            % shared folder
            wk_dir = fullfile(obj.working_dir, 'some_irrelevant_folder_never_used_here');
            assertEqual(pc.working_directory, wk_dir);
            assertEqual(pc.shared_folder_on_local, wk_dir);
            assertEqual(pc.shared_folder_on_remote, wk_dir);


            %--------------------------------------------------------------
            %now test storing/restoring project configuration from a
            %directory different from default.
            mis.is_deployed = false;
            pc.shared_folder_on_local = obj.working_dir;
            assertEqual(pc.working_directory, wk_dir);
            assertEqual(pc.shared_folder_on_local, obj.working_dir);
            assertEqual(pc.shared_folder_on_remote, obj.working_dir);


            %-------------------------------------------------------------
            % ensure default configuration location will be restored after
            % the test
            clob5 = onCleanup(@()config_store.instance('clear'));
            %
            cfn = config_store.instance().config_folder_name;
            remote_config_folder = fullfile(pc.shared_folder_on_remote, ...
                cfn);
            clob6 = onCleanup(@()rmdir(remote_config_folder, 's'));
            % remove all configurations from memory to ensure they would be
            % read from non-default locations.
            config_store.instance('clear');

            % these operations would happen on worker
            mis.is_deployed = true;
            config_store.set_config_folder(remote_config_folder)

            % on a deployed program working directory coincides with shared_folder_on_remote
            pc = parallel_config;
            assertEqual(pc.working_directory, pc.shared_folder_on_remote);


            r_config_folder = config_store.instance().config_folder;
            assertEqual(r_config_folder, remote_config_folder);
        end
    end
end<|MERGE_RESOLUTION|>--- conflicted
+++ resolved
@@ -71,9 +71,8 @@
             assertFalse(exist(mess_fname, 'file') == 2); % Message received
 
             cont = the_mess.payload;
-<<<<<<< HEAD
             assertEqual(job_param,cont);
-            
+
             init_mess = InitMessage('some init info');
             [ok,err] = mf0.send_message(1,init_mess);
             assertEqual(ok,MESS_CODES.ok)
@@ -87,11 +86,6 @@
             
             
             [all_messages_names,task_ids] = mf1.probe_all(0,'log');
-=======
-            assertEqual(job_param, cont);
-
-            [all_messages_names, task_ids] = mf1.probe_all(0, 'log');
->>>>>>> 12d399d9
             assertTrue(isempty(all_messages_names));
             assertTrue(isempty(task_ids));
 
