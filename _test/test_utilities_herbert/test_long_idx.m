--- conflicted
+++ resolved
@@ -10,8 +10,6 @@
             end
             obj = obj@TestCase(name);
         end
-<<<<<<< HEAD
-=======
         function test_long_idx_with_cell(~)
 
             run_id0  = 500:550;
@@ -32,7 +30,6 @@
             assertEqual(unique(sid(3,:)),en_id0);
         end
         
->>>>>>> 64a32cf0
         function test_long_idx_convertable(~)
 
             run_id0  = 500:550;
