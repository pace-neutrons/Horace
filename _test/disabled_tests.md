--- conflicted
+++ resolved
@@ -30,7 +30,6 @@
 - test_rebin.m
     - test_rebin_d1d (no ticket)
 
-<<<<<<< HEAD
 - test_sqw_class/test_binary_ops.m -- DnD tests disabled pending code implementation
     - test_adding_sqw_and_dnd_objects_1st_operand_is_sqw_returns_sqw
     - test_adding_sqw_and_dnd_objects_2nd_operand_is_sqw_returns_sqw
@@ -39,22 +38,16 @@
     - test_subtracting_dnd_from_sqw_returns_sqw
 
 - test_gen_sqw_accumulate_sqw_parpool.m (https://github.com/pace-neutrons/Horace/issues/380)
-	- test_accumulate_sqw1456
+    - test_accumulate_sqw1456
     
-=======
->>>>>>> acb1a203
 - test_combine_sqw.m  (https://github.com/pace-neutrons/Horace/issues/464)
     - _test_combine1D
 
 -  test_gen_sqw_workflow:gen_sqw_accumulate_sqw_tests_common
-<<<<<<< HEAD
-     - test_gen_sqw_sym  -- disabled for symetrization ticket: (https://github.com/pace-neutrons/Horace/issues/464)
-=======
     - test_gen_sqw_sym  -- disabled for symetrization ticket: (https://github.com/pace-neutrons/Horace/issues/464)
 
 - test_gen_sqw_workflow/test_gen_sqw_accumulate_sqw_herbert.m (https://github.com/pace-neutrons/Horace/issues/597)
     - All tests
 
 - test_gen_sqw_workflow/test_gen_sqw_accumulate_sqw_parpool.m (https://github.com/pace-neutrons/Horace/issues/597)
-    - All tests
->>>>>>> acb1a203
+    - All tests