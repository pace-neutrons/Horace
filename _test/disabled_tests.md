--- conflicted
+++ resolved
@@ -6,10 +6,6 @@
 - test_job_dispatcher_parpool.m
   - test_job_submittion (Its not a disabled test, but a tester to debug job submission on a cluster)
 
-<<<<<<< HEAD
-- test_job_dispatcher_mpiexec.m 
-  -- all disabled for release as fail on time-out.
-=======
 - test_mpi % Disabled on Matlab 2019b windows Jenkins only (https://github.com/pace-neutrons/Herbert/issues/365)
     - test_job_dispatcher_mpiexec  fails on windows Jenkins with Matlab 2019b
         :test_job_with_logs_2workers
@@ -17,5 +13,4 @@
         :test_job_fail_restart
   
 - test_ParpoolMPI_Framework 
-    - test_finish_tasks_reduce_messages Disabled on Windows Jenkins Matlab 2018b only due to launch instability (rare 1/10)
->>>>>>> 34419099
+    - test_finish_tasks_reduce_messages Disabled on Windows Jenkins Matlab 2018b only due to launch instability (rare 1/10)