# Disabled tests

- test_herbert_on.m
    - test_herWrongEmpty (no ticket)

<<<<<<< HEAD
- test_ParpoolMPI_Framework.m
	- test_labprobe_nonmpi (no ticket)
=======
- MPI_test
   # disabled on Jenkins:
   - test_job_dispatcher_herbert:test_job_with_3workers
   - test_job_dispatcher_parpool:test_job_with_3workers
   - test_job_dispatcher_mpiexec:test_job_with_3workers
   
   - test_job_dispatcher_herbert:test_job_fail_restart
   - test_job_dispatcher_parpool:test_job_fail_restart
   - test_job_dispatcher_mpiexec:test_job_fail_restart
    https://github.com/pace-neutrons/Herbert/issues/92
    
  # disabled on Windows:
   - test_job_dispatcher_mpiexec:test_job_with_3workers  
     hangs up when runs in sequence of tests, passes if tested alone (ticket to do)
   - test_job_dispatcher_mpiexec:test_job_fail_restart 
     works on some windows machines and fails on other. Needs investigations

>>>>>>> 4c1638b5

- test_ParpoolMPI_Framework.m
   - test_labprobe_nonmpi (no ticket)

    
- test_job_dispatcher_parpool.m
  - test_job_submittion (no ticket)<|MERGE_RESOLUTION|>--- conflicted
+++ resolved
@@ -3,32 +3,27 @@
 - test_herbert_on.m
     - test_herWrongEmpty (no ticket)
 
-<<<<<<< HEAD
-- test_ParpoolMPI_Framework.m
-	- test_labprobe_nonmpi (no ticket)
-=======
 - MPI_test
    # disabled on Jenkins:
    - test_job_dispatcher_herbert:test_job_with_3workers
    - test_job_dispatcher_parpool:test_job_with_3workers
    - test_job_dispatcher_mpiexec:test_job_with_3workers
-   
+
    - test_job_dispatcher_herbert:test_job_fail_restart
    - test_job_dispatcher_parpool:test_job_fail_restart
    - test_job_dispatcher_mpiexec:test_job_fail_restart
     https://github.com/pace-neutrons/Herbert/issues/92
-    
+
   # disabled on Windows:
-   - test_job_dispatcher_mpiexec:test_job_with_3workers  
+   - test_job_dispatcher_mpiexec:test_job_with_3workers
      hangs up when runs in sequence of tests, passes if tested alone (ticket to do)
-   - test_job_dispatcher_mpiexec:test_job_fail_restart 
+   - test_job_dispatcher_mpiexec:test_job_fail_restart
      works on some windows machines and fails on other. Needs investigations
 
->>>>>>> 4c1638b5
 
 - test_ParpoolMPI_Framework.m
    - test_labprobe_nonmpi (no ticket)
 
-    
+
 - test_job_dispatcher_parpool.m
   - test_job_submittion (no ticket)