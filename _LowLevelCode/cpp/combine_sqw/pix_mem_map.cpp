#include "pix_mem_map.h"
//--------------------------------------------------------------------------------------------------------------------
//---------------- BINS IN MEMORY ------------------------------------------------------------------------------------
//--------------------------------------------------------------------------------------------------------------------
/*Constructor */
pix_mem_map::pix_mem_map() :
    use_streambuf_direct(true),
    prebuf_pix_num(0),
    num_first_buf_bin(0), num_last_buf_bin(0), buf_end(0),

    _nTotalBins(0), _binFileStartPos(0),
    map_capacity_isknown(false),
    _numPixInMap(std::numeric_limits<uint64_t>::max()),
    BUF_EXTENSION_STEP(1024), // 4K 

    BIN_BUF_SIZE(1024),
    //
    use_multithreading(false),
    nbins_read(false), read_job_completed(false), thread_read_to_end(false),
    n_first_rbuf_bin(0), rbuf_nbin_end(0), rbuf_end(0)

{}
/* Destructor */
pix_mem_map::~pix_mem_map() {
    this->finish_read_bin_job();
    h_data_file_bin.close();


}
void pix_mem_map::get_map_param(size_t &first_mem_bin, size_t &last_mem_bin, size_t &n_tot_bins)const {
    first_mem_bin = this->num_first_buf_bin;
    last_mem_bin = this->num_last_buf_bin;
    n_tot_bins = this->_nTotalBins;

}

void pix_mem_map::init(const std::string &full_file_name, size_t bin_start_pos, size_t n_tot_bins, size_t BufferSize, bool use_multithreading) {

    this->_nTotalBins = n_tot_bins;
    this->_binFileStartPos = bin_start_pos;
    this->num_first_buf_bin = 0;
    this->num_last_buf_bin = 0;
    this->buf_end = 0;
    this->prebuf_pix_num = 0;

    this->finish_read_bin_job();

    this->full_file_name = full_file_name;

    if (this->h_data_file_bin.is_open()) {
        this->h_data_file_bin.close();
        this->map_capacity_isknown = false;
        this->_numPixInMap = std::numeric_limits<uint64_t>::max();
    }
    //
    if (BufferSize != 0) {
        this->BIN_BUF_SIZE = BufferSize;
        this->BUF_EXTENSION_STEP = BIN_BUF_SIZE;
        this->nbin_read_buffer.resize(BIN_BUF_SIZE);
         h_data_file_bin.rdbuf()->pubsetbuf(0, 0);
        use_streambuf_direct = false;
        //
        nbin_buffer.resize(BIN_BUF_SIZE);
    }
    else {
        this->BUF_EXTENSION_STEP = 1024;
        this->BIN_BUF_SIZE = BUF_EXTENSION_STEP;
        use_streambuf_direct = true;
        nbin_read_buffer.resize(BIN_BUF_SIZE);
        nbin_buffer.resize(BUF_EXTENSION_STEP);
    }
    h_data_file_bin.open(full_file_name, std::ios::in | std::ios::binary);
    if (!h_data_file_bin.is_open()) {
        std::string error("Can not open file: ");
        error += full_file_name;
        mexErrMsgTxt(error.c_str());
    }
    // 
    size_t n_last = nbin_buffer.size() - 1;
    nbin_buffer[n_last].pix_pos = 0;
    nbin_buffer[n_last].num_bin_pixels = 0;



    // start separate read job
    this->use_multithreading = use_multithreading;
    if (this->use_multithreading) {
        this->nbins_read = false;
        this->read_job_completed = false;
        this->thread_read_to_end = false;
        this->n_first_rbuf_bin = 0;
        this->rbuf_nbin_end = 0;
        this->rbuf_end = 0;


        this->thread_nbin_buffer.resize(BUF_EXTENSION_STEP);

        std::thread read_bins([this]() {this->read_bins_job(); });
        read_bins_job_holder.swap(read_bins);
    }
}
//

/* return number of pixels this memory map describes starting from the bin number provided*/
size_t pix_mem_map::num_pix_described(size_t bin_number)const {
    if (bin_number < this->num_first_buf_bin || bin_number >= this->num_last_buf_bin) {
        mexErrMsgTxt("pix_mem_map::num_pix_described -- bin number out of bin cache range");
    }
    size_t loc_bin = bin_number - this->num_first_buf_bin;
    auto pEnd = this->nbin_buffer.begin() + (this->num_last_buf_bin - this->num_first_buf_bin - 1);
    size_t num_pix_start = this->nbin_buffer[loc_bin].pix_pos;
    return pEnd->pix_pos + pEnd->num_bin_pixels - num_pix_start;

}
/*
* Method to read block of information about number of pixels
* stored according to bins starting with the bin number specified
* as input
* num_bin   -- first bin to read information into
* buf_start -- position of the bins to place into the bugger (default, from the beginning of the buffer)
*
* num_loc_bin -- the bin within a block to read into the buffer
Returns:
bin_end -- absolute number of last bin read into the buffer
buf_end -- last filled buffer cell (ideally equal to the buf_size, but may be smaller near eof)

*/
bool pix_mem_map::_read_bins(size_t num_bin, std::vector<bin_info> &inbuf, size_t &bin_end, size_t &buf_end) {

    if (num_bin >= this->_nTotalBins) {
        mexErrMsgTxt("READ_SQW::read_bins =>Accessing bin out of bin range");
    }
    size_t buf_size = inbuf.size();
    bin_end = num_bin + buf_size;

    bool end_of_map_reached(false);
    if (bin_end >= this->_nTotalBins) {
        bin_end = this->_nTotalBins;
        end_of_map_reached = true;
    }

    size_t tot_num_bins_to_read = bin_end - num_bin;


    std::streamoff bin_pos = this->_binFileStartPos + num_bin*BIN_SIZE_BYTES;
    auto pbuf = h_data_file_bin.rdbuf();
    pbuf->pubseekpos(bin_pos);

    if (tot_num_bins_to_read > nbin_read_buffer.size()) {
        this->nbin_read_buffer.resize(tot_num_bins_to_read);
    }
    std::streamoff length = tot_num_bins_to_read*BIN_SIZE_BYTES;
    char * buffer = reinterpret_cast<char *>(&nbin_read_buffer[0]);
    //pbuf->pubsetbuf(buffer, length);
    pbuf->sgetn(buffer, length);

    inbuf[0] = bin_info(this->nbin_read_buffer[0], 0);
    for (size_t i = 1; i < tot_num_bins_to_read; i++) {
        inbuf[i] = bin_info(this->nbin_read_buffer[i], inbuf[i - 1].pix_pos + inbuf[i - 1].num_bin_pixels);
    }

    //
    buf_end = tot_num_bins_to_read;
    // store number of pixels described by the whole pix map
    return end_of_map_reached;
}
/* nbin_buffer may already contain some bin buffer data */
void pix_mem_map::_update_data_cash(size_t bin_number) {
    size_t last_buf_pix(0);
    if (this->buf_end > 0) {
        last_buf_pix = this->buf_end - 1;
    }
    this->_update_data_cash_(bin_number, this->nbin_buffer, this->num_first_buf_bin,
        this->num_last_buf_bin, last_buf_pix, this->prebuf_pix_num);

    this->buf_end = last_buf_pix;
}
/* get information about the bin info, stored in the thread buffer*/
void pix_mem_map::_thread_query_data(size_t &num_first_bin, size_t &num_last_bin, size_t &buf_end) {
    std::unique_lock<std::mutex> data_ready(this->exchange_lock);
    // wait for data ready
    this->bins_ready.wait(data_ready, [this]() {return this->nbins_read; });

    buf_end = this->rbuf_end;
    num_first_bin = this->n_first_rbuf_bin;
    num_last_bin = this->rbuf_nbin_end;

}
/* ignore current content and request the thread to read data for the bin provided and forward*/
void pix_mem_map::_thread_request_to_read(size_t start_bin) {
    std::unique_lock<std::mutex> data_ready(this->exchange_lock);

    this->bins_ready.wait(data_ready, [this]() {return this->nbins_read; });
    {
        std::lock_guard<std::mutex> lock(this->bin_read_lock); // lock read operation as the thread may be started from more then one place


        this->n_first_rbuf_bin = start_bin;
        this->nbins_read = false;
    }
    this->read_bins_needed.notify_one();


}

bool pix_mem_map::_thread_get_data(size_t &num_first_bin, std::vector<bin_info> &inbuf, size_t &num_last_bin, size_t &buf_end) {

    bool end_of_map_reached;
    std::unique_lock<std::mutex> data_ready(this->exchange_lock);
    // wait for data ready
    this->bins_ready.wait(data_ready, [this]() {return this->nbins_read; });
    // retrieve results
    {
        // lock read operation as the thread may be started from more then one place
        std::lock_guard<std::mutex> lock(this->bin_read_lock);

        num_first_bin = this->n_first_rbuf_bin;
        num_last_bin = this->rbuf_nbin_end;
        buf_end = this->rbuf_end;
        if (inbuf.size() != this->thread_nbin_buffer.size()) {
            inbuf.resize(this->thread_nbin_buffer.size());
        }
        inbuf.swap(this->thread_nbin_buffer);


        // set up parameters for the next read job
        this->n_first_rbuf_bin = num_last_bin;
        this->nbins_read = false;
        end_of_map_reached = this->thread_read_to_end;
    }
    this->read_bins_needed.notify_one();
    return end_of_map_reached;



}


/* Get data for the bin provided and place all subsequent bin info into data cash */
void pix_mem_map::_update_data_cash_(size_t bin_number, std::vector<bin_info> &nbin_buffer,
    size_t &num_first_buf_bin, size_t &num_last_buf_bin, size_t &end_buf_bin, size_t &prebuf_pix_num) {

    // Actual last bin info, stored in buffer
    size_t n_last(end_buf_bin);
    if (n_last == 0) { // nothing has been stored yet
        n_last = nbin_buffer.size() - 1;
    }


    if (bin_number < num_first_buf_bin) { //cash missed, start reading from the beginning of the bin array
        num_first_buf_bin = 0;
        num_last_buf_bin = 0; // number of first and last bin stored in memory
        prebuf_pix_num = 0; // total number of pixels, stored before first pixel in bin.
        nbin_buffer[n_last].pix_pos = 0;
        nbin_buffer[n_last].num_bin_pixels = 0;
        this->map_capacity_isknown = false;
    }
    bool end_of_map_reached(false);
    //------------------------------------------------------------------------------
    size_t start_bin = num_first_buf_bin;
    size_t end_bin = num_last_buf_bin;
    while (!(bin_number >= start_bin && bin_number < end_bin)) {
        if (this->use_multithreading) {
            size_t first_thread_bin, last_thread_bin, thread_buf_end;
            this->_thread_query_data(first_thread_bin, last_thread_bin, thread_buf_end);
            if (bin_number < first_thread_bin) { // cash missed so we need to start read job again
                this->_thread_request_to_read(start_bin);
            }
            // adjust last position of the pix info
            prebuf_pix_num += nbin_buffer[n_last].pix_pos + nbin_buffer[n_last].num_bin_pixels;
            end_of_map_reached = this->_thread_get_data(start_bin, nbin_buffer, end_bin, end_buf_bin);
            if (end_buf_bin > 0) {
                n_last = end_buf_bin - 1;
            }
            if (this->read_job_completed) { // data may have been interrupted so we do not actually have data ready
                break;
            }
        }
        else {
            prebuf_pix_num += nbin_buffer[n_last].pix_pos + nbin_buffer[n_last].num_bin_pixels;
            start_bin = end_bin;
            end_of_map_reached = this->_read_bins(start_bin, nbin_buffer, end_bin, end_buf_bin);

        }
        if (end_of_map_reached && !this->map_capacity_isknown) {
            this->_numPixInMap = this->prebuf_pix_num + nbin_buffer[end_buf_bin - 1].pix_pos + nbin_buffer[end_buf_bin - 1].num_bin_pixels;
            this->map_capacity_isknown = true;
        }

    }
    num_first_buf_bin = start_bin;
    num_last_buf_bin = end_bin;

}

/** get number of pixels, stored in the bin and the position of these pixels within pixel array
*
* loads bin information for a pixel, which does not have this information loaded
*
<<<<<<< HEAD
*@param bin_number -- number of bin to get pixel information for
=======
*@param 
* bin_number -- number of bin to get pixel information for
>>>>>>> 1263643f
*pix_pos_in_buffer
* Returns:
* pix_start_num    -- position of the bin pixels in the pixels array
* num_pix_in_bin   -- number of pixels, stored in this bin
*/

void pix_mem_map::get_npix_for_bin(size_t bin_number, size_t &pix_start_num, size_t &num_pix_in_bin) {

    //
    if (bin_number >= this->num_last_buf_bin || bin_number < this->num_first_buf_bin) {
        this->_update_data_cash(bin_number); // Advance cache or cache miss
    }
    size_t  num_bin_in_buf = bin_number - this->num_first_buf_bin;
    num_pix_in_bin = this->nbin_buffer[num_bin_in_buf].num_bin_pixels;
    pix_start_num = this->prebuf_pix_num + this->nbin_buffer[num_bin_in_buf].pix_pos;

}

/* function to compare two bin_info classes*/
bool comp_fun(const pix_mem_map::bin_info & lhs, const size_t & rhs) {
    return lhs.pix_pos + lhs.num_bin_pixels <= rhs;
}
/* convert memory map build in the form of the chunked list into the vector form.
*
*@returns number of pixels the map describes
*Sets up nbin_buffer to keep the map, which describes these pixels
*/
size_t pix_mem_map::_flatten_memory_map(const std::list<std::vector<bin_info> > &bin_buf_holder, size_t map_size, size_t first_bin_number) {

    // Store rest of existing memory map in the beginning of the new map
    size_t loc_bin_number = first_bin_number - this->num_first_buf_bin;
    size_t num_bins = this->num_last_buf_bin - this->num_first_buf_bin;
    size_t prebuf_pix_num_shift = this->nbin_buffer[loc_bin_number].pix_pos;
    // this adjust the first pixel number, described by the bin buffer
    this->prebuf_pix_num += prebuf_pix_num_shift;


    std::vector<bin_info> bin_mem_map;
    auto pSourceBuf = &this->nbin_buffer;
    auto pTargBuf = &bin_mem_map;
    if (map_size > nbin_buffer.size()) {
        bin_mem_map.resize(map_size); // Target buffer increased, so need to reallocate
    }
    else {
        pTargBuf = pSourceBuf;       // target buffer has sufficient size, so use same buffer and do copy in-place.
    }

    for (size_t i = loc_bin_number; i < num_bins; i++) {
        (*pTargBuf)[i - loc_bin_number] = bin_info((*pSourceBuf)[i].num_bin_pixels, (*pSourceBuf)[i].pix_pos - prebuf_pix_num_shift);
    }
    // initial location of the next bin chunk in the bin buffer
    loc_bin_number = num_bins - loc_bin_number;
    // next pixel will be shifted by this number:
    prebuf_pix_num_shift = (*pTargBuf)[loc_bin_number - 1].pix_pos + (*pTargBuf)[loc_bin_number - 1].num_bin_pixels;
    // loop over all buffer and fill in the final vector of positions
    for (auto it = bin_buf_holder.begin(); it != bin_buf_holder.end(); ++it) {
        //size_t loc_bin_number = 
        for (size_t i = 0; i < it->size(); ++i) {
            (*pTargBuf)[loc_bin_number + i] = bin_info(it->operator[](i).num_bin_pixels, it->operator[](i).pix_pos + prebuf_pix_num_shift);
        }
        loc_bin_number += it->size();
        prebuf_pix_num_shift = (*pTargBuf)[loc_bin_number - 1].pix_pos + (*pTargBuf)[loc_bin_number - 1].num_bin_pixels;
    }
    // add size of the last buffer chunk
    //loc_bin_number += bin_buf_holder.back().size();

    // Store changes
    if (pTargBuf != pSourceBuf) {
        std::lock_guard<std::mutex> lock(this->bin_read_lock);
        this->nbin_buffer.swap(bin_mem_map);
    }
    this->num_first_buf_bin = first_bin_number;
    this->num_last_buf_bin = first_bin_number + loc_bin_number;
    this->buf_end = loc_bin_number;
    return (this->nbin_buffer[loc_bin_number - 1].pix_pos + this->nbin_buffer[loc_bin_number - 1].num_bin_pixels);

}

/* verify if memory map is defined for the number of pixels provided as the second argument
 * Expand the map if necessary & possible.

 Intended to deal with situation, when we want to read some number of pixels,
 and need to be sure that the memory map for these pixels is defined.

 * Return actual number of pixels best described by existing or extended memory map.
 * Input:
  bin_number      -- current bin number to start estimate
  num_pix_to_fit  -- number of pixels to verify memory map for
 *Output:
  @returns number of pixels memory map describes after the current element
  end_of_pix_reached -- sets up to true if no more pixels is defined in the file.
*/
size_t pix_mem_map::check_expand_pix_map(size_t bin_number, size_t num_pix_to_fit, bool &end_of_pix_reached) {

    end_of_pix_reached = false;
    size_t pix_start_num, num_pix_in_bin;
    this->get_npix_for_bin(bin_number, pix_start_num, num_pix_in_bin);

    if (num_pix_in_bin >= num_pix_to_fit) {
        return num_pix_in_bin;
    }
    size_t num_pix_in_map = this->num_pix_described(bin_number);
    if (num_pix_in_map == num_pix_to_fit) {
        return num_pix_in_map;
    }
    else if (num_pix_in_map > num_pix_to_fit) {// find 
        size_t  num_bin_in_buf = bin_number - this->num_first_buf_bin;
        size_t  num_pix_before_bin = this->nbin_buffer[num_bin_in_buf].pix_pos;
        auto pEnd = this->nbin_buffer.begin() + (this->num_last_buf_bin - this->num_first_buf_bin);
        auto first_out = std::lower_bound(this->nbin_buffer.begin() + num_bin_in_buf, pEnd, num_pix_to_fit + num_pix_before_bin, comp_fun);
        return (first_out->pix_pos - num_pix_before_bin);
    }
    else {
        if (this->map_capacity_isknown) { // we have read the whole memory map.
            end_of_pix_reached = true;
            return num_pix_in_map;
        }
        // Expand memory map
        std::list<std::vector<bin_info> > bin_buf_holder;
        size_t block_size = this->BUF_EXTENSION_STEP;
        size_t num_first_bin = this->num_last_buf_bin;
        size_t last_tmp_bin;
        size_t map_size(this->num_last_buf_bin - bin_number);   // initial pix map size (map for pixels from first requested to the last)
        while (num_pix_in_map < num_pix_to_fit) {
            bin_buf_holder.push_back(std::vector<bin_info>(block_size));
            if (this->use_multithreading) {
                end_of_pix_reached = this->_thread_get_data(num_first_bin, bin_buf_holder.back(), last_tmp_bin, this->buf_end);
            }
            else {
                end_of_pix_reached = this->_read_bins(num_first_bin, bin_buf_holder.back(), last_tmp_bin, this->buf_end);
            }
            if (this->buf_end != block_size) { // if less then block_size pixels read into the buffer, resize buffer to allocate just buf_end pixels
                bin_buf_holder.back().resize(buf_end);
            }

            num_pix_in_map += bin_buf_holder.back()[buf_end - 1].pix_pos - bin_buf_holder.back()[0].pix_pos + bin_buf_holder.back()[buf_end - 1].num_bin_pixels;
            map_size += buf_end;
            if (end_of_pix_reached || this->read_job_completed) { // we have read up to the end of the map so nothing to read now or
                // reading process may have been interrupted so we do not actually have data ready
                break;
            }
            else {
                num_first_bin = last_tmp_bin;
            }

        }
        // convert memory map build in the form of the chunked list into the vector form.
        num_pix_in_map = this->_flatten_memory_map(bin_buf_holder, map_size, bin_number);

        if (end_of_pix_reached && !this->map_capacity_isknown) {
            this->map_capacity_isknown = true;
            this->_numPixInMap = this->prebuf_pix_num + num_pix_in_map;
        }
        return check_expand_pix_map(bin_number, num_pix_to_fit, end_of_pix_reached);

    }

}

/**/
void pix_mem_map::read_bins_job() {

    std::unique_lock<std::mutex> lock(this->exchange_lock);
    while (!this->read_job_completed) {
        this->read_bins_needed.wait(lock, [this]() {return (!this->nbins_read) || this->read_job_completed; });
        {
            std::lock_guard<std::mutex> read_lock(this->bin_read_lock);// lock read operation as thread can be released from more then one place

            if (this->read_job_completed) {
                this->nbins_read = true;
                this->bins_ready.notify_one(); // just in case
                return;
            }

            if (this->n_first_rbuf_bin < this->_nTotalBins) {
                this->thread_read_to_end = this->_read_bins(this->n_first_rbuf_bin, this->thread_nbin_buffer, this->rbuf_nbin_end, this->rbuf_end);
            }
            else {
                this->rbuf_nbin_end = this->_nTotalBins;
                this->rbuf_end = 0;
                this->thread_nbin_buffer[0] = bin_info(); // contains zeros
            }
            this->nbins_read = true;

        }
        this->bins_ready.notify_one();
    }
}

/**/
void pix_mem_map::finish_read_bin_job() {
    if (!this->use_multithreading || this->read_job_completed) {
        return;
    }
    if (!read_bins_job_holder.joinable()) {
        return;
    }
    {
        // lock read operation as thread can be released from more then one place
        std::lock_guard<std::mutex> read_lock(this->bin_read_lock);
        // set up job completion tag
        this->read_job_completed = true;
        // finish incomplete read job if it has not been finished naturally

        this->nbins_read = false;
    }
    this->read_bins_needed.notify_one();

    read_bins_job_holder.join();
}
<|MERGE_RESOLUTION|>--- conflicted
+++ resolved
@@ -297,12 +297,8 @@
 *
 * loads bin information for a pixel, which does not have this information loaded
 *
-<<<<<<< HEAD
-*@param bin_number -- number of bin to get pixel information for
-=======
 *@param 
 * bin_number -- number of bin to get pixel information for
->>>>>>> 1263643f
 *pix_pos_in_buffer
 * Returns:
 * pix_start_num    -- position of the bin pixels in the pixels array
