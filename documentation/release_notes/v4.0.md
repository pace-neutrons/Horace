--- conflicted
+++ resolved
@@ -28,38 +28,6 @@
   - **NOTE:** Horace can read previous versions of sqw files, however, sqw files produced by Horace v4+ can not be read by previous versions of Horace.
 
 
-<<<<<<< HEAD
-
-## Major internal changes, which may break compatibility with old Horace scripts
- -- Renamed `fake_sqw` to `dummy_sqw`
- 
- -- `DnD` objects are fully refactored and constructed from `axes_block` class (property `axes`),
-    `aProjection` class (property   `proj`) and three datasets, namely `s,e` and `npix`
-    containing signal, error and number of pixels contributed into a bin, as before.
-    `axes_block` defines binning of these datasets and their physical meaning,
-    while projection defines the transformation from pixels coordinate system to the
-    coordinate system, defined by `axes_block`. Old interface (`iax,pax,iint,p etc.`)
-    left for compatibility with existing algorithms and set as read-only interface.
- 
- -- `multifit` and `tobyfit` are now able to be run in parallel through the 
-    `hpc_config` `parallel_multifit` setting.
- 
- -- `data_sqw_dnd` class (property `data` of `sqw` object) have been removed from
-    `sqw` object and replaced by appropriate dimension `dnd` object. Pixels data 
-    (`PixelData` class), which were the property of `data_sqw_dnd` class are now independent
-    property of `sqw` object (property `pix`). Old and refactored `data_sqw_dnd` class left
-    for compatibility with old `sqw` files, allowing the loading of old data from `.mat` files.
- 
- -- Added benchmarking features under the `_benchmarking` folder which will run on CI
-    or can be run by users using either the `benchmark_horace` script or by running
-    individual benchmark functions. Documentation included in SMG 20
- 
- -- Spawning parallel jobs with Herbert/C++ MPI no longer spawns inappropriate MATLAB
-    threads oversubscribing the machine and causing slowdown.
- 
- -- Slurm cluster handling has been rewritten to deal appropriately with multiple
-    node requests and automatically handle threading.
-=======
 ## Breaking Changes
 - Renamed `fake_sqw` to `dummy_sqw`
  
@@ -81,23 +49,13 @@
 - Spawning parallel jobs with Herbert/C++ MPI no longer spawns inappropriate MATLAB threads oversubscribing the machine and causing slowdown.
  
 - Slurm cluster interface has been rewritten to deal appropriately with multiple node requests and automatically handle threading.
->>>>>>> 6698ef99
  
 - `threads` and `parallel_workers` have migrated from `hpc_config` to `parallel_config`
  
-<<<<<<< HEAD
- -- `herbert_config` has been deprecated and features of `herbert_config`
-    have migrated to `hor_config`
-    
- -- `fit_sqw` function have been removed in favour of direct usage of `multifit_sqw` class
-    and this class methods.
- 
- -- Number of less substantial additions and improvement in algorithms and design 
-    (more than 1000 competed tickets) refactoring and improving existing algorithms,
-    providing various new features and making code much more modular to allow better
-    maintenance and future Horace development.
-=======
 - `herbert_config` has been deprecated and features of `herbert_config` have migrated to `hor_config`
  
-- More than 1,000 additional tasks making substantial additions and improvements to algorithms and design: refactoring and improving existing algorithms, providing new features and making code more modular to facilitate maintenance and future Horace development.
->>>>>>> 6698ef99
+- `fit_sqw` function have been removed in favour of direct usage of `multifit_sqw` class
+   and this class methods.
+- More than 1,000 additional tasks making substantial additions and improvements to algorithms and design: 
+  refactoring and improving existing algorithms, providing new features and making code more 
+  modular to facilitate maintenance and future Horace development.