--- conflicted
+++ resolved
@@ -7,10 +7,6 @@
 
 ## Critical changes
  - `DnD` objects are fully refactored and constructed from `axes_block` class (property `axes`), `aProjection` class (property   `proj`) and three datasets, namely `s,e` and `npix` containing signal, error and number of pixels contributed into a bin, as before. `axes_block` defines binning of these datasets and their physical meaning, while projection defines the transformation from pixels coordinate system to the coordinate system, defined by `axes_block`. Old interface (`iax,pax,iint,p etc.`) left for compatibility with existing algorithms and set as read-only interface.
-<<<<<<< HEAD
  - `data_sqw_dnd` class (property `data` of `sqw` object) have been removed from `sqw` object and replaced by appropriate dimension `dnd` object. Pixels data (`PixelData` class), which were the property of `data_sqw_dnd` class are now independent property of `sqw` object (property `pix`). Old and refactored `data_sqw_dnd` class left for compatibility with old `sqw` files, allowing the loading of old data from `.mat` files.
- - Added benchmarking features under the `_benchmarking` folder which will run on CI or can be run by users using either the `benchmark_horace` script or by running individual benchmark functions. Documentation included in SMG 20
-=======
- - `data_sqw_dnd` class (property `data` of `sqw` object) have been removed from `sqw` object and replaced by appropriate dimension `dnd` object. Pixels data (`PixelData` class), which were the property of `data_sqw_dnd` class are now independent property of `sqw` object (property `pix`). Old and refactored `data_sqw_dnd` class left for compatibility with old `sqw` files, allowing the loading of old data from `.mat` files. 
-  - `multifit` and `tobyfit` are now able to be run in parallel through the `hpc_config` `parallel_multifit` setting. 
->>>>>>> 5d9134b9
+ - `multifit` and `tobyfit` are now able to be run in parallel through the `hpc_config` `parallel_multifit` setting. 
+ - Added benchmarking features under the `_benchmarking` folder which will run on CI or can be run by users using either the `benchmark_horace` script or by running individual benchmark functions. Documentation included in SMG 20