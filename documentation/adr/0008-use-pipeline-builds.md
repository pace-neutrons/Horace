--- conflicted
+++ resolved
@@ -1,4 +1,4 @@
-[<-previous](0007-use-herbert-as-library-dependency.md) | [next->](0009-use-standard-naming-for-build-artifacts.md) 
+[<-previous](0007-use-herbert-as-library-dependency.md) | [next->](0009-use-standard-naming-for-build-artifacts.md)
 
 # 8 - Use Jenkins scripted pipeline for builds
 
@@ -25,11 +25,7 @@
 - set required variables (e.g. build agent type, MATLAB and compiler versions)
 - manage Git triggers and branches
 
-<<<<<<< HEAD
 Differences bewteen the `PR`, `Branch` and `master` builds will be split between the UI (extraction of information about pull request is required for `PR` builds) and `Jenkinsfile` scaffold (target commit to post build status).
-=======
-Differences between the `PR `and `master` builds will be split between the UI (extraction of information about pull request is required for `PR` builds) and `Jenkinsfile` scaffold (target commit to post build status).
->>>>>>> 3bcd945d
 
 The pipeline script will call a `build.[sh|ps1]` script with appropriate arguments to perform the build and test steps. The `Jenkinsfile` will provide a scaffold that can be applied to all build targets.
 
