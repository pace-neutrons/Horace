--- conflicted
+++ resolved
@@ -66,10 +66,6 @@
         main_header_ = main_header_cl();
 
         experiment_info_ = []; %Experiment(); now at start of constructor;
-<<<<<<< HEAD
-        % detectors array
-=======
->>>>>>> 2ba9a167
 
         % holder for image data, e.g. appropriate dnd object
         data_;
@@ -529,11 +525,6 @@
             % and nxsqw data format. Each new version would presumably read
             % the older version, so version substitution is based on this
             % number
-<<<<<<< HEAD
-            ver = 6;
-            % version 6 detpar is saved/lodaded through experiment_info
-=======
->>>>>>> 2ba9a167
             % version 5 -- support for loading previous version
             % data in case if the data were realigned
             % version 6 -- detectors are detector's arrays and
