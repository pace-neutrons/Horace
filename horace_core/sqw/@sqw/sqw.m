--- conflicted
+++ resolved
@@ -27,7 +27,6 @@
         w = sigvar_set(win, sigvar_obj);
         [s,var,mask_null] = sigvar_get (win);
         sz = sigvar_size(w);
-<<<<<<< HEAD
         [sel,ok,mess] = mask_points (win, varargin);
         varargout = multifit (varargin);
         varargout = multifit_sqw (varargin);
@@ -36,34 +35,22 @@
         [wout,state_out,store_out]=tobyfit_DGdisk_resconv(win,caller,state_in,store_in,...
                                                           sqwfunc,pars,lookup,mc_contributions,mc_points,xtal,modshape);
         [cov_proj, cov_spec, cov_hkle] = tobyfit_DGdisk_resfun_covariance(win, indx);
-=======
-        %{
-        These methods will be needed for Tobyfit
-        when the *fit feature branch is merged -
-        leaving them in for simplicity, they were
-        needed for testing using Tobyfit:
-        [s,var,mask_null] = sigvar_get (win);
-        [sel,ok,mess] = mask_points (win, varargin);
-        varargout = tobyfit (varargin);
->>>>>>> 87711fb5
         [wout,state_out,store_out]=tobyfit_DGfermi_resconv(win,caller,state_in,store_in,...
                                                            sqwfunc,pars,lookup,mc_contributions,mc_points,xtal,modshape);
         [cov_proj, cov_spec, cov_hkle] = tobyfit_DGfermi_resfun_covariance(win, indx);
         [ok,mess,varargout] = parse_pixel_indicies (win,indx,iw);
-<<<<<<< HEAD
+
+		%{
         %[deps,eps_lo,eps_hi,ne]=energy_transfer_info(header);
         [figureHandle, axesHandle, plotHandle] = plot(w,varargin);
         wout = IX_dataset_1d (w);
         wout = IX_dataset_2d (w);
         wout = IX_dataset_3d (w);
+		%}
         status = adjust_aspect(w);
         varargout = resolution_plot (w, varargin);
         wout = noisify(w,varargin);
         
-=======
-		%}
-
->>>>>>> 87711fb5
         function obj = sqw(varargin)
             obj = obj@SQWDnDBase();
 
@@ -98,7 +85,6 @@
     end
 
     methods(Static)
-<<<<<<< HEAD
         %TODO: disabled until full functionality is implemeneted in new class;
         % The addition of this method causes sqw_old tests to incorrectly load data from .mat files
         % as new-SQW class objects
@@ -115,25 +101,7 @@
             % -------
             % Output:
             %   obj     An instance of this object
-=======
-%        %TODO: disabled until full functionality is implemeneted in new class;
-%        % The addition of this method causes sqw_old tests to incorrectly load data from .mat files
-%        % as new-SQW class objects
-%        function obj = loadobj(S)
-%            % Load a sqw object from a .mat file
-%            %
-%            %   >> obj = loadobj(S)
-%            %
-%            % Input:
-%            % ------
-%            %   S       An instance of this object or struct
-%            %
-%            % -------
-%            % Output:
-%            %   obj     An instance of this object
-%            obj = sqw(S);
-%{
->>>>>>> 87711fb5
+            obj = sqw(S);
             if isa(S,'sqw')
                obj = S;
                return
@@ -148,11 +116,6 @@
                obj = sqw(S);
             end
         end
-<<<<<<< HEAD
-        
-=======
-%}
->>>>>>> 87711fb5
     end
 
     methods(Access = protected)
