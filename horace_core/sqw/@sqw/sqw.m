--- conflicted
+++ resolved
@@ -65,11 +65,7 @@
         % The class providing brief description of a whole sqw file.
         main_header_ = main_header_cl();
 
-<<<<<<< HEAD
         experiment_info_ = []; %Experiment(); now at start of constructor;
-=======
-        experiment_info_ = []; %Experiment();
->>>>>>> 9cf384d7
         % detectors array
         detpar_  = struct([]);
 
@@ -290,13 +286,9 @@
     methods
         function obj = sqw(varargin)
             obj = obj@SQWDnDBase();
-<<<<<<< HEAD
-            obj.experiment_info_ = Experiment();
-=======
             
             obj.experiment_info_ = Experiment();
 
->>>>>>> 9cf384d7
             if nargin==0 % various serializers need empty constructor
                 obj.data_ = d0d();
                 return;
