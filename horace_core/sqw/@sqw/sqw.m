--- conflicted
+++ resolved
@@ -1,73 +1,3 @@
-<<<<<<< HEAD
-function w = sqw (varargin)
-% Create an sqw object
-%
-% TODO: this all should be refactored to new class
-%
-% Syntax:
-%   >> w = sqw (filename)       % Create an sqw object from a file
-%   >> w = sqw (din)            % Create from a structure with valid fields
-%                               % Structure array will output an array of sqw objects
-%
-% For private use by d0d/d0d d0d/sqw,...d4d/d4d d4d/sqw
-%   >> w = sqw ('$dnd',filename)% Create an sqw object from a file
-%   >> w = sqw ('$dnd',din)     % Create from a structure with valid fields
-%                               % Structure array will output an array of sqw objects
-%   >> w = sqw ('$dnd',u0,u1,p1,u2,p2,...,un,pn)
-%   >> w = sqw ('$dnd',u0,u1,p1,u2,p2,...,un-1,pn-1,pn)
-%   >> w = sqw ('$dnd',lattice,u0,...)
-%   >> w = sqw ('$dnd',ndim)
-%
-% Will enforce dnd-type sqw object.
-%
-% Input:
-% ------
-%   u0      Vector of form [h0,k0,l0] or [h0,k0,l0,en0]
-%          that defines an origin point on the manifold of the dataset.
-%          If en0 omitted, then assumed to be zero.
-%   u1      Vector [h1,k1,l1] or [h1,k1,l1,en1] defining a plot axis. Must
-%          not mix momentum and energy components e.g. [1,1,2], [0,2,0,0] and
-%          [0,0,0,1] are valid; [1,0,0,1] is not.
-%   p1      Vector of form [plo,delta_p,phi] that defines limits and step
-%          in multiples of u1.
-%   u2,p2   For next plot axis etc.
-%           If un is omitted, it is assumed to be [0,0,0,1] i.e. the energy axis]
-%
-%   lattice Defines crystal lattice: [a,b,c,alpha,beta,gamma]
-%
-%   ndim    Number of dimensions
-%
-% Keyword Arguments:
-% ------------------
-%   pixel_page_size    The maximum amount of memory to allocate to holding
-%                      pixel data. This argument is passed to the PixelData
-%                      constructor's 'mem_alloc' argument.
-%                      The value should have units of bytes.
-%
-
-% Original author: T.G.Perring
-%
-
-class_type = 'sqw';
-superiorto('d0d','d1d','d2d','d3d','d4d');  % other Horace classes
-
-
-% Will normally insist that we definitely require sqw-type object unless we explicitly demand
-% an dnd-type object. There are two special cases however
-% - default constructor with no input arguments (for repmat to work, for example)
-%      return default dnd-type object as do not want overhead of making a valid sqw-type object
-% - if already sqw object of either sqw or dnd type, just act as a dummy method
-
-%  Must have default constructor with no input arguments (for repmat to work, for example)
-if nargin==0
-    w = make_sqw (true, 0);         % basic dnd-type sqw data structure
-    [ok,mess,type,w]=check_sqw(w);  % Make check_sqw the ultimate arbiter of the validity of a structure
-    if ok
-        w = class(w,class_type);
-        return
-    else
-        error(mess)
-=======
 classdef (InferiorClasses = {?d0d, ?d1d, ?d2d, ?d3d, ?d4d}) sqw < SQWDnDBase
     %SQW Create an sqw object
     %
@@ -82,7 +12,6 @@
         header
         detpar
         % CMDEV: data now a dependent property, below
->>>>>>> 9bd71c44
     end
 
     properties(Dependent)
@@ -197,30 +126,6 @@
             end
         end
     end
-<<<<<<< HEAD
-    return
-
-elseif narg == 1 && is_string(args{1})
-    w = from_file_name(args{1}, dnd_type, class_type);
-elseif narg > 1 && is_string(args{1})
-    w = from_file_name(args{1}, dnd_type, class_type, varargin{2:end});
-elseif narg >= 1 && isa(args{1},'dnd_file_interface')
-    w = from_file_loader(args{1}, dnd_type, class_type, varargin{2:end});    
-else
-    % All other cases - use as input to a bare constructor
-    % ----------------------------------------------------
-    [w, mess] = make_sqw (dnd_type, args{:});
-    if isempty(mess)
-        [ok,mess,type,w]=check_sqw(w);   % Make check_sqw the ultimate arbiter of the validity of a structure
-        if ok
-            w = class(w,class_type);
-            return
-        else
-            error(mess)
-        end
-    else
-        error(mess)
-=======
 
     methods(Access = protected)
         wout = unary_op_manager(obj, operation_handle);
@@ -228,7 +133,6 @@
         [ok, mess] = equal_to_tol_internal(w1, w2, name_a, name_b, varargin);
 
         wout = sqw_eval_(wout, sqwfunc, ave_pix, all_bins, pars);
->>>>>>> 9bd71c44
     end
 
     methods(Static, Access = private)
@@ -298,55 +202,4 @@
             obj.data = data_struct.data;
         end
     end
-<<<<<<< HEAD
-    [ok, mess, ~, w] = check_sqw(w);   % Make check_sqw the ultimate arbiter of the validity of a structure
-    if ok
-        w = class(w, class_type);
-    else
-        error('SQW:sqw', mess);
-    end
-end
-
-function w = from_file_loader(ldr, dnd_type, class_type, varargin)
-
-    if ~dnd_type
-        parser = inputParser();
-        parser.KeepUnmatched = true;  % ignore unmatched parameters
-        parser.addParameter('pixel_page_size', PixelData.DEFAULT_PAGE_SIZE, ...
-                            @PixelData.validate_mem_alloc);
-        parser.parse(varargin{:});
-        pixel_page_size = parser.Results.pixel_page_size;
-    end
-
-    if ~dnd_type    % insist on sqw type
-        if ~strcmpi(ldr.data_type, 'a')   % not a valid sqw-type structure
-            error('SQW:sqw', 'Data file does not contain valid sqw-type object');
-        end
-
-        w=struct();
-        [w.main_header, w.header, w.detpar, w.data] = ...
-                 ldr.get_sqw('-legacy', 'pixel_page_size', pixel_page_size);
-    else  % insist on dnd type
-        if ~(strcmpi(ldr.data_type, 'a') || strcmpi(ldr.data_type, 'b+'))
-            % not a valid sqw or dnd structure
-            error('SQW:sqw', 'Data file does not contain valid dnd-type object');
-        end
-
-        w.main_header = make_sqw_main_header;
-        w.header = make_sqw_header;
-        w.detpar = make_sqw_detpar;
-        w.data = ldr.get_data('-nopix');
-        if isa(w.data, 'data_sqw_dnd')
-            w.data = clear_sqw_data(w.data);
-        end
-    end
-    [ok, mess, ~, w] = check_sqw(w);   % Make check_sqw the ultimate arbiter of the validity of a structure
-    if ok
-        w = class(w, class_type);
-    else
-        error('SQW:sqw', mess);
-    end
-end
-=======
-end
->>>>>>> 9bd71c44
+end