classdef (InferiorClasses = {?d0d, ?d1d, ?d2d, ?d3d, ?d4d}) sqw < SQWDnDBase & sqw_plot_interface

    %SQW Create an sqw object
    %
    % Syntax:
    %   >> w = sqw ()               % Create empty, zero-dimensional SQW object
    %   >> w = sqw (struct)         % Create from a structure with valid fields (internal use)
    %   >> w = sqw (filename)       % Create an sqw object from a file
    %   >> w = sqw (sqw_object)     % Create a new SQW object from a existing one
    %
    properties(Dependent)
        npixels     % common with loaders interface to pix.num_pixels property
                    % describing number of pixels (neutron events) stored
                    % in sqw object

        runid_map   % the map which connects header number
                    % with run_id stored in pixels, e.g. map contains
                    % connection runid_pixel->header_number

        main_header % Generic information about contributed files
<<<<<<< HEAD
        %           % and the sqw file creation date.
        detpar
        %
        experiment_info
        %
=======
                    % and the sqw file creation date.
        experiment_info
        detpar

>>>>>>> de34dde7
        data; % The information about the N-D neutron image, containing
              % combined and bin-averaged information about the
              % neutron experiment.

        pix % access to pixel information, if any such information is
            % stored within an object. May also return pix_combine_info or
            % filebased pixels. (TODO -- this should be modified)
    end

    properties(Hidden,Dependent)
        % obsolete property, duplicating detpar. Do not use
        detpar_x
        % compatibility field, providing old interface for new
        % experiment_info class. Returns array of IX_experiment
        % from Experiment class. Conversion to old header is not performed
        header;
    end

    properties(Access=protected)
        % holder for image data, e.g. appropriate dnd object
        data_;
        % holder for pix data
        pix_ = PixelDataBase.create()      % Object containing data for each pixe
    end

    properties(Access=protected)
        main_header_ = main_header_cl();
        experiment_info_ = Experiment();
        detpar_  = struct([]);
    end

    %======================================================================
    % Various sqw methods
    methods
        has = has_pixels(w);          % returns true if a sqw object has pixels
        write_sqw(obj,sqw_file);      % write sqw object in an sqw file
        wout = smooth(win, varargin)  % smooth sqw object or array of sqw
                                      % objects containing no pixels
        function [val, n] = data_bin_limits (obj)
            % Get limits of the data in an n-dimensional dataset, that is,
            % find the coordinates along each of the axes of the smallest
            % cuboid that contains bins with non-zero values of
            % contributing pixels.
            %
            % Syntax:
            %   >> [val, n] = data_bin_limits (din)
            %
            [val,n] = obj.data.data_bin_limits();
        end
        % sigvar block
        %------------------------------------------------------------------

        wout = sigvar(w);
        [s,var,mask_null] = sigvar_get (w);
        w = sigvar_set(win, sigvar_obj);
        sz = sigvar_size(w);

        %------------------------------------------------------------------
        wout = cut(obj, varargin); % take cut from the sqw object.

        function wout = cut_dnd(obj,varargin)
            % legacy entrance to cut for dnd objects
            wout = cut(obj.data,varargin{:});
        end

        function wout = cut_sqw(obj,varargin)
            % legacy entrance to cut for sqw object
            wout = cut(obj, varargin{:});
        end

        [wout,mask_array] = mask(win, mask_array);

        wout = mask_pixels(win, mask_array);
        wout = mask_random_fraction_pixels(win,npix);
        wout = mask_random_pixels(win,npix);


        %[sel,ok,mess] = mask_points (win, varargin);
        varargout = multifit (varargin);


        %------------------------------------------------------------------
        [ok,mess,varargout] = parse_pixel_indicies (win,indx,iw);

        wout=combine_sqw(w1,w2);
        function wout= rebin(win,varargin)
            wout=rebin_sqw(win,varargin{:});
        end
        wout=rebin_sqw(win,varargin);
        wout=symmetrise_sqw(win,v1,v2,v3);
        [ok,mess,w1tot,w2tot]=is_cut_equal(f1,f2,varargin);
        wtot=combine_cuts(w);
        wout=recompute_bin_data_tester(sqw_obj);

        % return the header, common for all runs (average?)
        [header_ave, ebins_all_same]=header_average(header);
        [alatt,angdeg,ok,mess] = lattice_parameters(win);
        [wout, pars_out] = refine_crystal_strip_pars (win, xtal, pars_in);

        wout = section (win,varargin);

        [d, mess] = make_sqw_from_data(varargin);
        varargout = head(obj,vararin);

        [ok,mess,nd_ref,matching]=dimensions_match(w,nd_ref)
        d=spe(w);
        status = adjust_aspect(w);

        wout = replicate (win,wref);
        varargout = resolution_plot (w, varargin);
        wout = noisify(w,varargin);
    end

    %======================================================================
    % ACCESSORS TO OBJECT PROPERTIES and construction
    methods
        function obj = sqw(varargin)
            obj = obj@SQWDnDBase();

            if nargin > 0 % various serializers need empty constructor
                obj = obj.init(varargin{:});
            else
                obj.data_ = d0d();
            end

        end

        function obj = init(obj,varargin)
            % the content of the non-empty constructor, also used to
            % initialize empty instance of the object
            %
            % here we go through the various options for what can
            % initialise an sqw object
            args = parse_sqw_args_(obj,varargin{:});

            % i) copy - it is an sqw
            if ~isempty(args.sqw_obj)
                obj = copy(args.sqw_obj);

                % ii) filename - init from a file
            elseif ~isempty(args.filename)
                obj = obj.init_from_file_(args.filename, args.pixel_page_size, args.file_backed);

                % iii) struct or data loader - a struct, pass to the struct
                % loader
            elseif ~isempty(args.data_struct)
                if isa(args.data_struct,'horace_binfile_interface')
                    args.data_struct = obj.get_loader_struct_(...
                        args.data_struct, args.pixel_page_size, args.file_backed);
                    obj = from_bare_struct(obj,args.data_struct);
                elseif isfield(args.data_struct,'data')
                    if isfield(args.data_struct.data,'version')
                        obj = serializable.from_struct(args.data_struct);
                    else
                        obj = from_bare_struct(obj,args.data_struct);
                    end
                else
                    error('HORACE:sqw:invalid_argument',...
                        'Unidentified input data structure');
                end

            end
        end
        %------------------------------------------------------------------
        % Public getters/setters expose all wrapped data attributes
        function val = get.data(obj)
            val = obj.data_;
        end

        function obj = set.data(obj, d)
            if isa(d,'DnDBase')
                obj.data_ = d;
            elseif isempty(d)
                obj.data_ = d0d();
            else
                error('HORACE:sqw:invalid_argument',...
                    'Only instance of dnd class or empty value may be used as data value. Trying to set up: %s',...
                    class(d))
            end
        end

        function pix = get.pix(obj)
            pix  = obj.pix_;
        end

        function obj = set.pix(obj,val)
            if isa(val, 'PixelDataBase') || isa(val,'pix_combine_info')
                obj.pix_ = val;
            elseif isempty(val)
                obj.pix_ = PixelDataBase.create();
            else
                obj.pix_ = PixelDataBase.create(val);
            end
        end

        function val = get.detpar(obj)
            val = obj.detpar_;
        end

        function obj = set.detpar(obj,val)
            %TODO: implement checks for validity
            obj.detpar_ = val;
        end

        function val = get.main_header(obj)
            val = obj.main_header_;
        end

        function obj = set.main_header(obj,val)
            if isempty(val)
                obj.main_header_  = main_header_cl();
            elseif isa(val,'main_header_cl')
                obj.main_header_ = val;
            elseif isstruct(val)
                obj.main_header_ = main_header_cl(val);
            else
                error('HORACE:sqw:invalid_argument',...
                    'main_header property accepts only inputs with main_header_cl instance class or structure, convertible into this class. You provided %s', ...
                    class(val));
            end
        end

        function val = get.experiment_info(obj)
            val = obj.experiment_info_;
        end

        function obj = set.experiment_info(obj,val)
            if isempty(val)
                obj.experiment_info_ = Experiment();
            elseif isa(val,'Experiment')
                obj.experiment_info_ = val;
            else
                error('HORACE:sqw:invalid_argument',...
                    'Experiment info can be only instance of Experiment class, actually it is %s',...
                    class(val));
            end
        end

        function  save_xye(obj,varargin)
            save_xye(obj.data,varargin{:});
        end

        function  s=xye(w, varargin)
            % Get the bin centres, intensity and error bar for a 1D, 2D, 3D or 4D dataset
            s = w.data.xye(varargin{:});
        end

        function npix = get.npixels(obj)
            npix = obj.pix_.num_pixels;
        end

        function map = get.runid_map(obj)
            if isempty(obj.experiment_info)
                map = [];
            else
                map = obj.experiment_info.runid_map;
            end
        end

        function [nd,sz] = dimensions(obj)
            % return size and shape of the image arrays
            [nd,sz] = obj(1).data_.dimensions();
        end

        function is = dnd_type(obj)
            is = isempty(obj.pix_);
        end
    end

    %======================================================================
    % REDUNDANT and compatibility ACCESSORS
    methods
        function obj = change_header(obj,hdr)
            obj.experiment_info = hdr;
        end

        function obj = change_detpar(obj,dtp)
            obj.detpar_x = dtp;
        end

        function val = get.detpar_x(obj)
            % obsolete interface
            val = obj.detpar_;
        end

        function obj = set.detpar_x(obj,val)
            % obsolete interface
            obj.detpar_ = val;
        end

        function hdr = get.header(obj)
            % return old (legacy) header(s) providing short experiment info
            %
            if isempty(obj.experiment_info_)
                hdr = IX_experiment().to_bare_struct();
                hdr.alatt = [];
                hdr.angdeg = [];
                return;
            end
            hdr = obj.experiment_info_.convert_to_old_headers();
            hdr = [hdr{:}];
            hdr = rmfield(hdr,{'instrument','sample'});
        end
    end
    %======================================================================
    % TOBYFIT INTERFACE
    methods
        % set the moderator pulse model and its parameters. (TODO: should
        % be setting a class. Ticket #910)
        obj = set_mod_pulse(obj,pulse_model,pmp)
        % Get moderator pulse model name and mean pulse parameters for
        % an array of sqw objects
        [pulse_model,pp,ok,mess,p,present] = get_mod_pulse(varargin)

        % add or reset instrument, related to this sqw object
        obj = set_instrument(obj, instrument,varargin)
        function inst = get_instruments(obj,varargin)
            % retrieve object container with instruments
            inst = obj.experiment_info.instruments;
        end
        % Return the mean fixed neutron energy and emode for an array of sqw objects.
        [efix,emode,ok,mess,en] = get_efix(obj,tol);
        % Set the fixed neutron energy for an array of sqw objects.
        obj = set_efix(obj,efix,emode);

        % Change the crystal lattice and orientation of an sqw object or array of objects
        wout = change_crystal (obj,varargin)

        %TODO: Special call on interface for different type of instruments
        %      from generic object, which may contain any instrument is
        %      incorrect. It should be resfun covariance here, if it is needs
        %      to be here at all.
        varargout = tobyfit (varargin);
        [wout,state_out,store_out]=tobyfit_DGdisk_resconv(win,caller,state_in,store_in,...
            sqwfunc,pars,lookup,mc_contributions,mc_points,xtal,modshape);
        [cov_proj, cov_spec, cov_hkle] = tobyfit_DGdisk_resfun_covariance(win, indx);
        [wout,state_out,store_out]=tobyfit_DGfermi_resconv(win,caller,state_in,store_in,...
            sqwfunc,pars,lookup,mc_contributions,mc_points,xtal,modshape);
        [cov_proj, cov_spec, cov_hkle] = tobyfit_DGfermi_resfun_covariance(win, indx);

    end

    %======================================================================

    methods(Access = protected)
        wout = unary_op_manager(obj, operation_handle);
        wout = binary_op_manager_single(w1, w2, binary_op);
        wout = recompute_bin_data(w);
        [proj, pbin] = get_proj_and_pbin(w) % Retrieve the projection and
                                            % binning of an sqw or dnd object


        wout = sqw_eval_(wout, sqwfunc, ave_pix, all_bins, pars);
        wout = sqw_eval_pix(w, sqwfunc, ave_pix, pars, outfilecell, i);

        function  [ok, mess] = equal_to_tol_internal(w1, w2, name_a, name_b, varargin)
            % compare two sqw objects according to internal comparison
            % algorithm
            [ok, mess] = equal_to_tol_internal_(w1, w2, name_a, name_b, varargin{:});
        end
    end

    %----------------------------------------------------------------------

    methods(Static, Access=private)
        % Signatures of private class functions declared in files
        sqw_struct = make_sqw(ndims);
        detpar_struct = make_sqw_detpar();
        header = make_sqw_header();

        function ld_str = get_loader_struct_(ldr, pixel_page_size, file_backed)
            % load sqw structure, using file loader
            ld_str = struct();

            [ld_str.main_header, ld_str.experiment_info, ld_str.detpar,...
                ld_str.data,ld_str.pix] = ...
                ldr.get_sqw('-legacy','-noupgrade', ...
                            'pixel_page_size', pixel_page_size, 'file_backed', file_backed);
        end


    end

    %----------------------------------------------------------------------

    methods(Access=private)
        % process various inputs for the constructor and return some
        % standard output used in sqw construction
        args = parse_sqw_args_(obj,varargin)

        function obj = init_from_file_(obj, in_filename, pixel_page_size, file_backed)
            % Parse SQW from file
            %
            % An error is raised if the data file is identified not a SQW object
            ldr = sqw_formats_factory.instance().get_loader(in_filename);
            if ~strcmpi(ldr.data_type, 'a') % not a valid sqw-type structure
                error('HORACE:sqw:invalid_argument',...
                    'Data file: %s does not contain valid sqw-type object',...
                    in_filename);
            end
            lds = obj.get_loader_struct_(ldr,pixel_page_size, file_backed);
            obj = from_bare_struct(obj,lds);
        end

        function obj = init_from_loader_struct_(obj, data_struct)
            % initialize object contents using structure, obtained from
            % file loader
            obj.main_header = data_struct.main_header;
            obj.header = data_struct.header;
            obj.detpar = data_struct.detpar;
            obj.data = data_struct.data;
            obj.pix = data_struct.pix;
        end

        function  [set_single,set_per_obj,n_runs_in_obj]=find_set_mode(obj,varargin)
            % Helper function for various set component for Tobyfit methods
            % Given array of values to set on array of objects, identify how these
            % values should be distributed among objects
            [set_single,set_per_obj,n_runs_in_obj]=find_set_mode_(obj,varargin{:});
        end
    end
    %======================================================================
    % SERIALIZABLE INTERFACE
    properties(Constant,Access=protected)
        fields_to_save_ = {'main_header','experiment_info','detpar','data','pix'};
    end

    methods
        function ver  = classVersion(~)
            % define version of the class to store in mat-files
            % and nxsqw data format. Each new version would presumably read
            % the older version, so version substitution is based on this
            % number
            ver = 4;
        end

        function flds = saveableFields(~)
            flds = sqw.fields_to_save_;
        end

        function str = saveobj(obj)
            if ~obj.main_header_.creation_date_defined
                % support old files, which do not have creation date defined
                obj.main_header_.creation_date = datetime('now');
            end
            str = saveobj@serializable(obj);
        end
    end
    methods(Access = protected)

        function obj = from_old_struct(obj,S)
            % restore object from the old structure, which describes the
            % previous version(s) of the object.
            %
            % The method is called by loadobj in the case if the input
            % structure does not contain version or the version, stored
            % in the structure does not correspond to the current version
            %
            % Input:
            % ------
            %   S       An instance of this object or struct
            % By default, this function interfaces the default from_bare_struct
            % method, but when the old structure substantially differs from
            % the modern structure, this method needs the specific overloading
            % to allow loadob to recover new structure from an old structure.
            %
            obj = set_from_old_struct_(obj,S);
        end
    end

    methods(Static)
        function obj = loadobj(S)
            % loadobj method, calling generic method of
            % saveable class. Provides empty sqw class instance to
            obj = sqw();
            obj = loadobj@serializable(S,obj);
        end
    end

end<|MERGE_RESOLUTION|>--- conflicted
+++ resolved
@@ -18,18 +18,11 @@
                     % connection runid_pixel->header_number
 
         main_header % Generic information about contributed files
-<<<<<<< HEAD
-        %           % and the sqw file creation date.
+                    % and the sqw file creation date.
         detpar
-        %
+
         experiment_info
         %
-=======
-                    % and the sqw file creation date.
-        experiment_info
-        detpar
-
->>>>>>> de34dde7
         data; % The information about the N-D neutron image, containing
               % combined and bin-averaged information about the
               % neutron experiment.
@@ -149,11 +142,11 @@
         function obj = sqw(varargin)
             obj = obj@SQWDnDBase();
 
-            if nargin > 0 % various serializers need empty constructor
-                obj = obj.init(varargin{:});
-            else
+            if nargin==0 % various serializers need empty constructor
                 obj.data_ = d0d();
-            end
+                return;
+            end
+            obj = obj.init(varargin{:});
 
         end
 
