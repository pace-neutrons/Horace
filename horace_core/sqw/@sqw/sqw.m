classdef (InferiorClasses = {?d0d, ?d1d, ?d2d, ?d3d, ?d4d}) sqw < SQWDnDBase & serializable
    %SQW Create an sqw object
    %
    % Syntax:
    %   >> w = sqw ()               % Create empty, zero-dimensional SQW object
    %   >> w = sqw (struct)         % Create from a structure with valid fields (internal use)
    %   >> w = sqw (filename)       % Create an sqw object from a file
    %   >> w = sqw (sqw_object)     % Create a new SQW object from a existing one
<<<<<<< HEAD
    
    properties(Dependent)
        % the
        main_header
        experiment_info
        detpar
=======

    properties
        main_header
        runid_map % the map which connects header number with run_id
        header
        detpar
        % CMDEV: data now a dependent property, below
    end

    properties(Dependent)
>>>>>>> 96cd8bc7
        data;
        %;
    end
    properties(Hidden,Dependent)
        % obsolete property, duplicating detpar. Do not use
        detpar_x
        % compatibility field, providing old interface for new
        % experiment_info class. Returns array of IX_experiment
        % from Experiment class. Conversion to old header is not performed
        header;
    end
<<<<<<< HEAD
    
    properties(Access=private)
        main_header_ = struct([]);
        experiment_info_ = Experiment();
        detpar_  = struct([]);
    end
    properties(Constant,Access=private)
        fields_to_save_ = {'main_header','experiment_info','detpar','data'};
=======

    methods (Access = protected)
        wout = sqw_eval_pix_(w, sqwfunc, ave_pix, pars, outfilecell, i);
>>>>>>> 96cd8bc7
    end

    methods
        function ver  = classVersion(~)
            % define version of the class to store in mat-files
            % and nxsqw data format. Each new version would presumably read
            % the older version, so version substitution is based on this
            % number
            ver = 1;
        end
        function flds = indepFields(~)
            flds = sqw.fields_to_save_;
        end
        
        
        wout = sigvar(w);
        w = sigvar_set(win, sigvar_obj);
        sz = sigvar_size(w);
        %[sel,ok,mess] = mask_points (win, varargin);
        varargout = multifit (varargin);

        varargout = tobyfit (varargin);
        [wout,state_out,store_out]=tobyfit_DGdisk_resconv(win,caller,state_in,store_in,...
            sqwfunc,pars,lookup,mc_contributions,mc_points,xtal,modshape);
        [cov_proj, cov_spec, cov_hkle] = tobyfit_DGdisk_resfun_covariance(win, indx);
        [wout,state_out,store_out]=tobyfit_DGfermi_resconv(win,caller,state_in,store_in,...
            sqwfunc,pars,lookup,mc_contributions,mc_points,xtal,modshape);
        [cov_proj, cov_spec, cov_hkle] = tobyfit_DGfermi_resfun_covariance(win, indx);
        [ok,mess,varargout] = parse_pixel_indicies (win,indx,iw);
        wout=combine_sqw(w1,w2);

        wout=rebin_sqw(win,varargin);
        wout=symmetrise_sqw(win,v1,v2,v3);
        [ok,mess,w1tot,w2tot]=is_cut_equal(f1,f2,varargin);
        wtot=combine_cuts(w);
        wout=recompute_bin_data_tester(sqw_obj);
        wout = dnd (win);
        %
        % return the header, common for all runs (average?)
        [header_ave, ebins_all_same]=header_average(header);
        [alatt,angdeg,ok,mess] = lattice_parameters(win);
        [wout, pars_out] = refine_crystal_strip_pars (win, xtal, pars_in);
        img_range = recompute_img_range(w);

        wout = section (win,varargin);
        [sqw_type, ndims, nfiles, filename, mess,ld] = is_sqw_type_file(w,infile);
        [d, mess] = make_sqw_from_data(varargin);
        varargout = head (varargin);
        d=spe(w);
        %{
        %[deps,eps_lo,eps_hi,ne]=energy_transfer_info(header);
        %}
        status = adjust_aspect(w);
        varargout = resolution_plot (w, varargin);
        wout = noisify(w,varargin);
<<<<<<< HEAD
        
        function dtp = my_detpar(obj)
            dtp = obj.detpar_x;
        end
        
        function obj = change_detpar(obj,dtp)
            obj.detpar_x = dtp;
        end
        
        %function hdr = my_header(obj)
        %    hdr = obj.experiment_info;
        %end
        
        function obj = change_header(obj,hdr)
            obj.experiment_info = hdr;
        end
        
        function obj = sqw(varargin)
            obj = obj@SQWDnDBase();
            
            if nargin==0 % various serializers need empty constructor
                return;
            end
            obj = init(obj,varargin{:});
            
        end
        function obj = init(obj,varargin)
            % the content of the non-empty constructor, also used to
            % initialize empty instance of the object
            %
            % here we go through the various options for what can
            % initialise an sqw object
            args = parse_sqw_args_(obj,varargin{:});
            
            % i) copy - it is an sqw
            if ~isempty(args.sqw_obj)
                obj = copy(args.sqw_obj);
                
                % ii) filename - init from a file
            elseif ~isempty(args.filename)
                obj = obj.init_from_file_(args.filename, args.pixel_page_size);
                
                % iii) struct or data loader - a struct, pass to the struct
                % loader
=======

        function obj = sqw(varargin)
            obj = obj@SQWDnDBase();

            [args] = obj.parse_args(varargin{:});

            % i) copy
            if ~isempty(args.sqw_obj)
                obj = copy(args.sqw_obj);

                % ii) filename
            elseif ~isempty(args.filename)
                obj = obj.init_from_file_(args.filename, args.pixel_page_size);

                % iii) struct or data loader
>>>>>>> 96cd8bc7
            elseif ~isempty(args.data_struct)
                if isa(args.data_struct,'dnd_file_interface')
                    args.data_struct = obj.get_loader_struct_(...
                        args.data_struct,args.pixel_page_size);
<<<<<<< HEAD
                    obj = from_bare_struct(obj,args.data_struct);
                elseif isfield(args.data_struct,'data')
                    if isfield(args.data_struct.data,'version')
                        obj = sqw.loadobj(args.data_struct);
                    elseif isfield(args.data_struct.data,'serial_name')
                        obj = serializable.from_struct(args.data_struct);
                    else
                        obj = from_bare_struct(obj,args.data_struct);
                    end
                else
                    error('HORACE:sqw:invalid_argument',...
                        'Unidentified input data structure');
=======
                    if isempty(args.data_struct.runid_map)
                        args.data_struct.runid_map = recalculate_runid_map_( args.data_struct.header);
                    end
>>>>>>> 96cd8bc7
                end
                
            end
<<<<<<< HEAD
=======


>>>>>>> 96cd8bc7
        end

        % Public getters/setters expose all wrapped data attributes
        function val = get.data(obj)
            val = obj.data_;
        end
        function obj = set.data(obj, d)
<<<<<<< HEAD
            if isa(d,'data_sqw_dnd') || isempty(d)
                obj.data_ = d;
            else
                error('HORACE:sqw:invalid_argument',...
                    'Only data_sqw_dnd class or empty value may be used as data value. Trying to set up: %s',...
                    class(d))
            end
        end
        function hdr = get.header(obj)
            % return old (legacy) header(s) providing short experiment info
            %
            if isempty(obj.experiment_info_)
                hdr = IX_experiment().to_bare_struct();
                hdr.alatt = [];
                hdr.angdeg = [];
                return;
            end
            hdr = obj.experiment_info_.convert_to_old_headers();
            hdr = [hdr{:}];
            hdr = rmfield(hdr,{'instrument','sample'});
        end
        function val = get.detpar(obj)
            val = obj.detpar_;
        end
        function obj = set.detpar(obj,val)
            %TODO: implement checks for validity
            obj.detpar_ = val;
        end
        
        function val = get.main_header(obj)
            val = obj.main_header_;
        end
        function obj = set.main_header(obj,val)
            %TODO: implement checks for validity
            obj.main_header_ = val;
        end
        
        function val = get.experiment_info(obj)
            val = obj.experiment_info_;
        end
        function obj = set.experiment_info(obj,val)
            if isempty(val)
                obj.experiment_info_ = Experiment();
                return;
            elseif ~isa(val,'Experiment')
                error('HORACE:sqw:invalid_argument',...
                    'Experiment info can be only instance of Experiment class, actually it is %s',...
                    class(val));
            end
            obj.experiment_info_ = val;
        end
        
        function val = get.detpar_x(obj)
            % obsolete interface
            val = obj.detpar_;
        end
        function obj = set.detpar_x(obj,val)
            % obsolete interface
            obj.detpar_ = val;
        end
=======
            %if isa(d,'data_sqw_dnd') || isempty(d)
            obj.data_ = d;
            %else
            %    error('HORACE:sqw:invalid_argument',...
            %        'Only data_sqw_dnd class or empty value may be used as data value. Trying to set up: %s',...
            %        class(d))
            %end
        end
>>>>>>> 96cd8bc7
        %        function  save_xye(obj,varargin)
        %            %TODO: Enable this when doing #730
        %            % save data in xye format
        %            save_xye@DnDBase(obj.data,varargin{:});
        %        end
<<<<<<< HEAD
        
=======


>>>>>>> 96cd8bc7
    end

    methods(Static)
        function obj = loadobj(S)
<<<<<<< HEAD
            % boilerplate loadobj method, calling generic method of
            % saveable class
            obj = sqw();
            obj = loadobj@serializable(S,obj);
=======
            % Load a sqw object from a .mat file
            %
            %   >> obj = loadobj(S)
            %
            % Input:
            % ------
            %   S       An instance of this object or struct
            %
            % -------
            % Output:
            %   obj     An instance of this object
            if isa(S,'sqw')
                obj = S;
                if isempty(obj.runid_map)
                    obj.runid_map = recalculate_runid_map_(S.header);
                end
                return
            end
            if numel(S)>1
                tmp = sqw();
                obj = repmat(tmp, size(S));
                for i = 1:numel(S)
                    obj(i) = sqw(S(i));
                end
            else
                obj = sqw(S);
            end
>>>>>>> 96cd8bc7
        end
    end

    methods(Access = protected)
        wout = unary_op_manager(obj, operation_handle);
        wout = binary_op_manager_single(w1, w2, binary_op);
        [ok, mess] = equal_to_tol_internal(w1, w2, name_a, name_b, varargin);

        wout = sqw_eval_(wout, sqwfunc, ave_pix, all_bins, pars);
        wout = sqw_eval_pix_(w, sqwfunc, ave_pix, pars, outfilecell, i);
        
        % take the inputs for a cut and return them in a standard form
        [proj, pbin, opt,args] = process_and_validate_cut_inputs(obj, ndims_source, return_cut, varargin);
        function obj = from_old_struct(obj,S)
            % restore object from the old structure, which describes the
            % previous version of the object.
            %
            % The method is called by loadobj in the case if the input
            % structure does not contain version or the version, stored
            % in the structure does not correspond to the current version
            %
            % By default, this function interfaces the default from_bare_struct
            % method, but when the old strucure substantially differs from
            % the modern structure, this method needs the specific overloading
            % to allow loadob to recover new structure from an old structure.
            %
            if ~isfield(S,'version')
                % previous version did not store any version data
                if numel(S)>1
                    tmp = sqw();
                    obj = repmat(tmp, size(S));
                end
                for i = 1:numel(S)
                    ss =S(i);
                    if isfield(ss,'header')
                        if isa(ss.header,'Experiment')
                            ss.experiment_info = ss.header;
                        else
                            ss.experiment_info = Experiment(ss.header);
                        end
                        ss = rmfield(ss,'header');
                    end
                    if isfield(ss,'data_')
                        ss.data = ss.data_;
                        ss = rmfield(ss,'data_');
                    end
                    
                    obj(i) = sqw(ss);
                end
                return
            end
            if isfield(inputs,'array_dat')
                obj = obj.from_bare_struct(inputs.array_dat);
            else
                obj = obj.from_bare_struct(inputs);
            end
        end
        
    end
<<<<<<< HEAD
    
    
=======

>>>>>>> 96cd8bc7
    methods(Static, Access = private)
        % Signatures of private functions declared in files
        sqw_struct = make_sqw(ndims);
        detpar_struct = make_sqw_detpar();
        header = make_sqw_header();
        main_header = make_sqw_main_header();
<<<<<<< HEAD
        
=======

        function args = parse_args(varargin)
            % Parse a single argument passed to the SQW constructor
            %
            % Return struct with the data set to the appropriate element:
            % args.filename  % string, presumed to be filename
            % args.sqw_obj   % SQW class instance
            % args.data_struct % generic struct, presumed to represent SQW
            % args.pixel_page_size % size of PixelData page in bytes
            parser = inputParser();
            parser.KeepUnmatched = true;  % ignore unmatched parameters
            parser.addOptional('input', [], @(x) (isa(x, 'SQWDnDBase') || ...
                is_string(x) || ...
                isa(x,'dnd_file_interface') || ...
                isstruct(x)));
            parser.addParameter('pixel_page_size', PixelData.DEFAULT_PAGE_SIZE, ...
                @PixelData.validate_mem_alloc);
            parser.parse(varargin{:});

            input = parser.Results.input;
            args = struct('sqw_obj', [], 'filename', [], 'data_struct', [], 'pixel_page_size', []);

            args.pixel_page_size = parser.Results.pixel_page_size;

            if isa(input, 'SQWDnDBase')
                if isa(input, 'DnDBase')
                    error('SQW:sqw', 'SQW cannot be constructed from a DnD object');
                end
                args.sqw_obj = input;
            elseif is_string(parser.Results.input)
                args.filename = input;
            elseif (isstruct(input)||isa(input,'dnd_file_interface')) && ~isempty(input)
                args.data_struct = input;
            else
                % create struct holding default instance
                args.data_struct = make_sqw(0);
            end
        end
>>>>>>> 96cd8bc7
    end

    methods(Access = 'private')
        % process various inputs for the constructor and return some
        % standard output used in sqw construction
        args = parse_sqw_args_(obj,varargin)
        
        function obj = init_from_file_(obj, in_filename, pixel_page_size)
            % Parse SQW from file
            %
            % An error is raised if the data file is identified not a SQW object
            ldr = sqw_formats_factory.instance().get_loader(in_filename);
            if ~strcmpi(ldr.data_type, 'a') % not a valid sqw-type structure
                error('HORACE:sqw:invalid_argument',...
                    'Data file: %s does not contain valid sqw-type object',...
                    in_filename);
            end
            lds = obj.get_loader_struct_(ldr,pixel_page_size);
            obj = sqw();
            obj = from_bare_struct(obj,lds);
        end
        function ld_str = get_loader_struct_(~,ldr,pixel_page_size)
            % load sqw structure, using file loader
            ld_str = struct();
<<<<<<< HEAD
            [ld_str.main_header, old_header, ld_str.detpar, ld_str.data] = ...
=======
            [ld_str.main_header, ld_str.header, ld_str.detpar,...
                ld_str.data,ld_str.runid_map] = ...
>>>>>>> 96cd8bc7
                ldr.get_sqw('-legacy', 'pixel_page_size', pixel_page_size);
            ld_str.experiment_info = Experiment(old_header);
        end
<<<<<<< HEAD
        %
=======
        function obj = init_from_loader_struct_(obj, data_struct)
            % initialize object contents using structure, obtained from
            % file loader
            obj.main_header = data_struct.main_header;
            obj.header = data_struct.header;
            obj.detpar = data_struct.detpar;
            obj.data = data_struct.data;
            if isfield(data_struct,'runid_map')                
                obj.runid_map = data_struct.runid_map;
            else % calculate runid map from header file names
                obj.runid_map = recalculate_runid_map_(data_struct.header);
            end
        end
>>>>>>> 96cd8bc7
    end
end<|MERGE_RESOLUTION|>--- conflicted
+++ resolved
@@ -6,25 +6,14 @@
     %   >> w = sqw (struct)         % Create from a structure with valid fields (internal use)
     %   >> w = sqw (filename)       % Create an sqw object from a file
     %   >> w = sqw (sqw_object)     % Create a new SQW object from a existing one
-<<<<<<< HEAD
     
     properties(Dependent)
         % the
         main_header
+        runid_map % the map which connects header number with run_id
         experiment_info
         detpar
-=======
-
-    properties
-        main_header
-        runid_map % the map which connects header number with run_id
-        header
-        detpar
-        % CMDEV: data now a dependent property, below
-    end
-
-    properties(Dependent)
->>>>>>> 96cd8bc7
+        %CMDEV: data now a dependent property, below
         data;
         %;
     end
@@ -36,7 +25,6 @@
         % from Experiment class. Conversion to old header is not performed
         header;
     end
-<<<<<<< HEAD
     
     properties(Access=private)
         main_header_ = struct([]);
@@ -45,13 +33,8 @@
     end
     properties(Constant,Access=private)
         fields_to_save_ = {'main_header','experiment_info','detpar','data'};
-=======
-
-    methods (Access = protected)
-        wout = sqw_eval_pix_(w, sqwfunc, ave_pix, pars, outfilecell, i);
->>>>>>> 96cd8bc7
-    end
-
+    end
+    
     methods
         function ver  = classVersion(~)
             % define version of the class to store in mat-files
@@ -63,14 +46,14 @@
         function flds = indepFields(~)
             flds = sqw.fields_to_save_;
         end
-        
+
         
         wout = sigvar(w);
         w = sigvar_set(win, sigvar_obj);
         sz = sigvar_size(w);
         %[sel,ok,mess] = mask_points (win, varargin);
         varargout = multifit (varargin);
-
+        
         varargout = tobyfit (varargin);
         [wout,state_out,store_out]=tobyfit_DGdisk_resconv(win,caller,state_in,store_in,...
             sqwfunc,pars,lookup,mc_contributions,mc_points,xtal,modshape);
@@ -80,7 +63,7 @@
         [cov_proj, cov_spec, cov_hkle] = tobyfit_DGfermi_resfun_covariance(win, indx);
         [ok,mess,varargout] = parse_pixel_indicies (win,indx,iw);
         wout=combine_sqw(w1,w2);
-
+        
         wout=rebin_sqw(win,varargin);
         wout=symmetrise_sqw(win,v1,v2,v3);
         [ok,mess,w1tot,w2tot]=is_cut_equal(f1,f2,varargin);
@@ -93,7 +76,7 @@
         [alatt,angdeg,ok,mess] = lattice_parameters(win);
         [wout, pars_out] = refine_crystal_strip_pars (win, xtal, pars_in);
         img_range = recompute_img_range(w);
-
+        
         wout = section (win,varargin);
         [sqw_type, ndims, nfiles, filename, mess,ld] = is_sqw_type_file(w,infile);
         [d, mess] = make_sqw_from_data(varargin);
@@ -105,7 +88,6 @@
         status = adjust_aspect(w);
         varargout = resolution_plot (w, varargin);
         wout = noisify(w,varargin);
-<<<<<<< HEAD
         
         function dtp = my_detpar(obj)
             dtp = obj.detpar_x;
@@ -150,30 +132,18 @@
                 
                 % iii) struct or data loader - a struct, pass to the struct
                 % loader
-=======
-
-        function obj = sqw(varargin)
-            obj = obj@SQWDnDBase();
-
-            [args] = obj.parse_args(varargin{:});
-
-            % i) copy
-            if ~isempty(args.sqw_obj)
-                obj = copy(args.sqw_obj);
-
-                % ii) filename
-            elseif ~isempty(args.filename)
-                obj = obj.init_from_file_(args.filename, args.pixel_page_size);
-
-                % iii) struct or data loader
->>>>>>> 96cd8bc7
             elseif ~isempty(args.data_struct)
                 if isa(args.data_struct,'dnd_file_interface')
                     args.data_struct = obj.get_loader_struct_(...
                         args.data_struct,args.pixel_page_size);
-<<<<<<< HEAD
+                    if isempty(args.data_struct.runid_map)
+                        args.data_struct.runid_map = recalculate_runid_map_( args.data_struct.header);
+                    end
                     obj = from_bare_struct(obj,args.data_struct);
                 elseif isfield(args.data_struct,'data')
+                    if isempty(args.data_struct.runid_map)
+                        args.data_struct.runid_map = recalculate_runid_map_( args.data_struct.header);
+                    end
                     if isfield(args.data_struct.data,'version')
                         obj = sqw.loadobj(args.data_struct);
                     elseif isfield(args.data_struct.data,'serial_name')
@@ -184,27 +154,16 @@
                 else
                     error('HORACE:sqw:invalid_argument',...
                         'Unidentified input data structure');
-=======
-                    if isempty(args.data_struct.runid_map)
-                        args.data_struct.runid_map = recalculate_runid_map_( args.data_struct.header);
-                    end
->>>>>>> 96cd8bc7
                 end
                 
             end
-<<<<<<< HEAD
-=======
-
-
->>>>>>> 96cd8bc7
-        end
-
+        end
+        
         % Public getters/setters expose all wrapped data attributes
         function val = get.data(obj)
             val = obj.data_;
         end
         function obj = set.data(obj, d)
-<<<<<<< HEAD
             if isa(d,'data_sqw_dnd') || isempty(d)
                 obj.data_ = d;
             else
@@ -265,73 +224,28 @@
             % obsolete interface
             obj.detpar_ = val;
         end
-=======
-            %if isa(d,'data_sqw_dnd') || isempty(d)
-            obj.data_ = d;
-            %else
-            %    error('HORACE:sqw:invalid_argument',...
-            %        'Only data_sqw_dnd class or empty value may be used as data value. Trying to set up: %s',...
-            %        class(d))
-            %end
-        end
->>>>>>> 96cd8bc7
         %        function  save_xye(obj,varargin)
         %            %TODO: Enable this when doing #730
         %            % save data in xye format
         %            save_xye@DnDBase(obj.data,varargin{:});
         %        end
-<<<<<<< HEAD
-        
-=======
-
-
->>>>>>> 96cd8bc7
-    end
-
+        
+    end
+    
     methods(Static)
         function obj = loadobj(S)
-<<<<<<< HEAD
             % boilerplate loadobj method, calling generic method of
             % saveable class
             obj = sqw();
             obj = loadobj@serializable(S,obj);
-=======
-            % Load a sqw object from a .mat file
-            %
-            %   >> obj = loadobj(S)
-            %
-            % Input:
-            % ------
-            %   S       An instance of this object or struct
-            %
-            % -------
-            % Output:
-            %   obj     An instance of this object
-            if isa(S,'sqw')
-                obj = S;
-                if isempty(obj.runid_map)
-                    obj.runid_map = recalculate_runid_map_(S.header);
-                end
-                return
-            end
-            if numel(S)>1
-                tmp = sqw();
-                obj = repmat(tmp, size(S));
-                for i = 1:numel(S)
-                    obj(i) = sqw(S(i));
-                end
-            else
-                obj = sqw(S);
-            end
->>>>>>> 96cd8bc7
-        end
-    end
-
+        end
+    end
+    
     methods(Access = protected)
         wout = unary_op_manager(obj, operation_handle);
         wout = binary_op_manager_single(w1, w2, binary_op);
         [ok, mess] = equal_to_tol_internal(w1, w2, name_a, name_b, varargin);
-
+        
         wout = sqw_eval_(wout, sqwfunc, ave_pix, all_bins, pars);
         wout = sqw_eval_pix_(w, sqwfunc, ave_pix, pars, outfilecell, i);
         
@@ -341,15 +255,28 @@
             % restore object from the old structure, which describes the
             % previous version of the object.
             %
+            %   >> obj = loadobj(S)
             % The method is called by loadobj in the case if the input
             % structure does not contain version or the version, stored
             % in the structure does not correspond to the current version
             %
+            % Input:
+            % ------
+            %   S       An instance of this object or struct
             % By default, this function interfaces the default from_bare_struct
             % method, but when the old strucure substantially differs from
             % the modern structure, this method needs the specific overloading
             % to allow loadob to recover new structure from an old structure.
             %
+            % -------
+            % Output:
+            %   obj     An instance of this object
+            if isa(S,'sqw')
+                if isempty(obj.runid_map)
+                    obj.runid_map = recalculate_runid_map_(S.experiment_info);
+                end
+                return
+            end
             if ~isfield(S,'version')
                 % previous version did not store any version data
                 if numel(S)>1
@@ -357,6 +284,8 @@
                     obj = repmat(tmp, size(S));
                 end
                 for i = 1:numel(S)
+                    obj(i) = sqw(S(i));
+                end
                     ss =S(i);
                     if isfield(ss,'header')
                         if isa(ss.header,'Experiment')
@@ -370,7 +299,8 @@
                         ss.data = ss.data_;
                         ss = rmfield(ss,'data_');
                     end
-                    
+        end
+
                     obj(i) = sqw(ss);
                 end
                 return
@@ -383,62 +313,17 @@
         end
         
     end
-<<<<<<< HEAD
-    
-    
-=======
-
->>>>>>> 96cd8bc7
+    
+    
     methods(Static, Access = private)
         % Signatures of private functions declared in files
         sqw_struct = make_sqw(ndims);
         detpar_struct = make_sqw_detpar();
         header = make_sqw_header();
         main_header = make_sqw_main_header();
-<<<<<<< HEAD
-        
-=======
-
-        function args = parse_args(varargin)
-            % Parse a single argument passed to the SQW constructor
-            %
-            % Return struct with the data set to the appropriate element:
-            % args.filename  % string, presumed to be filename
-            % args.sqw_obj   % SQW class instance
-            % args.data_struct % generic struct, presumed to represent SQW
-            % args.pixel_page_size % size of PixelData page in bytes
-            parser = inputParser();
-            parser.KeepUnmatched = true;  % ignore unmatched parameters
-            parser.addOptional('input', [], @(x) (isa(x, 'SQWDnDBase') || ...
-                is_string(x) || ...
-                isa(x,'dnd_file_interface') || ...
-                isstruct(x)));
-            parser.addParameter('pixel_page_size', PixelData.DEFAULT_PAGE_SIZE, ...
-                @PixelData.validate_mem_alloc);
-            parser.parse(varargin{:});
-
-            input = parser.Results.input;
-            args = struct('sqw_obj', [], 'filename', [], 'data_struct', [], 'pixel_page_size', []);
-
-            args.pixel_page_size = parser.Results.pixel_page_size;
-
-            if isa(input, 'SQWDnDBase')
-                if isa(input, 'DnDBase')
-                    error('SQW:sqw', 'SQW cannot be constructed from a DnD object');
-                end
-                args.sqw_obj = input;
-            elseif is_string(parser.Results.input)
-                args.filename = input;
-            elseif (isstruct(input)||isa(input,'dnd_file_interface')) && ~isempty(input)
-                args.data_struct = input;
-            else
-                % create struct holding default instance
-                args.data_struct = make_sqw(0);
-            end
-        end
->>>>>>> 96cd8bc7
-    end
-
+        
+    end
+    
     methods(Access = 'private')
         % process various inputs for the constructor and return some
         % standard output used in sqw construction
@@ -461,31 +346,10 @@
         function ld_str = get_loader_struct_(~,ldr,pixel_page_size)
             % load sqw structure, using file loader
             ld_str = struct();
-<<<<<<< HEAD
             [ld_str.main_header, old_header, ld_str.detpar, ld_str.data] = ...
-=======
-            [ld_str.main_header, ld_str.header, ld_str.detpar,...
-                ld_str.data,ld_str.runid_map] = ...
->>>>>>> 96cd8bc7
                 ldr.get_sqw('-legacy', 'pixel_page_size', pixel_page_size);
             ld_str.experiment_info = Experiment(old_header);
         end
-<<<<<<< HEAD
         %
-=======
-        function obj = init_from_loader_struct_(obj, data_struct)
-            % initialize object contents using structure, obtained from
-            % file loader
-            obj.main_header = data_struct.main_header;
-            obj.header = data_struct.header;
-            obj.detpar = data_struct.detpar;
-            obj.data = data_struct.data;
-            if isfield(data_struct,'runid_map')                
-                obj.runid_map = data_struct.runid_map;
-            else % calculate runid map from header file names
-                obj.runid_map = recalculate_runid_map_(data_struct.header);
-            end
-        end
->>>>>>> 96cd8bc7
     end
 end