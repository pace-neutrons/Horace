--- conflicted
+++ resolved
@@ -1,9 +1,5 @@
 function qw=calculate_qw_pixels2(win,coord_in_rlu,return_array)
-<<<<<<< HEAD
-% Calculate qh, qk, ql, en for the pixels in an sqw dataset from the 
-=======
 % Calculate qh, qk, ql, en for the pixels in an sqw dataset from the
->>>>>>> 64a32cf0
 % experiment information
 %
 %   >> qw = calculate_qw_pixels2(win)
@@ -63,25 +59,14 @@
 experiment = win.experiment_info;
 
 % convert run_id in pixels into number of IX_experiment, corresponding to
-<<<<<<< HEAD
-% this pixel. After that irun represents number of IX_experiment element in 
-% Experiment.expdata array or number of transformation matrix in list of 
-=======
 % this pixel. After that irun represents number of IX_experiment element in
 % Experiment.expdata array or number of transformation matrix in list of
->>>>>>> 64a32cf0
 % all transformations (spec_to_rlu)
 remapper   = experiment.runid_map;
 run_id     = remapper.get_values_for_keys(run_id,true); % retrieve IX_experiment array indices
 %                                                       % which corresponds to pixels run_id;
 idx(1,:)   = run_id;
 
-<<<<<<< HEAD
-% build map to use for placing calculated q-e values into appropriate positions
-% of the input pixel array.
-[lng_idx,mm_range] = long_idx(idx);
-res_reorder_map = fast_map(double(lng_idx),1:numel(lng_idx));
-=======
 % build map to use for placing calculated q-e values into appropriate
 % positions of the input pixel array.
 [lng_idx,mm_range] = long_idx(idx);
@@ -92,7 +77,6 @@
 %  use caches precalculated before the calling here and running calculations
 %  over pixels pages. See also one in runid loop below, around row 145
 %
->>>>>>> 64a32cf0
 % if we want possible change in alatt during experiment, go to sampe in
 % experiment and add it here. Currently lattice is unchanged during
 % experiment
@@ -108,11 +92,7 @@
     n_matrix = 1;
 end
 % energies:
-<<<<<<< HEAD
-% compact_array containing incident for direct or analysis for indirect 
-=======
 % compact_array containing incident for direct or analysis for indirect
->>>>>>> 64a32cf0
 % energies.
 efix_info  = experiment.get_efix(true);
 % get unuque emodes. A unique instrument certainly have unique emode
@@ -128,22 +108,13 @@
 n_unique_det_arrays = undet_info.n_unique;
 
 
-<<<<<<< HEAD
-% unique energy transfers arrays. Despite it is common that runs have the 
-% same energy transf value, it may often happen (e.g. data reduced with 
-=======
 % unique energy transfers arrays. Despite it is common that runs have the
 % same energy transf value, it may often happen (e.g. data reduced with
->>>>>>> 64a32cf0
 % auto-ei and relative bin edges) that every run has its own energy
 % transfer value:
 en_tr_info   = experiment.get_en_transfer(true,true);
 
-<<<<<<< HEAD
-
-=======
 %----------------- Generic code
->>>>>>> 64a32cf0
 % identify bunch of incident energies and energy transfer values,
 % corresponding to each bunch of unique detectors
 [efix_info,en_tr_info,en_tr_idx] = retrieve_en_ranges( ...
@@ -168,12 +139,6 @@
     idet_4_runs = unique(det_id_selected);    % unique detector ids contribured into runs with these detectors
 
     % calculate detectors directions in instrument coordinate frame.
-<<<<<<< HEAD
-    detdcn= unique_det{i}.calc_detdcn(idet_4_runs);
-
-    % allocate caches for intermediate calculations
-    n_runs = numel(run_idx_selected);  % runs which correspond to a 
-=======
     % Ideally, the values here should be precalculated before call to
     % cacluate_qw_pixels2 and call here would just picks up cached
     % values
@@ -181,7 +146,6 @@
 
     % allocate caches for intermediate calculations
     n_runs = numel(run_idx_selected);  % runs which correspond to a
->>>>>>> 64a32cf0
     qspec_i_cache  = cell(1,n_runs);
     eni_i_cache    = cell(1,n_runs);
     short_idx_cache= cell(1,n_runs);
@@ -195,10 +159,7 @@
     n_unique_entr= en_tr_info_i.n_unique;
     % create fast map for rapid addition/extraction of unique q-dE spectra
     mapper = fast_map();
-<<<<<<< HEAD
-=======
     % allocate optimization array for known number of elements to insert
->>>>>>> 64a32cf0
     mapper = mapper.optimize([0,n_unique_entr*n_unique_efix-1]);
     for run_id_number=1:n_runs
         [efix,efix_info_i,unique_efix_num,used_efix]  = efix_info_i.get(run_id_number);
@@ -228,12 +189,9 @@
             calc_idx_  = {Y(:)',X(:)'};
             short_idx_cache{run_id_number} = calc_idx_;
         end
-<<<<<<< HEAD
-=======
         % MAY BE OPTIMIZED AND MOVED OUTSIDE OF THE LOOP on the basis of
         % mtimesx_horace with pivot.
         %
->>>>>>> 64a32cf0
         % found indices of the run, energy bins and detector used in q-dE
         % calculations in the frame of the input indices
         run_idx = [repmat(run_idx_selected(run_id_number),1,numel(calc_idx_{1}));calc_idx_(:)];
