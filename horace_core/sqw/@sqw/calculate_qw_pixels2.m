function qw=calculate_qw_pixels2(win,coord_in_rlu,return_array)
<<<<<<< HEAD
% Calculate qh, qk, ql, en for the pixels in an sqw dataset from the 
=======
% Calculate qh, qk, ql, en for the pixels in an sqw dataset from the
>>>>>>> f110fa56
% experiment information
%
%   >> qw = calculate_qw_pixels2(win)
%   >> qw = calculate_qw_pixels2(win,coord_in_hkl)
%   >> qw = calculate_qw_pixels2(win,coord_in_hkl,return_matrix)
%
% This method differs from calculate_qw_pixels because it recomputes the values
% of momentum and energy from efix, emode and the detector information. This is
% necessary if the sqw object contains symmetrised data, for example.
%
% Input:
% ------
%  win         -- Input sqw object
% Optional:
% coord_in_rlu --  default true. Returns pixel coordinates in reciprocal
%                  lattice units (projection onto rotated hkl coordinate
%                  system). If false, return pixel coordinates in Crystal
%                  Cartesial coordinate system
% return_array --  default false. Return pixel coordinates as cellarray of
%                  4 vectors. (See below)
%                  if true, return coordinates as [4 x n_pixels] array
%
%
% Output:
% -------
%   qw
%    either      --
%           [4xnpix] array of q-de coordinates in rlu or Crystal Cartesian
%    or          --
%           Components of momentum (in rlu or CC) and energy for each pixel
%           in the dataset. Arrays are packaged as cell array of column
%           vectors for convenience with fitting routines etc.
%               i.e. qw{1}=qh, qw{2}=qk, qw{3}=ql, qw{4}=en
%
% Get some 'average' quantities for use in calculating transformations and
% bin boundaries.
% *** assumes that all the contributing spe files had the same lattice
% parameters and projection axes This could be generalised later
% - but with repercussions in many routines

if ~isscalar(win)
    error('HORACE:calculate_qw_pixels2:invalid_argument', ...
        'Only a single sqw object is valid - cannot take an array of sqw objects')
<<<<<<< HEAD
end
if nargin<2
    coord_in_rlu = true;
    return_array= false;
elseif nargin<3
    return_array= false;
end

% as column vectors
idx    = win.pix.all_indexes();
run_id  = idx(1,:)';
det_id  = idx(2,:)';
en_id   = idx(3,:)';
experiment = win.experiment_info;

% convert run_id in pixels into number of IX_experiment, corresponding to
% this pixel. After that irun represents number of IX_experiment element in 
% Experiment.expdata array or number of transformation matrix in list of 
% all transformations (spec_to_rlu)
remapper   = experiment.runid_map;
run_id     = remapper.get_values_for_keys(run_id,true); % retrieve IX_experiment array indices
%                                                       % which corresponds to pixels run_id;
idx(1,:)   = run_id;

% build map to use for placing calculated q-e values into appropriate positions
% of the input pixel array.
[lng_idx,mm_range] = long_idx(idx);
res_reorder_map = fast_map(double(lng_idx),1:numel(lng_idx));
% if we want possible change in alatt during experiment, go to sampe in
% experiment and add it here. Currently lattice is unchanged during
% experiment
alatt = win.data.alatt;
angdeg = win.data.angdeg;


ix_exper   = experiment.expdata;
if coord_in_rlu % coordinates in rlu, lattice is aligned with beam in
    % a direction specified in IX_experiment
    n_matrix = 3;
else % coordinates in Crystan Cartesian
    n_matrix = 1;
end
% energies:
% compact_array containing incident for direct or analysis for indirect 
% energies.
efix_info  = experiment.get_efix(true);
% get unuque emodes. A unique instrument certainly have unique emode
emodes= experiment.get_emode();

% unique detectors. It is possible to have mutliple instruments but Only
% detectors are used here and their number expected to coincide with the
% number of unique instruments. As no separate indices exists for
% instruments themselves, unique_detectors is all that means here.
all_det = experiment.detector_arrays;
[unique_det, unique_det_run_idx] = all_det.get_unique_objects_and_indices(true);
undet_info = compact_array(unique_det_run_idx,unique_det);
n_unique_det_arrays = undet_info.n_unique;


% unique energy transfers arrays. Despite it is common that runs have the 
% same energy transf value, it may often happen (e.g. data reduced with 
% auto-ei and relative bin edges) that every run has its own energy
% transfer value:
en_tr_info   = experiment.get_en_transfer(true,true);


% identify bunch of incident energies and energy transfer values,
% corresponding to each bunch of unique detectors
[efix_info,en_tr_info,en_tr_idx] = retrieve_en_ranges( ...
    efix_info,en_tr_info,undet_info,run_id,en_id);
% return compact_arrays of possible incident energies and enery transfers
% for each bunch of runs with unique detectors.


% obtain transformation matrices to convert each run's dector positions
% into common coordinate system related to crystal (hkl or crystal
% Cartesian depending on input)
spec_to_rlu  = arrayfun(...
    @(ex) calc_proj_matrix(ex,alatt, angdeg,n_matrix), ix_exper, 'UniformOutput', false);

% allocate common space for result. Improves performance.
qw = zeros(4,numel(run_id));
%
for i=1:n_unique_det_arrays
    run_idx_selected = undet_info.nonunq_idx{i};
    run_selected     = ismember(run_id,run_idx_selected);
    det_id_selected  = det_id(run_selected);  % detector ids contribured into runs with these detectors
    idet_4_runs = unique(det_id_selected);    % unique detector ids contribured into runs with these detectors

    % calculate detectors directions in instrument coordinate frame.
    detdcn= unique_det{i}.calc_detdcn(idet_4_runs);

    % allocate caches for intermediate calculations
    n_runs = numel(run_idx_selected);  % runs which correspond to a 
    qspec_i_cache  = cell(1,n_runs);
    eni_i_cache    = cell(1,n_runs);
    short_idx_cache= cell(1,n_runs);
    %

    %prepare processing for the particular run number i.
    efix_info_i = efix_info{i};
    en_tr_info_i = en_tr_info{i};
    en_tr_idx_i  = en_tr_idx{i};
    n_unique_efix= efix_info_i.n_unique;
    n_unique_entr= en_tr_info_i.n_unique;
    % create fast map for rapid addition/extraction of unique q-dE spectra
    mapper = fast_map();
    mapper = mapper.optimize([0,n_unique_entr*n_unique_efix-1]);
    for run_id_number=1:n_runs
        [efix,efix_info_i,unique_efix_num,used_efix]  = efix_info_i.get(run_id_number);
        [en_tr,en_tr_info_i,unique_en_tr_num,used_en] = en_tr_info_i.get(run_id_number);
        q_spec_idx = n_unique_efix*(unique_en_tr_num-1)+unique_efix_num-1;
        en_tr_idx_per_run = en_tr_idx_i{unique_en_tr_num};

        if used_efix && used_en
            spec_idx = mapper.get(q_spec_idx);
            qspec_     = qspec_i_cache{spec_idx};
            eni_       = eni_i_cache{spec_idx};
            calc_idx_  = short_idx_cache{spec_idx};
            % would not occupy much space as COW. done just to simlify logic
            qspec_i_cache{run_id_number}   = qspec_;
            eni_i_cache{run_id_number}     = eni_   ;
            short_idx_cache{run_id_number} = calc_idx_;
        else
            mapper = mapper.add(q_spec_idx,run_id_number);
            [qspec_,eni_] = calc_qspec(detdcn(1:3,:), efix,en_tr, emodes(run_id_number));
            %
            qspec_i_cache{run_id_number} = qspec_;
            eni_i_cache{run_id_number}   = eni_;
            % calc_q_spec replicates used detectors and energies into martix.
            % here we need to make the same replication for detector
            % indices and energy indices.
            [X,Y] = ndgrid(en_tr_idx_per_run(:),idet_4_runs(:));
            calc_idx_  = {Y(:)',X(:)'};
            short_idx_cache{run_id_number} = calc_idx_;
        end
        % found indices of the run, energy bins and detector used in q-dE
        % calculations in the frame of the input indices
        run_idx = [repmat(run_idx_selected(run_id_number),1,numel(calc_idx_{1}));calc_idx_(:)];
        lng_run_idx       = long_idx(run_idx,mm_range);
        accounted_for     = ismember(lng_run_idx,lng_idx);
        lng_run_idx       = lng_run_idx(accounted_for);
        if ~isempty(lng_run_idx)
            % found this run transformation matrix
            spec_to_rlu_mat = spec_to_rlu{run_id_number};
            % and transform q-coordinates from sectrometer to crystal
            % Cartesian or hkl as requested
            qspec_ = mtimesx_horace(spec_to_rlu_mat,reshape(qspec_(:,accounted_for), [3, 1, numel(lng_run_idx)]));
            qspec_ = squeeze(qspec_);

            % found the positons of the calculated q-dE values in the pixel
            % array with input indices.
            res_places   = res_reorder_map.get_values_for_keys(lng_run_idx);
            qw(1:3,res_places) = qspec_;
            qw(4,res_places)   = eni_(accounted_for);
        end
    end
end

if ~return_array
    qw = num2cell(qw,2);
    for i=1:4
        qw{i} = qw{i}(:);
    end
end
end
=======
end
if nargin<2
    coord_in_rlu = true;
    return_array= false;
elseif nargin<3
    return_array= false;
end

% as column vectors
idx    = win.pix.all_indexes();
run_id  = idx(1,:)';
det_id  = idx(2,:)';
en_id   = idx(3,:)';
experiment = win.experiment_info;

% convert run_id in pixels into number of IX_experiment, corresponding to
% this pixel. After that irun represents number of IX_experiment element in
% Experiment.expdata array or number of transformation matrix in list of
% all transformations (spec_to_rlu)
remapper   = experiment.runid_map;
run_id     = remapper.get_values_for_keys(run_id,true); % retrieve IX_experiment array indices
%                                                       % which corresponds to pixels run_id;
idx(1,:)   = run_id;

% build map to use for placing calculated q-e values into appropriate
% positions of the input pixel array.
[lng_idx,mm_range] = long_idx(idx);
res_reorder_map = fast_map(double(lng_idx),1:numel(lng_idx));


%----------------- Partially generic code -- the methods used here may
%  use caches precalculated before the calling here and running calculations
%  over pixels pages. See also one in runid loop below, around row 145
%
% if we want possible change in alatt during experiment, go to sampe in
% experiment and add it here. Currently lattice is unchanged during
% experiment
alatt = win.data.alatt;
angdeg = win.data.angdeg;


ix_exper   = experiment.expdata;
if coord_in_rlu % coordinates in rlu, lattice is aligned with beam in
    % a direction specified in IX_experiment
    n_matrix = 3;
else % coordinates in Crystan Cartesian
    n_matrix = 1;
end
% energies:
% compact_array containing incident for direct or analysis for indirect
% energies.
efix_info  = experiment.get_efix(true);
% get unuque emodes. A unique instrument certainly have unique emode
emodes= experiment.get_emode();

% unique detectors. It is possible to have mutliple instruments but Only
% detectors are used here and their number expected to coincide with the
% number of unique instruments. As no separate indices exists for
% instruments themselves, unique_detectors is all that means here.
all_det = experiment.detector_arrays;
[unique_det, unique_det_run_idx] = all_det.get_unique_objects_and_indices(true);
undet_info = compact_array(unique_det_run_idx,unique_det);
n_unique_det_arrays = undet_info.n_unique;


% unique energy transfers arrays. Despite it is common that runs have the
% same energy transf value, it may often happen (e.g. data reduced with
% auto-ei and relative bin edges) that every run has its own energy
% transfer value:
en_tr_info   = experiment.get_en_transfer(true,true);

%----------------- Generic code
% identify bunch of incident energies and energy transfer values,
% corresponding to each bunch of unique detectors
[efix_info,en_tr_info,en_tr_idx] = retrieve_en_ranges( ...
    efix_info,en_tr_info,undet_info,run_id,en_id);
% return compact_arrays of possible incident energies and enery transfers
% for each bunch of runs with unique detectors.


% obtain transformation matrices to convert each run's dector positions
% into common coordinate system related to crystal (hkl or crystal
% Cartesian depending on input)
spec_to_rlu  = arrayfun(...
    @(ex) calc_proj_matrix(ex,alatt, angdeg,n_matrix), ix_exper, 'UniformOutput', false);

% allocate common space for result. Improves performance.
qw = zeros(4,numel(run_id));
%
for i=1:n_unique_det_arrays
    run_idx_selected = undet_info.nonunq_idx{i};
    run_selected     = ismember(run_id,run_idx_selected);
    det_id_selected  = det_id(run_selected);  % detector ids contribured into runs with these detectors
    idet_4_runs = unique(det_id_selected);    % unique detector ids contribured into runs with these detectors

    % calculate detectors directions in instrument coordinate frame.
    % Ideally, the values here should be precalculated before call to
    % cacluate_qw_pixels2 and call here would just picks up cached
    % values
    detdcn= unique_det{i}.calc_detdcn(idet_4_runs);

    % allocate caches for intermediate calculations
    n_runs = numel(run_idx_selected);  % runs which correspond to a
    qspec_i_cache  = cell(1,n_runs);
    eni_i_cache    = cell(1,n_runs);
    short_idx_cache= cell(1,n_runs);
    %

    %prepare processing for the particular run number i.
    efix_info_i = efix_info{i};
    en_tr_info_i = en_tr_info{i};
    en_tr_idx_i  = en_tr_idx{i};
    n_unique_efix= efix_info_i.n_unique;
    n_unique_entr= en_tr_info_i.n_unique;
    % create fast map for rapid addition/extraction of unique q-dE spectra
    mapper = fast_map();
    % allocate optimization array for known number of elements to insert
    mapper = mapper.optimize([0,n_unique_entr*n_unique_efix-1]);
    for run_id_number=1:n_runs
        [efix,efix_info_i,unique_efix_num,used_efix]  = efix_info_i.get(run_id_number);
        [en_tr,en_tr_info_i,unique_en_tr_num,used_en] = en_tr_info_i.get(run_id_number);
        q_spec_idx = n_unique_efix*(unique_en_tr_num-1)+unique_efix_num-1;
        en_tr_idx_per_run = en_tr_idx_i{unique_en_tr_num};

        if used_efix && used_en
            spec_idx = mapper.get(q_spec_idx);
            qspec_     = qspec_i_cache{spec_idx};
            eni_       = eni_i_cache{spec_idx};
            calc_idx_  = short_idx_cache{spec_idx};
            % would not occupy much space as COW. done just to simlify logic
            qspec_i_cache{run_id_number}   = qspec_;
            eni_i_cache{run_id_number}     = eni_   ;
            short_idx_cache{run_id_number} = calc_idx_;
        else
            mapper = mapper.add(q_spec_idx,run_id_number);
            [qspec_,eni_] = calc_qspec(detdcn(1:3,:), efix,en_tr, emodes(run_id_number));
            %
            qspec_i_cache{run_id_number} = qspec_;
            eni_i_cache{run_id_number}   = eni_;
            % calc_q_spec replicates used detectors and energies into martix.
            % here we need to make the same replication for detector
            % indices and energy indices.
            [X,Y] = ndgrid(en_tr_idx_per_run(:),idet_4_runs(:));
            calc_idx_  = {Y(:)',X(:)'};
            short_idx_cache{run_id_number} = calc_idx_;
        end
        % MAY BE OPTIMIZED AND MOVED OUTSIDE OF THE LOOP on the basis of
        % mtimesx_horace with pivot.
        %
        % found indices of the run, energy bins and detector used in q-dE
        % calculations in the frame of the input indices
        run_idx = [repmat(run_idx_selected(run_id_number),1,numel(calc_idx_{1}));calc_idx_(:)];
        lng_run_idx       = long_idx(run_idx,mm_range);
        accounted_for     = ismember(lng_run_idx,lng_idx);
        lng_run_idx       = lng_run_idx(accounted_for);
        if ~isempty(lng_run_idx)
            % found this run transformation matrix
            spec_to_rlu_mat = spec_to_rlu{run_id_number};
            % and transform q-coordinates from sectrometer to crystal
            % Cartesian or hkl as requested
            qspec_ = mtimesx_horace(spec_to_rlu_mat,reshape(qspec_(:,accounted_for), [3, 1, numel(lng_run_idx)]));
            qspec_ = squeeze(qspec_);

            % found the positons of the calculated q-dE values in the pixel
            % array with input indices.
            res_places   = res_reorder_map.get_values_for_keys(lng_run_idx);
            qw(1:3,res_places) = qspec_;
            qw(4,res_places)   = eni_(accounted_for);
        end
    end
end

if ~return_array
    qw = num2cell(qw,2);
    for i=1:4
        qw{i} = qw{i}(:);
    end
end
end
>>>>>>> f110fa56
<|MERGE_RESOLUTION|>--- conflicted
+++ resolved
@@ -1,9 +1,5 @@
 function qw=calculate_qw_pixels2(win,coord_in_rlu,return_array)
-<<<<<<< HEAD
-% Calculate qh, qk, ql, en for the pixels in an sqw dataset from the 
-=======
 % Calculate qh, qk, ql, en for the pixels in an sqw dataset from the
->>>>>>> f110fa56
 % experiment information
 %
 %   >> qw = calculate_qw_pixels2(win)
@@ -47,174 +43,6 @@
 if ~isscalar(win)
     error('HORACE:calculate_qw_pixels2:invalid_argument', ...
         'Only a single sqw object is valid - cannot take an array of sqw objects')
-<<<<<<< HEAD
-end
-if nargin<2
-    coord_in_rlu = true;
-    return_array= false;
-elseif nargin<3
-    return_array= false;
-end
-
-% as column vectors
-idx    = win.pix.all_indexes();
-run_id  = idx(1,:)';
-det_id  = idx(2,:)';
-en_id   = idx(3,:)';
-experiment = win.experiment_info;
-
-% convert run_id in pixels into number of IX_experiment, corresponding to
-% this pixel. After that irun represents number of IX_experiment element in 
-% Experiment.expdata array or number of transformation matrix in list of 
-% all transformations (spec_to_rlu)
-remapper   = experiment.runid_map;
-run_id     = remapper.get_values_for_keys(run_id,true); % retrieve IX_experiment array indices
-%                                                       % which corresponds to pixels run_id;
-idx(1,:)   = run_id;
-
-% build map to use for placing calculated q-e values into appropriate positions
-% of the input pixel array.
-[lng_idx,mm_range] = long_idx(idx);
-res_reorder_map = fast_map(double(lng_idx),1:numel(lng_idx));
-% if we want possible change in alatt during experiment, go to sampe in
-% experiment and add it here. Currently lattice is unchanged during
-% experiment
-alatt = win.data.alatt;
-angdeg = win.data.angdeg;
-
-
-ix_exper   = experiment.expdata;
-if coord_in_rlu % coordinates in rlu, lattice is aligned with beam in
-    % a direction specified in IX_experiment
-    n_matrix = 3;
-else % coordinates in Crystan Cartesian
-    n_matrix = 1;
-end
-% energies:
-% compact_array containing incident for direct or analysis for indirect 
-% energies.
-efix_info  = experiment.get_efix(true);
-% get unuque emodes. A unique instrument certainly have unique emode
-emodes= experiment.get_emode();
-
-% unique detectors. It is possible to have mutliple instruments but Only
-% detectors are used here and their number expected to coincide with the
-% number of unique instruments. As no separate indices exists for
-% instruments themselves, unique_detectors is all that means here.
-all_det = experiment.detector_arrays;
-[unique_det, unique_det_run_idx] = all_det.get_unique_objects_and_indices(true);
-undet_info = compact_array(unique_det_run_idx,unique_det);
-n_unique_det_arrays = undet_info.n_unique;
-
-
-% unique energy transfers arrays. Despite it is common that runs have the 
-% same energy transf value, it may often happen (e.g. data reduced with 
-% auto-ei and relative bin edges) that every run has its own energy
-% transfer value:
-en_tr_info   = experiment.get_en_transfer(true,true);
-
-
-% identify bunch of incident energies and energy transfer values,
-% corresponding to each bunch of unique detectors
-[efix_info,en_tr_info,en_tr_idx] = retrieve_en_ranges( ...
-    efix_info,en_tr_info,undet_info,run_id,en_id);
-% return compact_arrays of possible incident energies and enery transfers
-% for each bunch of runs with unique detectors.
-
-
-% obtain transformation matrices to convert each run's dector positions
-% into common coordinate system related to crystal (hkl or crystal
-% Cartesian depending on input)
-spec_to_rlu  = arrayfun(...
-    @(ex) calc_proj_matrix(ex,alatt, angdeg,n_matrix), ix_exper, 'UniformOutput', false);
-
-% allocate common space for result. Improves performance.
-qw = zeros(4,numel(run_id));
-%
-for i=1:n_unique_det_arrays
-    run_idx_selected = undet_info.nonunq_idx{i};
-    run_selected     = ismember(run_id,run_idx_selected);
-    det_id_selected  = det_id(run_selected);  % detector ids contribured into runs with these detectors
-    idet_4_runs = unique(det_id_selected);    % unique detector ids contribured into runs with these detectors
-
-    % calculate detectors directions in instrument coordinate frame.
-    detdcn= unique_det{i}.calc_detdcn(idet_4_runs);
-
-    % allocate caches for intermediate calculations
-    n_runs = numel(run_idx_selected);  % runs which correspond to a 
-    qspec_i_cache  = cell(1,n_runs);
-    eni_i_cache    = cell(1,n_runs);
-    short_idx_cache= cell(1,n_runs);
-    %
-
-    %prepare processing for the particular run number i.
-    efix_info_i = efix_info{i};
-    en_tr_info_i = en_tr_info{i};
-    en_tr_idx_i  = en_tr_idx{i};
-    n_unique_efix= efix_info_i.n_unique;
-    n_unique_entr= en_tr_info_i.n_unique;
-    % create fast map for rapid addition/extraction of unique q-dE spectra
-    mapper = fast_map();
-    mapper = mapper.optimize([0,n_unique_entr*n_unique_efix-1]);
-    for run_id_number=1:n_runs
-        [efix,efix_info_i,unique_efix_num,used_efix]  = efix_info_i.get(run_id_number);
-        [en_tr,en_tr_info_i,unique_en_tr_num,used_en] = en_tr_info_i.get(run_id_number);
-        q_spec_idx = n_unique_efix*(unique_en_tr_num-1)+unique_efix_num-1;
-        en_tr_idx_per_run = en_tr_idx_i{unique_en_tr_num};
-
-        if used_efix && used_en
-            spec_idx = mapper.get(q_spec_idx);
-            qspec_     = qspec_i_cache{spec_idx};
-            eni_       = eni_i_cache{spec_idx};
-            calc_idx_  = short_idx_cache{spec_idx};
-            % would not occupy much space as COW. done just to simlify logic
-            qspec_i_cache{run_id_number}   = qspec_;
-            eni_i_cache{run_id_number}     = eni_   ;
-            short_idx_cache{run_id_number} = calc_idx_;
-        else
-            mapper = mapper.add(q_spec_idx,run_id_number);
-            [qspec_,eni_] = calc_qspec(detdcn(1:3,:), efix,en_tr, emodes(run_id_number));
-            %
-            qspec_i_cache{run_id_number} = qspec_;
-            eni_i_cache{run_id_number}   = eni_;
-            % calc_q_spec replicates used detectors and energies into martix.
-            % here we need to make the same replication for detector
-            % indices and energy indices.
-            [X,Y] = ndgrid(en_tr_idx_per_run(:),idet_4_runs(:));
-            calc_idx_  = {Y(:)',X(:)'};
-            short_idx_cache{run_id_number} = calc_idx_;
-        end
-        % found indices of the run, energy bins and detector used in q-dE
-        % calculations in the frame of the input indices
-        run_idx = [repmat(run_idx_selected(run_id_number),1,numel(calc_idx_{1}));calc_idx_(:)];
-        lng_run_idx       = long_idx(run_idx,mm_range);
-        accounted_for     = ismember(lng_run_idx,lng_idx);
-        lng_run_idx       = lng_run_idx(accounted_for);
-        if ~isempty(lng_run_idx)
-            % found this run transformation matrix
-            spec_to_rlu_mat = spec_to_rlu{run_id_number};
-            % and transform q-coordinates from sectrometer to crystal
-            % Cartesian or hkl as requested
-            qspec_ = mtimesx_horace(spec_to_rlu_mat,reshape(qspec_(:,accounted_for), [3, 1, numel(lng_run_idx)]));
-            qspec_ = squeeze(qspec_);
-
-            % found the positons of the calculated q-dE values in the pixel
-            % array with input indices.
-            res_places   = res_reorder_map.get_values_for_keys(lng_run_idx);
-            qw(1:3,res_places) = qspec_;
-            qw(4,res_places)   = eni_(accounted_for);
-        end
-    end
-end
-
-if ~return_array
-    qw = num2cell(qw,2);
-    for i=1:4
-        qw{i} = qw{i}(:);
-    end
-end
-end
-=======
 end
 if nargin<2
     coord_in_rlu = true;
@@ -394,4 +222,3 @@
     end
 end
 end
->>>>>>> f110fa56
