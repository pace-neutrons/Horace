--- conflicted
+++ resolved
@@ -91,41 +91,35 @@
     "ulen", 1.0, ...
     "ulabel", 'rrr', ...
     "run_id", 1);
+out.detpar = struct( ...
+    'filename', 'fake', ...
+    'filepath', '/fake', ...
+    'group', [], ...
+    'x2', [], ...
+    'phi', [], ...
+    'azim', [], ...
+    'width', [], ...
+    'height', []);
+
+
 
 out.experiment_info.samples = out.experiment_info.samples.add(samp);
 out.experiment_info.instruments = out.experiment_info.instruments.add(IX_null_inst());
+out.experiment_info.detector_arrays = IX_detector_array();
 out.experiment_info.expdata = IX_experiment(expdata);
 
 
-<<<<<<< HEAD
 ax0  = ortho_axes('img_range',img_range,'nbins_all_dims',ones(1,4));
 out.data = DnDBase.dnd(ax0,proj,npix,npix,npix);
-=======
-    out.detpar = struct( ...
-        'filename', 'fake', ...
-        'filepath', '/fake', ...
-        'group', [], ...
-        'x2', [], ...
-        'phi', [], ...
-        'azim', [], ...
-        'width', [], ...
-        'height', []);
-
-    out.experiment_info.samples = out.experiment_info.samples.add(samp);
-    out.experiment_info.instruments = out.experiment_info.instruments.add(IX_null_inst());
-    out.experiment_info.detector_arrays = IX_detector_array();
-    out.experiment_info.expdata = IX_experiment(expdata);
->>>>>>> b104d180
 
 % Shape data to the requested form
 cut_range = sqw_axes.get_cut_range('-full_range');
 out = cut(out, proj, cut_range{:});
 
-<<<<<<< HEAD
 % evaluate signal on the sqw object if this is requested
 if numel(argi) > 0  && isa(argi{1},'function_handle')
     out = sqw_eval(out,argi{1},[]);
-    out_err = sqw_eval(out,@(h,k,l,e,p)ones(numel(h),1),[]);    
+    out_err = sqw_eval(out,@(h,k,l,e,p)ones(numel(h),1),[]);
     out.pix.variance = out_err.pix.signal;
     out.data.e = out_err.data.e;
 end
@@ -151,11 +145,4 @@
 else
     argi = varargin;
     proj = ortho_proj([1 0 0], [0 1 0],'alatt',alatt,'angdeg',angdeg,'type','ppr');
-=======
-    out = cut(out, ortho_proj([1 0 0], [0 1 0]), ...
-              [minloc 1 maxloc], ...
-              [minloc 1 maxloc], ...
-              [minloc 1 maxloc], ...
-              [minloc 1 maxloc]);
->>>>>>> b104d180
 end