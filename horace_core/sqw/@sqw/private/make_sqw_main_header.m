function data = make_sqw_main_header
% Make a valid default main header block.
%
% Syntax:
%   >> data = make_sqw_main_header
%
% Output:
% -------
% The default is to create an empty structure, so that the sqw structure neatly
% resembles the old d0d, d1d,...
%
% In the general case, the fields would be:
%
%   data        Structure containing following fields:
%
%   data.filename   Name of sqw file that is being read, excluding path
%   data.filepath   Path to sqw file that is being read, including terminating file separator
%   data.title      Title of sqw data structure
%   data.nfiles     Number of spe files that contribute

<<<<<<< HEAD
data = struct([]);  % empty structure
=======
% Original author: T.G.Perring
%

data = struct([]);  % empty structure    
>>>>>>> 1935c2bf
<|MERGE_RESOLUTION|>--- conflicted
+++ resolved
@@ -18,11 +18,7 @@
 %   data.title      Title of sqw data structure
 %   data.nfiles     Number of spe files that contribute
 
-<<<<<<< HEAD
-data = struct([]);  % empty structure
-=======
 % Original author: T.G.Perring
 %
 
-data = struct([]);  % empty structure    
->>>>>>> 1935c2bf
+data = struct([]);  % empty structure
