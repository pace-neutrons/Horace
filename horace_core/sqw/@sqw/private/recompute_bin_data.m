function wout = recompute_bin_data(w)
% Given sqw_type object, recompute w.data.s and w.data.e from the contents of pix array
%
%   >> wout=recompute_bin_data(w)

% See also average_bin_data, which uses en essentially the same algorithm. Any changes
% to the one routine must be propagated to the other.
<<<<<<< HEAD
=======

% Original author: T.G.Perring
%

>>>>>>> 1935c2bf
wout = w;
[wout.data.s, wout.data.e] = wout.data.pix.compute_bin_data(w.data.npix);<|MERGE_RESOLUTION|>--- conflicted
+++ resolved
@@ -5,12 +5,6 @@
 
 % See also average_bin_data, which uses en essentially the same algorithm. Any changes
 % to the one routine must be propagated to the other.
-<<<<<<< HEAD
-=======
 
-% Original author: T.G.Perring
-%
-
->>>>>>> 1935c2bf
 wout = w;
 [wout.data.s, wout.data.e] = wout.data.pix.compute_bin_data(w.data.npix);