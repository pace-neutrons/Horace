--- conflicted
+++ resolved
@@ -67,7 +67,6 @@
 
 n_candidate_pix = sum(block_sizes);
 
-<<<<<<< HEAD
 large_pixels = PixelDataBase.do_filebacked(n_candidate_pix) && keep_pixels;
 cut_to_file = ~return_cut || large_pixels;
 % Always cut in mem if not in file, leave as debugging option to compare with filebacked ops.
@@ -80,32 +79,6 @@
         'Recommended limit: b_scale_factor*mem_chunk_size (%d) specified in hor_config'], ...
         n_candidate_pix,fb_scale*get(hor_config, 'mem_chunk_size'));
 end
-
-keep_precision = ~keep_pixels || cut_to_file;
-pixel_contrib_name = report_cut_type(obj, log_level, cut_to_file, keep_pixels);
-
-if cut_to_file
-    [npix, s, e, pix_out, unique_runid] = cut_tmp_files(obj.pix, block_starts, block_sizes, ...
-        targ_proj, targ_axes, npix, s, e, ...
-        log_level, keep_precision, pixel_contrib_name);
-
-elseif cut_in_mem && keep_pixels
-    [npix, s, e, pix_out, unique_runid] = cut_in_memory_w_pixels(obj.pix, block_starts, block_sizes, targ_proj, ...
-        targ_axes, npix, s, e, log_level, pixel_contrib_name);
-
-elseif cut_in_mem
-    [npix, s, e, pix_out, unique_runid] = cut_in_memory_no_pixels(obj.pix, block_starts, block_sizes, targ_proj, ...
-        targ_axes, npix, s, e, log_level, pixel_contrib_name);
-
-elseif keep_pixels
-    [npix, s, e, pix_out, unique_runid] = cut_filebacked_w_pixels(obj.pix, block_starts, block_sizes, targ_proj, ...
-        targ_axes, npix, s, e, log_level, pixel_contrib_name);
-=======
-filebacked_cut = PixelDataBase.do_filebacked(n_candidate_pix) && ~keep_pixels;
-
-keep_precision = ~keep_pixels || filebacked_cut;
-pixel_contrib_name = report_cut_type(obj, log_level, filebacked_cut, keep_pixels);
->>>>>>> 3af77a97
 
 if keep_pixels
     [npix, s, e, pix_out, unique_runid] = cut_with_pixels(obj.pix, block_starts, block_sizes, targ_proj, ...
@@ -151,7 +124,7 @@
 
     candidate_pix = pix.get_pix_in_ranges(pix_start, block_sizes, false, true);
 
-    if ll >= 1
+        if ll >= 1
         if ll>=2
             n_read_pixels = n_read_pixels + candidate_pix.num_pixels;
             time_to_read(iter)= toc;
@@ -178,7 +151,7 @@
             time_to_process(iter) = toc;
             n_retained_pixels     = n_retained_pixels+npix_step_retained;
             tic;
-        end
+    end
         fprintf(' ----->  %s  %8d pixels\n', pixel_contrib_name, npix_step_retained);
     end
 
@@ -267,7 +240,7 @@
                 time_to_process(iter) = toc;
                 n_retained_pixels     = n_retained_pixels+npix_step_retained;
                 tic;
-            end
+        end
             fprintf(' ----->  %s  %8d pixels\n', pixel_contrib_name, npix_step_retained);
         end
 
@@ -281,7 +254,7 @@
         if ll>=2
             time_to_accum(iter) = toc;
             tic;
-        end
+    end
     end
 end  % loop over pixel blocks
 
