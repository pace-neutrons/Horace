function d = make_sqw(ndims)
% Create a valid structure for an sqw object
%
% Input:
% -------
% ndim            Number of dimensions
%
<<<<<<< HEAD
    d.main_header = make_sqw_main_header;
    d.header = make_sqw_header;
    d.detpar = make_sqw_detpar;
    d.data = data_sqw_dnd(ndims);
=======
%   mess    ='' if valid output structure; set to error message if not.


mess='';
fields = {'main_header';'header';'detpar';'data'};  % column

dnd_type=varargin{1};
if nargin==2 && (isstruct(varargin{2}))
    if ~dnd_type
        if isequal(fieldnames(varargin{2}),fields)    % sqw-type top level fields
            d=varargin{2};
            if ~isa(d.data,'data_sqw_dnd')
                d.data = data_sqw_dnd(d.data);
            end
        else
            d=struct([]);   % there was a problem-
            mess='Fields of structure not compatible with sqw type structure';
        end
    elseif dnd_type  % try to interpret as dnd type
        d.main_header=make_sqw_main_header;
        d.header=make_sqw_header;
        d.detpar=make_sqw_detpar;
        if isequal(fieldnames(varargin{2}),fields)    % sqw-type top level fields, so interpret as wanting to make dnd from sqw structure
            d.data=varargin{2}.data;
        else
            if isa(varargin{2},'data_sqw_dnd')
                d.data=varargin{2};
            else
                d.data=clear_sqw_data(data_sqw_dnd(varargin{2}));
            end
        end
        % In case structure is not actually a true sqw-type structure, don't fail if fields img_db_range and pix do not exist
        %if isfield(d.data,'img_db_range'), d.data=rmfield(d.data,'img_db_range'); end
        %if isfield(d.data,'pix'), d.data=rmfield(d.data,'pix'); end
    end
else
    d.main_header=make_sqw_main_header;
    d.header=make_sqw_header;
    d.detpar=make_sqw_detpar;
    d.data=data_sqw_dnd(varargin{2:end});
>>>>>>> 8dc3e2ee
end<|MERGE_RESOLUTION|>--- conflicted
+++ resolved
@@ -1,55 +1,12 @@
-function d = make_sqw(ndims)
+function d = make_sqw(ndims) 
 % Create a valid structure for an sqw object
 %
 % Input:
 % -------
 % ndim            Number of dimensions
 %
-<<<<<<< HEAD
     d.main_header = make_sqw_main_header;
     d.header = make_sqw_header;
     d.detpar = make_sqw_detpar;
     d.data = data_sqw_dnd(ndims);
-=======
-%   mess    ='' if valid output structure; set to error message if not.
-
-
-mess='';
-fields = {'main_header';'header';'detpar';'data'};  % column
-
-dnd_type=varargin{1};
-if nargin==2 && (isstruct(varargin{2}))
-    if ~dnd_type
-        if isequal(fieldnames(varargin{2}),fields)    % sqw-type top level fields
-            d=varargin{2};
-            if ~isa(d.data,'data_sqw_dnd')
-                d.data = data_sqw_dnd(d.data);
-            end
-        else
-            d=struct([]);   % there was a problem-
-            mess='Fields of structure not compatible with sqw type structure';
-        end
-    elseif dnd_type  % try to interpret as dnd type
-        d.main_header=make_sqw_main_header;
-        d.header=make_sqw_header;
-        d.detpar=make_sqw_detpar;
-        if isequal(fieldnames(varargin{2}),fields)    % sqw-type top level fields, so interpret as wanting to make dnd from sqw structure
-            d.data=varargin{2}.data;
-        else
-            if isa(varargin{2},'data_sqw_dnd')
-                d.data=varargin{2};
-            else
-                d.data=clear_sqw_data(data_sqw_dnd(varargin{2}));
-            end
-        end
-        % In case structure is not actually a true sqw-type structure, don't fail if fields img_db_range and pix do not exist
-        %if isfield(d.data,'img_db_range'), d.data=rmfield(d.data,'img_db_range'); end
-        %if isfield(d.data,'pix'), d.data=rmfield(d.data,'pix'); end
-    end
-else
-    d.main_header=make_sqw_main_header;
-    d.header=make_sqw_header;
-    d.detpar=make_sqw_detpar;
-    d.data=data_sqw_dnd(varargin{2:end});
->>>>>>> 8dc3e2ee
 end