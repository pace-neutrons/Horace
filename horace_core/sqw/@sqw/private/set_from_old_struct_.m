--- conflicted
+++ resolved
@@ -55,9 +55,7 @@
                 ss.data = data_sqw_dnd.loadobj(ss.data);
             end
             if isa(ss.data,'data_sqw_dnd')
-<<<<<<< HEAD
                 hav = header_average(ss.experiment_info, ss.data);
-=======
                 if ss.experiment_info.samples.n_runs == 0
                     sam = IX_samp('alatt',ss.data.alatt,'angdeg',ss.data.angdeg);
                     ss.experiment_info.samples{1} = sam;
@@ -67,7 +65,6 @@
                 end
                 hav = header_average(ss.experiment_info);
                 proj = ss.data.proj;                
->>>>>>> bbd97b6c
                 if isempty(hav.alatt) % no actual header, happens in old test files
                     exper = IX_experiment('','','alatt',proj.alatt,'angdeg',proj.angdeg);
                     if isempty(ss.data.pix)
