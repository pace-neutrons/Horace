function wout = split(w,varargin)
% Split an sqw object into an array of sqw objects, each made from a
% single spe or nxspe data set
%
%   >> wout = split(w)
%
% Input:
% ------
%   w        --  Input sqw object
% Optional:
%  folder_for_parts
%            --  The string contains full path to the folder where to place
%                sqw files representing parts of the sqw file to split.
<<<<<<< HEAD
%               - If variable absent the files will be placed in working 
%                 directory.
%               - If operation perfomed in memory only, this path is ignored.
%               - If this folder is provided, the resulting files are
%                 assumed permanent files, so are not getting deleted when
%                 their correspondent sqw objects are getting deleted from
%                 memory.
=======
%                If absent the files will be placed in working directory.
%
%                If operation performed in memory only, this path is ignored.
%                If this folder is provided, the resulting files are
%                assumed permanent files, so are not getting deleted when
%                their correspondent sqw objects are getting deleted from
%                memory.
>>>>>>> 286fffb2
% Optional keys:
%  '-files'  -- if provided, return list of sqw files instead of sqw
%               objects. When split objects do not fit memory, they are all
%               stored in files and split returns list of the files.
%               When '-files' option is provided the split returns files
%               instead of objects in any situation.
%  '-filebacked'
%           -- if provided, request split object to be filebacked
%              regardless of the possibility to place them in memory.
%              If split object' images do not fit memory, this option
%              is ignored and the code behaves as if option '-files' is
%              specified.
%
% Output:
% -------
%   wout    Array of sqw objects, each one made from a single spe data file
%
%           If all images from split files do not fit memory, wout would be
%           the list of filenames, referring to sqw files with contents of
%           the split objects.
% NOTE:
% if results is filebacked or list of files, the resulting files or files-bases
% for filebacked objects are placed in the 'folder_for_parts' directory or in
% working directory if 'folder_for_path' is not provided.
% The names of partial files are build from the name of the original sqw
% file with added suffix containing corresponding run_id.
%
% For example: If you have initial sqw file Fe400mEv.sqw containing runs
% 32400,32401 and 32402 and split it in filebacked mode, the folder
% provided to keep result would contain files Fe400mEv_runID0032400.sqw,
% Fe400mEv_runID0032401.sqw and Fe400mEv_runID0032402.sqw

if numel(w)>1
    error('HORACE:split:not_implemented', ...
        'split currently works with only one sqw object');
end
[ok,mess,return_files,split_filebacked,argi] = parse_char_options(varargin, ...
    {'-files','-filebacked'});
if ~ok
    error('HORACE:split:invalid_arguments',mess);
end
if ~isempty(argi)
    folder_for_parts = argi{1};
    if ~isfolder(folder_for_parts)
        [ok,msg]=mkdir(folder_for_parts);
        if ~ok
            error('HORACE:split:invalid_argument', ...
                'folder %s does not exist and can not be created. Reason: %s', ...
                folder_for_parts,msg)
        end
    end
else
    folder_for_parts  = '';
end

nfiles = w.main_header.nfiles;

% Catch case of single contributing spe dataset
if nfiles == 1
    wout = w;
    return
end
%
<<<<<<< HEAD
% Evaluate the size of the resulting split to know what subalgorithm to use
%
split_img_size = 3*numel(w.data.s)*8; % size of resulting split image
if w.pix.is_filebacked && (return_files||split_filebacked)
    % set keep_precision to false as filebacked operations here will be
    % performed without change in precision.    
    w.pix.keep_precision = true;
end
=======
% Evaluate the size of the resulting split to know what sub algorithm to use
% Now and in foreseeable future, our image contains 3 double precision arrays
% so conversion to bytes would be 3x8x(number of array elements)
split_img_size = 3*numel(w.data.s)*8; % size of resulting split image in Bytes

% set keep_precision to true as filebacked operations here will be
% performed without change in precision.
w.pix.keep_precision = true;
>>>>>>> 286fffb2
split_pix_size = w.pix.num_pixels*w.pix.pix_byte_size;
total_size = split_img_size + split_pix_size;
%
hpc = hpc_config;
mem_available = hpc.phys_mem_available;


page_op = PageOp_split_sqw();
if total_size > mem_available || split_filebacked % probably for tests
    if split_img_size<mem_available && ~return_files
        pix_filebacked = true;
    else
        img_filebacked  = true;
    end
else
    pix_filebacked = false;
end
page_op.outfile = folder_for_parts;
page_op = page_op.init(w,pix_filebacked,img_filebacked);
wout    = sqw.apply_op(w,page_op);<|MERGE_RESOLUTION|>--- conflicted
+++ resolved
@@ -11,23 +11,13 @@
 %  folder_for_parts
 %            --  The string contains full path to the folder where to place
 %                sqw files representing parts of the sqw file to split.
-<<<<<<< HEAD
-%               - If variable absent the files will be placed in working 
+%               - If variable absent the files will be placed in working
 %                 directory.
 %               - If operation perfomed in memory only, this path is ignored.
 %               - If this folder is provided, the resulting files are
 %                 assumed permanent files, so are not getting deleted when
 %                 their correspondent sqw objects are getting deleted from
 %                 memory.
-=======
-%                If absent the files will be placed in working directory.
-%
-%                If operation performed in memory only, this path is ignored.
-%                If this folder is provided, the resulting files are
-%                assumed permanent files, so are not getting deleted when
-%                their correspondent sqw objects are getting deleted from
-%                memory.
->>>>>>> 286fffb2
 % Optional keys:
 %  '-files'  -- if provided, return list of sqw files instead of sqw
 %               objects. When split objects do not fit memory, they are all
@@ -91,41 +81,28 @@
     return
 end
 %
-<<<<<<< HEAD
 % Evaluate the size of the resulting split to know what subalgorithm to use
-%
-split_img_size = 3*numel(w.data.s)*8; % size of resulting split image
+% Now and in foreseeable future, our image contains 3 double precision arrays
+% so conversion to bytes would be 3x8x(number of image array elements)
+split_img_size = 3*numel(w.data.s)*8; % size of resulting split image in Bytes
 if w.pix.is_filebacked && (return_files||split_filebacked)
-    % set keep_precision to false as filebacked operations here will be
-    % performed without change in precision.    
+    % set keep_precision to true as filebacked operations here will be
+    % performed without change in precision.
     w.pix.keep_precision = true;
 end
-=======
-% Evaluate the size of the resulting split to know what sub algorithm to use
-% Now and in foreseeable future, our image contains 3 double precision arrays
-% so conversion to bytes would be 3x8x(number of array elements)
-split_img_size = 3*numel(w.data.s)*8; % size of resulting split image in Bytes
-
-% set keep_precision to true as filebacked operations here will be
-% performed without change in precision.
-w.pix.keep_precision = true;
->>>>>>> 286fffb2
 split_pix_size = w.pix.num_pixels*w.pix.pix_byte_size;
-total_size = split_img_size + split_pix_size;
+% the split result has nfiles of images and all pixels
+total_size     = split_img_size*nfiles + split_pix_size;
 %
 hpc = hpc_config;
 mem_available = hpc.phys_mem_available;
 
-
 page_op = PageOp_split_sqw();
-if total_size > mem_available || split_filebacked % probably for tests
-    if split_img_size<mem_available && ~return_files
-        pix_filebacked = true;
-    else
-        img_filebacked  = true;
-    end
-else
-    pix_filebacked = false;
+pix_filebacked = false;
+img_filebacked  = false;
+if total_size > mem_available || split_filebacked || return_files % two later are probably for tests
+    pix_filebacked = true;
+    img_filebacked  = split_img_size*nfiles<mem_available || return_files;
 end
 page_op.outfile = folder_for_parts;
 page_op = page_op.init(w,pix_filebacked,img_filebacked);
