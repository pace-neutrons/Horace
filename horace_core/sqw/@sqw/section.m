function wout = section (win,varargin)
% Takes a section out of an sqw object
%
%   >> wout = section (win, [ax_1_lo, ax_1_hi], [ax_2_lo, ax_2_hi], ...)
%
% Input:
% ------
%   win                 Input sqw object
%
%   [ax_1_lo, ax_1_hi]  Lower and upper limits for the first axis. Bins are retained whose
%                      centres lie in this range.
%                       To retain the limits of the input structure, type '', [], or the scalar '0'
%
%   [ax_2_lo, ax_2_hi]  Lower and upper limits for the second axis
%
%           :                       :
%
%       for as many axes as there are plot axes
%
% Output:
% -------
%   wout                Output dataset.
%
%
% Example: to alter the limits of the first and third axes of a 3D sqw object:
%   >> wout = section (win, [1.9,2.1], [], [-0.55,-0.45])


% Original author: T.G.Perring
%


% Trivial case of no section arguments
if nargin==1
    wout = copy(win);
    return
end

% Dimension of input data structures
ndim=dimensions(win(1));
for i=2:numel(win)
    if dimensions(win(i))~=ndim
        error('All objects must have same dimensionality for sectioning to work')
    end
end
if ndim==0  % no sectioning possible
    error ('Cannot section a zero dimensional object')
end


nargs= length(varargin);
if nargs~=ndim
    error ('Check number of arguments')
end

% Initialise output argument
wout = copy(win);

tol=4*eps('single');    % acceptable tolerance: bin centres deemed contained in new boundaries

for n=1:numel(win)
    [ndim,sz]=dimensions(win(n));   % need to get sz array specific for each element in array win
    % Get section parameters and axis arrays:
    % The input sectioning arguments refer to the *display* axes; these must be converted to the relevant plot axes in the algorithm
    irange = zeros(2,ndim);
    array_section = cell(1,ndim);
    p=win(n).data.p;   % extract bin boundaries
    for i=1:nargs
        if isempty(varargin{i}) || (isscalar(varargin{i}) && isequal(varargin{i},0))
            pax=win(n).data.dax(i);
            irange(1,pax) = 1;
            irange(2,pax) = sz(pax);
            array_section{pax}=irange(1,pax):irange(2,pax);
        elseif isa_size(varargin{i},[1,2],'double')
            if varargin{i}(1)>varargin{i}(2)
                error (['Lower limit larger than upper limit for axis ',num2str(i)])
            end
            pax=win(n).data.dax(i);
            pcent = 0.5*(p{pax}(2:end)+p{pax}(1:end-1));          % values of bin centres
            lis=find(pcent>=(varargin{i}(1)-tol) & pcent<=(varargin{i}(2)+tol));    % index of bins whose centres lie in the sectioning range
            if ~isempty(lis)
                irange(1,pax) = lis(1);
                irange(2,pax) = lis(end);
                wout(n).data.p{pax} = p{pax}(lis(1):lis(end)+1);
                array_section{pax}=irange(1,pax):irange(2,pax);
            else
                error (['No data along axis ',num2str(i),' in the range [',num2str(varargin{i}(1)),',',num2str(varargin{i}(2)),']'])
            end
        else
            error (['Limits parameter for axis ',num2str(i),' must be zero or a pair of numbers'])
        end
    end

    % Section signal, variance and npix arrays
    wout(n).data.s = win(n).data.s(array_section{:});
    wout(n).data.e = win(n).data.e(array_section{:});
    wout(n).data.npix = win(n).data.npix(array_section{:});

<<<<<<< HEAD
    % Section the pix array, if sqw type, and update img_range
    if has_pixels(win(n))
=======
    % Section the pix array, if sqw type, and update img_db_range
    if is_sqw_type(win(n))
>>>>>>> 8dc3e2ee
        % Section pix array
        [nstart,nend] = aProjection.get_nrange(win(n).data.npix,irange);   % get contiguous ranges of pixels to be retained
        ind=ind_from_nrange(nstart,nend);
        wout(n).data.pix = win(n).data.pix.get_pixels(ind);
        %TODO: Do we actually need this? is this a suitable algorithm?
        wout(n).data.img_db_range=recompute_img_range(wout(n));
    end

end

function ind = ind_from_nrange (nstart, nend)
% Create index array from a list of ranges
%
%   >> ind = ind_from_nrange (nstart, nend)
%
% Input:
% ------
%   nstart  Array of starting values of ranges of indicies
%   nend    Array of finishing values of ranges of indicies
%           It is assumed that nend(i)>=nbeg(i), and that
%          nbeg(i+1)>nend(i). That is, the ranges
%          contain at least one element, and they do not
%          overlap. No checks are performed to ensure these
%          conditions are satisfied.
%           nstart and nend can be empty.
%
% Output:
% -------
%   ind     Output array: column vector
%               ind=[nstart(1):nend(1),nstart(2):nend(2),...]'
%           If nstart and nend are empty, then ind is empty.


% Original author: T.G.Perring
%
% $Revision:: 1759 ($Date:: 2020-02-10 16:06:00 +0000 (Mon, 10 Feb 2020) $)


if numel(nstart)==numel(nend)
    % Catch trivial case of no ranges
    if numel(nstart)==0
        ind=zeros(0,1);
        return
    end
    % Make input arrays columns if necessary
    if ~iscolvector(nstart), nstart=nstart(:); end
    if ~iscolvector(nend), nend=nend(:); end
    % Create index array using cumsum - shoudl be fast in general
    nel=nend-nstart+1;
    nelcum=cumsum(nel);
    ix=[1;nelcum(1:end-1)+1];
    dind=[nstart(1);nstart(2:end)-nend(1:end-1)];
    ind=ones(nelcum(end),1);
    ind(ix)=dind;
    ind=cumsum(ind);
else
    error('Number of elements in input arrays incompatible')
end
<|MERGE_RESOLUTION|>--- conflicted
+++ resolved
@@ -96,13 +96,8 @@
     wout(n).data.e = win(n).data.e(array_section{:});
     wout(n).data.npix = win(n).data.npix(array_section{:});
 
-<<<<<<< HEAD
     % Section the pix array, if sqw type, and update img_range
     if has_pixels(win(n))
-=======
-    % Section the pix array, if sqw type, and update img_db_range
-    if is_sqw_type(win(n))
->>>>>>> 8dc3e2ee
         % Section pix array
         [nstart,nend] = aProjection.get_nrange(win(n).data.npix,irange);   % get contiguous ranges of pixels to be retained
         ind=ind_from_nrange(nstart,nend);
