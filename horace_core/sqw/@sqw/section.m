function wout = section (win,varargin)
% Takes a section out of an sqw object
%
%   >> wout = section (win, [ax_1_lo, ax_1_hi], [ax_2_lo, ax_2_hi], ...)
%
% Input:
% ------
%   win                 Input sqw object
%
%   [ax_1_lo, ax_1_hi]  Lower and upper limits for the first axis. Bins are retained whose
%                      centres lie in this range.
%                       To retain the limits of the input structure, type '', [], or the scalar '0'
%
%   [ax_2_lo, ax_2_hi]  Lower and upper limits for the second axis
%
%           :                       :
%
%       for as many axes as there are plot axes
%
% Output:
% -------
%   wout                Output dataset.
%
%
% Example: to alter the limits of the first and third axes of a 3D sqw object:
%   >> wout = section (win, [1.9,2.1], [], [-0.55,-0.45])


% Original author: T.G.Perring
%


% Trivial case of no section arguments
if nargin==1
    wout = copy(win);
    return
end

% Dimension of input data structures
ndim=dimensions(win(1));
if ndim==0  % no sectioning possible
    error('HORACE:sqw:invalid_argument', 'Cannot section a zero dimensional object')
end

if numel(win) > 1 && any(cellfun(@(x)(dimensions(x)~=ndim), win(2:end)))
    error('HORACE:sqw:invalid_argument', 'All objects must have same dimensionality for sectioning to work')
end

nargs = length(varargin);
if nargs~=ndim
    error('HORACE:sqw:invalid_argument', 'Check number of arguments')
end

% Initialise output argument
wout = copy(win);

tol=4*eps('single');    % acceptable tolerance: bin centres deemed contained in new boundaries

for n=1:numel(win)
    [ndim,sz]=dimensions(win(n));   % need to get sz array specific for each element in array win
    % Get section parameters and axis arrays:
    % The input sectioning arguments refer to the *display* axes; these must be converted to the relevant plot axes in the algorithm
    irange = zeros(2,ndim);
    array_section = cell(1,ndim);
    p=win(n).data.p;   % extract bin boundaries
    nbins_all_dims = win(n).data.axes.nbins_all_dims;
    img_range = win(n).data.axes.img_range;
    p_ind = find(win(n).data.axes.nbins_all_dims>1); %what actual indexes of the projection axis along all DnD object indexes
    % axis are among all indexes
    for i=1:nargs
        if isempty(varargin{i}) || (isscalar(varargin{i}) && isequal(varargin{i},0))
            pax=win(n).data.dax(i);
            irange(1,pax) = 1;
            irange(2,pax) = sz(pax);
            array_section{pax}=irange(1,pax):irange(2,pax);
        elseif isa_size(varargin{i},[1,2],'double')
            if varargin{i}(1)>varargin{i}(2)
                error ('HORACE:section:invalid_argument', ...
<<<<<<< HEAD
                    'Lower limit larger than upper limit for axis %d',i)
=======
                'Lower limit larger than upper limit for axis %d',i)
>>>>>>> 1510f1c5
            end
            pax=win(n).data.dax(i);
            pcent = 0.5*(p{pax}(2:end)+p{pax}(1:end-1));          % values of bin centres
            lis=find(pcent>=(varargin{i}(1)-tol) & pcent<=(varargin{i}(2)+tol));    % index of bins whose centres lie in the sectioning range

            if ~isempty(lis)
                irange(1,pax) = lis(1);
                irange(2,pax) = lis(end);
                img_range(:,p_ind(pax))    = ...
                    [pcent(irange(1,pax));pcent(irange(1,pax))];
                nbins_all_dims(p_ind(pax)) = irange(2,pax)-irange(1,pax)+1;
                %wout(n).data.p{pax} = p{pax}(lis(1):lis(end)+1);
                array_section{pax}=irange(1,pax):irange(2,pax);
            else
                error ('HORACE:section:invalid_argument', ...
                    'No data along axis %d in the range [%g, %g]', ...
                    i,varargin{i}(1),varargin{i}(2))
            end
        else
            error ('HORACE:section:invalid_argument', ...
                'Limits parameter for axis: %d must be zero or a pair of numbers', ...
                i)
        end
    end
    ab = axes_block('nbins_all_dims',nbins_all_dims,'img_range',img_range, ...
        'single_bin_defines_iax',win(n).data.axes.single_bin_defines_iax);


    % Section signal, variance and npix arrays

    data = DnDBase.dnd(ab,win(n).data.proj, ...
        win(n).data.s(array_section{:}), win(n).data.e(array_section{:}), ...
        win(n).data.npix(array_section{:}));
    wout(n).data = data;

    % Section the pix array, if sqw type, and update img_range
    if has_pixels(win(n))
        % Section pix array
        proj = win(n).data.proj;
        ax_origin= win(n).data.axes;
        [bl_start,bl_size] = proj.get_nrange(win(n).data.npix,ax_origin, ...
            ax_origin,proj);   % get contiguous ranges of pixels to be retained
        ind=ind_from_nrange(bl_start,bl_start+bl_size-1);
        wout(n).pix = win(n).pix.get_pixels(ind);
    end

end

function ind = ind_from_nrange (nstart, nend)
% Create index array from a list of ranges
%
%   >> ind = ind_from_nrange (nstart, nend)
%
% Input:
% ------
%   nstart  Array of starting values of ranges of indicies
%   nend    Array of finishing values of ranges of indicies
%           It is assumed that nend(i)>=nbeg(i), and that
%          nbeg(i+1)>nend(i). That is, the ranges
%          contain at least one element, and they do not
%          overlap. No checks are performed to ensure these
%          conditions are satisfied.
%           nstart and nend can be empty.
%
% Output:
% -------
%   ind     Output array: column vector
%               ind=[nstart(1):nend(1),nstart(2):nend(2),...]'
%           If nstart and nend are empty, then ind is empty.


% Original author: T.G.Perring
%

if numel(nstart)==numel(nend)
    % Catch trivial case of no ranges
    if numel(nstart)==0
        ind=zeros(0,1);
        return
    end
    % Make input arrays columns if necessary
    if ~iscolvector(nstart), nstart=nstart(:); end
    if ~iscolvector(nend), nend=nend(:); end
    % Create index array using cumsum - shoudl be fast in general
    nel=nend-nstart+1;
    nelcum=cumsum(nel);
    ix=[1;nelcum(1:end-1)+1];
    dind=[nstart(1);nstart(2:end)-nend(1:end-1)];
    ind=ones(nelcum(end),1);
    ind(ix)=dind;
    ind=cumsum(ind);
else
    error('HORACE:sqw:invalid_argument', 'Number of elements in input arrays incompatible')
end<|MERGE_RESOLUTION|>--- conflicted
+++ resolved
@@ -76,11 +76,7 @@
         elseif isa_size(varargin{i},[1,2],'double')
             if varargin{i}(1)>varargin{i}(2)
                 error ('HORACE:section:invalid_argument', ...
-<<<<<<< HEAD
                     'Lower limit larger than upper limit for axis %d',i)
-=======
-                'Lower limit larger than upper limit for axis %d',i)
->>>>>>> 1510f1c5
             end
             pax=win(n).data.dax(i);
             pcent = 0.5*(p{pax}(2:end)+p{pax}(1:end-1));          % values of bin centres
