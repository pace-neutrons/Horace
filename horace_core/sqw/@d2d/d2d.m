classdef d2d < DnDBase
    %D2D Create an 2-dimensional DnD object
    %
    % Syntax:
    %   >> w = d2d()               % Create a default, empty, D2D object
    %   >> w = d2d(sqw)            % Create a D2D object from a 2-dimensional SQW object
    %   >> w = d2d(filename)       % Create a D2D object from a file
    %   >> w = d2d(struct)         % Create from a structure with valid fields (internal use)

    properties (Constant, Access = protected)
       NUM_DIMS = 2;
    end

    methods
        wout=combine_horace_2d(w1,w2,varargin);
        wout=symmetrise_horace_2d(win,varargin);
    end

    methods(Access = private)
        [R, trans] = calculate_transformation_matrix(win,v1,v2,v3);
        [ok, mess] = test_symmetrisation_plane(win,v1,v2,v3);
        [diag, type] = test_symmetrisation_plane_digaonal(win,v1,v2,v3);
    end

    methods(Static)
        %TODO: disabled until full functionality is implemeneted in new class;
        % The addition of this method causes sqw_old tests to incorrectly load data from .mat files
        % as new-DnD class objects
        %        function obj = loadobj(S)
        %            % Load a sqw object from a .mat file
        %            %
        %            %   >> obj = loadobj(S)
        %            %
        %            % Input:
        %            % ------
        %            %   S       An instance of this object or struct
        %            %
        %            % Output:
        %            % -------
        %            %   obj     An instance of this object
        %            %
        %               obj = sqw(S);
        %        end
    end
<<<<<<< HEAD

=======
    
    methods
        wout=symmetrise_horace_2d(win,varargin);
        varargout = get(this, index);
        [speedup,midpoint]=compare_sym_axes(win,v1,v2,v3);
        varargout = cut (varargin);
        [ok,mess]=test_symmetrisation_plane(win,v1,v2,v3); % only defined for d2d, not d[0-1,3-4]d
        [diag,type]=test_symmetrisation_plane_digaonal(win,v1,v2,v3);
        [R,trans] = calculate_transformation_matrix(win,v1,v2,v3);
        varargout = multifit_sqw (varargin);
        
        function obj = d2d(varargin)
            obj = obj@DnDBase(varargin{:});
        end

    end
>>>>>>> c51d6d01
end<|MERGE_RESOLUTION|>--- conflicted
+++ resolved
@@ -11,9 +11,20 @@
        NUM_DIMS = 2;
     end
 
-    methods
+    method
+        function obj = d2d(varargin)
+            obj = obj@DnDBase(varargin{:});
+        end
+
         wout=combine_horace_2d(w1,w2,varargin);
         wout=symmetrise_horace_2d(win,varargin);
+
+        [speedup,midpoint]=compare_sym_axes(win,v1,v2,v3);
+        varargout = cut(varargin);
+        [R,trans] = calculate_transformation_matrix(win,v1,v2,v3);
+
+        varargout = get(this, index);
+        varargout = multifit_sqw (varargin);
     end
 
     methods(Access = private)
@@ -42,24 +53,4 @@
         %               obj = sqw(S);
         %        end
     end
-<<<<<<< HEAD
-
-=======
-    
-    methods
-        wout=symmetrise_horace_2d(win,varargin);
-        varargout = get(this, index);
-        [speedup,midpoint]=compare_sym_axes(win,v1,v2,v3);
-        varargout = cut (varargin);
-        [ok,mess]=test_symmetrisation_plane(win,v1,v2,v3); % only defined for d2d, not d[0-1,3-4]d
-        [diag,type]=test_symmetrisation_plane_digaonal(win,v1,v2,v3);
-        [R,trans] = calculate_transformation_matrix(win,v1,v2,v3);
-        varargout = multifit_sqw (varargin);
-        
-        function obj = d2d(varargin)
-            obj = obj@DnDBase(varargin{:});
-        end
-
-    end
->>>>>>> c51d6d01
 end