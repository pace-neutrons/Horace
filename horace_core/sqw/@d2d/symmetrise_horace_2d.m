function wout=symmetrise_horace_2d(win,varargin)
%
% Symmetrise d2d (or sqw of d2d-type) data_.
%
% NOTE THAT THIS ROUTINE IS SLOOOOOOOOOOOOOOOOOW, BECAUSE IT USES A RATHER
% COMPLICATED "SHOELACE" ALGORITHM TO ENSURE THAT REBINNING OF THE
% SYMMETRISED DATA IS DONE CORRECTLY.
%
% Syntax:
%    1) wout = symmetrise_horace_2d(win,[xval,yval]) - reflect data about
%       xval and yval. e.g. if xval=1 then x=-1 --> x=3 etc. If no
%       reflection is required for a given axis then specify xval/yval as
%       NaN.
%       e.g. wout = symmetrise_horace_2d(win,[0,NaN]) reflects data about
%       x=0. No y-reflection performed.
%
%    2) wout = symmetrise_horace_2d(win,v1,v2,v3)
%    OR wout = symmetrise_horace-2d(win,v1,v2)   - reflect data about a
%    plane specified by the vectors v1,v2,v3. If no v3 specified then v3 is
%    set to be [0,0,0].
%        v1 and v2 are two vectors which lie in the reflection plane.
%        e.g. to reflect x-->-x, need v1=[0,1,0] and v2=[0,0,1] etc.
%        v3 is a vector which specifies the offset of this plane from the
%        origin. So for v1=[0,1,0] and v2=[0,0,1], putting v3=[1,0,0] would
%        result in reflections such as x=-1 --> x=3.
%
% RAE 22/1/10
%


[ndims, ~]=dimensions(win);

if ndims~=2
    error('Horace error: symmetrise_horace_2d only works for 2-dimensional data');
end

if isa(win,'sqw') && has_pixels(win)
    error('Horace error: symmetrise_horace_2d method is for d2d-type data only');
end

<<<<<<< HEAD
=======
%win=sqw(win);

>>>>>>> 528cf4d4
%First determine what kind of symmetrisation we are doing:
if nargin==2
    if isnumeric(varargin{1}) && numel(varargin{1})==2
        route=1;%case where we have a vector input (2 midpoints)
    else
        error('Horace error: check form of input arguments for symmetrise_horace_2d');
    end
elseif nargin==3
    if isnumeric(varargin{1}) && numel(varargin{1})==3 && ...
            isnumeric(varargin{2}) && numel(varargin{2})==3
        route=2;
        varargin{3}=[0 0 0];%special case where v3 is not specified, so assumed to be origin
    else
        error('Horace error: check form of input arguments for symmetrise_horace_2d');
    end
elseif nargin==4
    if isnumeric(varargin{1}) && numel(varargin{1})==3 && ...
            isnumeric(varargin{2}) && numel(varargin{2})==3 && ...
            isnumeric(varargin{3}) && numel(varargin{3})==3
        route=2;
    else
        error('Horace error: check form of input arguments for symmetrise_horace_2d');
    end
else
    error('Horace error: check form of input arguments for symmetrise_horace_2d');
end

%Now do the symmetrisation:
switch route
    case 1
        %this is the case where we have specified one or two midpoints.
        midpoint=varargin{1};
<<<<<<< HEAD
        [xin,yin] = ndgrid(win.data_.p{1}, win.data_.p{2});
        [xout,yout,sout,eout,nout] = symmetrise_2d(xin, yin,...
            win.data_.s, win.data_.e, win.data_.npix, midpoint);
        wout = d2d(win);
        wout.data_.p{1} = xout(:,1);
        wout.data_.p{2} = yout(1,:)';
        wout.data_.s = sout;
        wout.data_.e = eout;
        wout.data_.npix = nout;
=======
        [xin,yin]=ndgrid(win.data_.p{1},win.data_.p{2});
        [xout,yout,sout,eout,nout]=symmetrise_2d(xin,yin,win.data_.s,...
            win.data_.e,win.data_.npix,midpoint);
        wout=d2d(win);
        getout=get(wout);
        getout.p{1}=xout(:,1); getout.p{2}=yout(1,:)';
        getout.s=sout; getout.e=eout; getout.npix=nout;
        wout=d2d(getout);
>>>>>>> 528cf4d4
    case 2
        %We need to check here whether the symmetrisation plane specified
        %actually correpsonds to the above case. If it does then we can
        %save time by using the faster routine above.
        [speedup,midpoint]=compare_sym_axes(win,varargin{1},varargin{2},varargin{3});
        if speedup
            %can use the routine from case 1
            [xin,yin]=ndgrid(win.data_.p{1},win.data_.p{2});
<<<<<<< HEAD
            [xout, yout, sout, eout, nout] = symmetrise_2d(xin, yin, ...
                win.data_.s, win.data_.e, win.data_.npix, midpoint);
            wout = d2d(win);
            wout.data_.p{1} = xout(:,1);
            wout.data_.p{2} = yout(1,:)';
            wout.data_.s = sout;
            wout.data_.e = eout;
            wout.data_.npix = nout;

=======
            [xout,yout,sout,eout,nout]=symmetrise_2d(xin,yin,win.data_.s,...
                win.data_.e,win.data_.npix,midpoint);
            wout=d2d(win);
            getout=get(wout);
            getout.p{1}=xout(:,1); getout.p{2}=yout(1,:)';
            getout.s=sout; getout.e=eout; getout.npix=nout;
            wout=d2d(getout);
>>>>>>> 528cf4d4
        else
            %realise that we have to restrict ourselves to symmetrisation
            %planes that are pendicular to the data plane, so that the
            %operation of them results in points which are still in the
            %original data plane.
            %
            %Also discover that in the case where the symmetrisation plane
            %is a diagonal, and we end up with parallel lines for the
            %rebin/combine part, we get errors because the shoelace method
            %cannot cope with such situations very well. There should
            %therefore be an extra case where we check if the symm plane is
            %a diagonal, and if so we can deal with it differently.
<<<<<<< HEAD
            [ok, mess] = test_symmetrisation_plane(win, varargin{1}, varargin{2}, varargin{3});
            [diag, type] = test_symmetrisation_plane_diagonal(win, varargin{1}, varargin{2}, varargin{3});
=======
            [ok,mess]=test_symmetrisation_plane(d2d(win),varargin{1},varargin{2},varargin{3});
            [diag,type]=test_symmetrisation_plane_digaonal(d2d(win),varargin{1},varargin{2},varargin{3});
>>>>>>> 528cf4d4
            if ok
                if diag
                    %the symmetrisation plane was a diagonal. This means
                    %that the reflected data will have the same axes as the
                    %original data, so we can use the linear rebining code
                    %to combine them.
                    [xin,yin]=ndgrid(win.data_.p{1},win.data_.p{2});
                    v1=varargin{1}; v2=varargin{2}; v3=varargin{3};
<<<<<<< HEAD
                    [xout, yout, sout, eout, nout] = symmetrise_2d_diag(xin, yin, ...
                        win.data_.s, win.data_.e, win.data_.npix, v1, v2, v3, type, win);
                    wout=d2d(win);
                    wout.data_.s=sout;
                    wout.data_.e=eout;
                    wout.data_.npix=nout;
                    wout.data_.p{1}=xout(:,1);
                    wout.data_.p{2}=yout(1,:)';
=======
                    [xout,yout,sout,eout,nout]=symmetrise_2d_diag(xin,yin,win.data_.s,...
                        win.data_.e,win.data_.npix,v1,v2,v3,type,win);
                    wout=win;
                    getout=get(wout);
                    getout.data_.s=sout; getout.data_.e=eout; getout.data_.npix=nout;
                    getout.data_.p{1}=xout(:,1);
                    getout.data_.p{2}=yout(1,:)';
                    wout=d2d(getout);
>>>>>>> 528cf4d4
                    %
                else
                    %get bin boundaries in shoelace format
                    [xin,yin,sin,ein,nin]=convert_bins_for_shoelace(win,[]);
                    %Must now calculate the reflection matrix in terms of the
                    %base co-ordinate system:
                    v1=varargin{1}; v2=varargin{2}; v3=varargin{3};
                    [R,trans] = calculate_transformation_matrix(win,v1,v2,v3);
                    %Do the reflection:
                    [xr,yr,sr,er,nr]=reflect_data_bins(xin,yin,sin,ein,nin,R,trans);
                    %Now we collect the data and reflected data, and throw away
                    %info from both sets that is to the lhs of the reflection
                    %plane:
                    [xinright,yinright,sinright,einright,ninright]=discard_lhs(xin,yin,sin,ein,nin,...
                        win,v1,v2,v3);
                    [xrright,yrright,srright,erright,nrright]=discard_lhs(xr,yr,sr,er,nr,...
                        win,v1,v2,v3);
                    %We must do shoelace rebinning on what is left. But first
                    %we must make an output grid that covers all of the data_.
                    xinlo=min(min(xinright)); xrlo=min(min(xrright));
                    yinlo=min(min(yinright)); yrlo=min(min(yrright));
                    xinhi=max(max(xinright)); xrhi=max(max(xrright));
                    yinhi=max(max(yinright)); yrhi=max(max(yrright));
                    xstep=win.data_.p{1}(2)- win.data_.p{1}(1);
                    ystep=win.data_.p{2}(2) - win.data_.p{2}(1);
<<<<<<< HEAD
=======
                    getout=get(d2d(win));
>>>>>>> 528cf4d4
                    xoutbin=[min([xinlo xrlo]):xstep:(max([xinhi xrhi])+xstep-eps)];%extra bit to avoid
                    %problems with rounding errors
                    youtbin=[min([yinlo yrlo]):ystep:(max([yinhi yrhi])+ystep-eps)];
                    xtmp=[]; ytmp=[];
                    for i=1:(length(youtbin)-1)
                        newx=[xoutbin(1:end-1); xoutbin(2:end); xoutbin(2:end); xoutbin(1:end-1)];
                        xtmp=[xtmp newx];
                        newy=repmat([youtbin(i); youtbin(i); youtbin(i+1); youtbin(i+1)],1,numel(xoutbin)-1);
                        ytmp=[ytmp newy];
                    end
                    [soutin,eoutin,noutin]=rebin_shoelace(xinright,yinright,sinright,einright,...
                       ninright,xtmp,ytmp);
                    [soutr,eoutr,noutr]=rebin_shoelace(xrright,yrright,srright,erright,...
                        nrright,xtmp,ytmp);
                    %this seems to have worked, although it is dreadfully slow.

                    sout=zeros(length(xoutbin)-1,length(youtbin)-1);
                    eout=sout;
                    nout=sout;
                    soutrt=sout;
                    eoutrt=eout;
                    noutrt=nout;

                    len_p1m1 = length(xoutbin) - 1;
                    len_p2m1 = length(youtbin) - 1;

                    for i=1:len_p2m1
                        sout(:,i)=soutin((1:len_p1m1) + (i-1)*len_p1m1);
                        eout(:,i)=eoutin((1:len_p1m1) + (i-1)*len_p1m1);
                        nout(:,i)=noutin((1:len_p1m1) + (i-1)*len_p1m1);
                        soutrt(:,i)=soutr((1:len_p1m1) + (i-1)*len_p1m1);
                        eoutrt(:,i)=eoutr((1:len_p1m1) + (i-1)*len_p1m1);
                        noutrt(:,i)=noutr((1:len_p1m1) + (i-1)*len_p1m1);
                    end
                    %
<<<<<<< HEAD
                    eout=eout./sout;
                    eoutrt=eoutrt./soutrt;
=======
    %                 nout(e1==0 & e2==0)=0;
    %                 sout(e1==0 & e2==0)=0;
    %                 eout(e1==0 & e2==0)=0;
                    eout=eout./sout; eoutrt=eoutrt./soutrt;
>>>>>>> 528cf4d4
                    eout(isnan(eout) | isinf(eout))=0;
                    eoutrt(isnan(eoutrt) | isinf(eoutrt))=0;
                    eout=eout+((eout==0).*1e16);
                    eoutrt=eoutrt+((eoutrt==0).*1e6);
                    %
                    sfinal=((sout./eout)+(soutrt./eoutrt))./(1./eout + 1./eoutrt);
                    efinal=1./(1./eout + 1./eoutrt); efinal=efinal.*sfinal;
                    nfinal=nout+noutrt;
                    %
<<<<<<< HEAD
                    wout=d2d(win);
                    wout.data_.p{1}=xoutbin';
                    wout.data_.p{2}=youtbin';

                    wout.data_.s=sfinal;
                    wout.data_.e=efinal;
                    wout.data_.npix=nfinal;

                    wout.data_.title=[getout.title,' SYMMETRISED '];
=======
                    getout.s=sfinal; getout.e=efinal; getout.npix=nfinal;
                    getout.p{1}=getout.p{1}';
                    getout.p{2}=getout.p{2}';
                    getout.title=[getout.title,' SYMMETRISED '];
                    wout=d2d(getout);
>>>>>>> 528cf4d4
                end
            else
                error(mess);
            end
        end
end



<|MERGE_RESOLUTION|>--- conflicted
+++ resolved
@@ -38,11 +38,6 @@
     error('Horace error: symmetrise_horace_2d method is for d2d-type data only');
 end
 
-<<<<<<< HEAD
-=======
-%win=sqw(win);
-
->>>>>>> 528cf4d4
 %First determine what kind of symmetrisation we are doing:
 if nargin==2
     if isnumeric(varargin{1}) && numel(varargin{1})==2
@@ -75,7 +70,6 @@
     case 1
         %this is the case where we have specified one or two midpoints.
         midpoint=varargin{1};
-<<<<<<< HEAD
         [xin,yin] = ndgrid(win.data_.p{1}, win.data_.p{2});
         [xout,yout,sout,eout,nout] = symmetrise_2d(xin, yin,...
             win.data_.s, win.data_.e, win.data_.npix, midpoint);
@@ -85,16 +79,6 @@
         wout.data_.s = sout;
         wout.data_.e = eout;
         wout.data_.npix = nout;
-=======
-        [xin,yin]=ndgrid(win.data_.p{1},win.data_.p{2});
-        [xout,yout,sout,eout,nout]=symmetrise_2d(xin,yin,win.data_.s,...
-            win.data_.e,win.data_.npix,midpoint);
-        wout=d2d(win);
-        getout=get(wout);
-        getout.p{1}=xout(:,1); getout.p{2}=yout(1,:)';
-        getout.s=sout; getout.e=eout; getout.npix=nout;
-        wout=d2d(getout);
->>>>>>> 528cf4d4
     case 2
         %We need to check here whether the symmetrisation plane specified
         %actually correpsonds to the above case. If it does then we can
@@ -103,7 +87,6 @@
         if speedup
             %can use the routine from case 1
             [xin,yin]=ndgrid(win.data_.p{1},win.data_.p{2});
-<<<<<<< HEAD
             [xout, yout, sout, eout, nout] = symmetrise_2d(xin, yin, ...
                 win.data_.s, win.data_.e, win.data_.npix, midpoint);
             wout = d2d(win);
@@ -112,16 +95,6 @@
             wout.data_.s = sout;
             wout.data_.e = eout;
             wout.data_.npix = nout;
-
-=======
-            [xout,yout,sout,eout,nout]=symmetrise_2d(xin,yin,win.data_.s,...
-                win.data_.e,win.data_.npix,midpoint);
-            wout=d2d(win);
-            getout=get(wout);
-            getout.p{1}=xout(:,1); getout.p{2}=yout(1,:)';
-            getout.s=sout; getout.e=eout; getout.npix=nout;
-            wout=d2d(getout);
->>>>>>> 528cf4d4
         else
             %realise that we have to restrict ourselves to symmetrisation
             %planes that are pendicular to the data plane, so that the
@@ -134,13 +107,8 @@
             %cannot cope with such situations very well. There should
             %therefore be an extra case where we check if the symm plane is
             %a diagonal, and if so we can deal with it differently.
-<<<<<<< HEAD
             [ok, mess] = test_symmetrisation_plane(win, varargin{1}, varargin{2}, varargin{3});
             [diag, type] = test_symmetrisation_plane_diagonal(win, varargin{1}, varargin{2}, varargin{3});
-=======
-            [ok,mess]=test_symmetrisation_plane(d2d(win),varargin{1},varargin{2},varargin{3});
-            [diag,type]=test_symmetrisation_plane_digaonal(d2d(win),varargin{1},varargin{2},varargin{3});
->>>>>>> 528cf4d4
             if ok
                 if diag
                     %the symmetrisation plane was a diagonal. This means
@@ -149,7 +117,7 @@
                     %to combine them.
                     [xin,yin]=ndgrid(win.data_.p{1},win.data_.p{2});
                     v1=varargin{1}; v2=varargin{2}; v3=varargin{3};
-<<<<<<< HEAD
+
                     [xout, yout, sout, eout, nout] = symmetrise_2d_diag(xin, yin, ...
                         win.data_.s, win.data_.e, win.data_.npix, v1, v2, v3, type, win);
                     wout=d2d(win);
@@ -158,16 +126,6 @@
                     wout.data_.npix=nout;
                     wout.data_.p{1}=xout(:,1);
                     wout.data_.p{2}=yout(1,:)';
-=======
-                    [xout,yout,sout,eout,nout]=symmetrise_2d_diag(xin,yin,win.data_.s,...
-                        win.data_.e,win.data_.npix,v1,v2,v3,type,win);
-                    wout=win;
-                    getout=get(wout);
-                    getout.data_.s=sout; getout.data_.e=eout; getout.data_.npix=nout;
-                    getout.data_.p{1}=xout(:,1);
-                    getout.data_.p{2}=yout(1,:)';
-                    wout=d2d(getout);
->>>>>>> 528cf4d4
                     %
                 else
                     %get bin boundaries in shoelace format
@@ -193,10 +151,7 @@
                     yinhi=max(max(yinright)); yrhi=max(max(yrright));
                     xstep=win.data_.p{1}(2)- win.data_.p{1}(1);
                     ystep=win.data_.p{2}(2) - win.data_.p{2}(1);
-<<<<<<< HEAD
-=======
-                    getout=get(d2d(win));
->>>>>>> 528cf4d4
+
                     xoutbin=[min([xinlo xrlo]):xstep:(max([xinhi xrhi])+xstep-eps)];%extra bit to avoid
                     %problems with rounding errors
                     youtbin=[min([yinlo yrlo]):ystep:(max([yinhi yrhi])+ystep-eps)];
@@ -232,15 +187,8 @@
                         noutrt(:,i)=noutr((1:len_p1m1) + (i-1)*len_p1m1);
                     end
                     %
-<<<<<<< HEAD
                     eout=eout./sout;
                     eoutrt=eoutrt./soutrt;
-=======
-    %                 nout(e1==0 & e2==0)=0;
-    %                 sout(e1==0 & e2==0)=0;
-    %                 eout(e1==0 & e2==0)=0;
-                    eout=eout./sout; eoutrt=eoutrt./soutrt;
->>>>>>> 528cf4d4
                     eout(isnan(eout) | isinf(eout))=0;
                     eoutrt(isnan(eoutrt) | isinf(eoutrt))=0;
                     eout=eout+((eout==0).*1e16);
@@ -250,7 +198,6 @@
                     efinal=1./(1./eout + 1./eoutrt); efinal=efinal.*sfinal;
                     nfinal=nout+noutrt;
                     %
-<<<<<<< HEAD
                     wout=d2d(win);
                     wout.data_.p{1}=xoutbin';
                     wout.data_.p{2}=youtbin';
@@ -260,13 +207,6 @@
                     wout.data_.npix=nfinal;
 
                     wout.data_.title=[getout.title,' SYMMETRISED '];
-=======
-                    getout.s=sfinal; getout.e=efinal; getout.npix=nfinal;
-                    getout.p{1}=getout.p{1}';
-                    getout.p{2}=getout.p{2}';
-                    getout.title=[getout.title,' SYMMETRISED '];
-                    wout=d2d(getout);
->>>>>>> 528cf4d4
                 end
             else
                 error(mess);
