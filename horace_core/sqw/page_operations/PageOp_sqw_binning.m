classdef PageOp_sqw_binning < PageOp_sqw_eval
    % Single pixel page operation used by sqw_op_bin_pixels algorithm
    %
    properties(Access=protected)
        % accumulator for number of pixels contributing to each cell.
        % unlike other PageOp, this operation changes this number so source
        % npix array is not appropriate for this purpose and additional
        % accumulator is requested.
        npix_acc_;
        % storage for PixelDataMemory class used as target for page of
<<<<<<< HEAD
        % pixel data. Allocated to avoid reallocating it in each page
=======
        % pixel data. Allocated to avoid recalculating it in each page
>>>>>>> 6d324161
        % operation.
        pix_page_;
        % properly contains information about pre-processed pixels
        % cache used to write bunch of data to file or store in memory
        % if it is still possible.
        pix_combine_info_;
        % holder for target access property
        targ_axes_;
        % maximal size of pixel array to keep in memory until it should
        % be stored in file
        buf_size_;
<<<<<<< HEAD
        % cache for npix indices, defined here to access it from npix_data
        % which does not have them as a standard input
        npix_idx_;
=======
>>>>>>> 6d324161
    end

    methods
        function obj = PageOp_sqw_binning(varargin)
            obj = obj@PageOp_sqw_eval(varargin{:});
            obj.op_name_ = 'sqw_op_bin_pixels';
            obj.split_at_bin_edges = false;
        end
        function obj = init(obj,sqw_obj,operation,op_param, ...
                targ_ax_block,targ_proj,pop_options)
            % Initialize PageOp_sqw_op operation over input sqw file
            %
            % Inputs:
            % obj       -- instance of PageOp_sqw_op class
            % sqw_obj   -- instance of sqw object to perform operation on
            % operation -- function handle to the function constructed according
            %              to sqw_op function rules, which would perform
            %              the operation
            % op_param  -- cellarray of operation parameters to be provided
            %              to operation in the form:
            %              operation(obj,op_param{:});
            % targ_ax_block
            %           -- Properly initialized axes block used as part of
            %              target image obtained from binned pixels.
            % targ_proj -- Properly initialized projection, part of target
            %              image used for transforming modified pixels into image
            %              coordinate system defined by input projection
            %              and input target block
            %
            % Returns:
            % obj      --  PageOp_sqw_op instance initialized to run
            %              operation over it
            %
            obj = init@PageOp_sqw_eval(obj,sqw_obj,operation,op_param,false);
            obj.do_nopix = pop_options.nopix;
            %
            if pop_options.nopix && obj.init_filebacked_output
                % This is because sqw_eval does not support -nopix
                % Until it does not support it, we should deal
                % with it here. Close standard PageOp output channel, as
                % this algorithm uses its own.
                obj.init_filebacked_output = false;
                if ~isempty(obj.write_handle_)
                    obj.write_handle_.delete();
                    obj.write_handle_ = [];
                end
            end

            %local target access block holder
            obj.targ_axes_ = targ_ax_block;
            % and projection, which responsible for building target image
            obj.proj       = targ_proj;
            % define new target image
            obj.img_  = DnDBase.dnd(targ_ax_block,targ_proj);

            % clear image's npix,s,e array to save memory. They will
            % be set up from the accumulators at the end of calculations
            % TODO: possibility of optimization. Not to allocate them from
            % the start
            obj.img_.do_check_combo_arg = false;
            obj.img_.npix = [];
            obj.img_.s = [];
            obj.img_.e = [];

            [obj.npix_acc_,obj.sig_acc_,obj.var_acc_] = targ_ax_block.init_accumulators(3,false);
            %
            obj.pix_page_ = PixelDataMemory();
            [chunk_size,fb_size] = config_store.instance().get_value( ...
                'hor_config','mem_chunk_size','fb_scale_factor');
            obj.buf_size_ = chunk_size*fb_size;
        end
        function [npix_chunks, npix_idx,obj] = split_into_pages(obj,npix,chunk_size)
            % Method used to split input npix array into pages
            % Inputs:
            % npix  -- image npix array, which defines the number of pixels
            %           contributing into each image bin and the pixels
            %           ordering in the linear array or array containing
            %           number of pixels in each cut to combine togeter in
            %           combine cuts mode.
            % chunk_size
            %       -- sized of chunks to split pixels
            % Returns:
            % npix_chunks -- cellarray, containing the npix parts, divided
            %                into chunk_size blocks
            % npix_idx    -- [2,n_chunks] array of indices of the chunks in
            %                the npix array.
            % See split procedure for more details
            if isa(obj.pix_,'MultipixBase')
                n_blocks    = numel(npix);             % Number of blocks
                obj.pix_idx_start_ = ones(1,n_blocks); % is equal to number
                %                                      % of pixels datasets
                chunks_cell = cell(1,n_blocks);
                idx_cell    = cell(1,n_blocks);
                for i=1:n_blocks
                    [chunks_cell{i},idx_cell{i}]= split_vector_fixed_sum(npix(i), chunk_size);
                    idx_cell{i} = idx_cell{i}+i-1;
                end
                npix_chunks = [chunks_cell{:}];
                npix_idx    = cat(2,idx_cell);
                npix_idx    = [npix_idx{:}];

                obj.init_filebacked_output_ = true;
            else
                [npix_chunks, npix_idx] = split_vector_fixed_sum(npix, chunk_size);
            end
            obj.npix_idx_ = npix_idx;

            if obj.do_nopix_ || ~obj.init_filebacked_output_
                return;
            end
            % clear internal accumulators for cut_data_from_file_job job,
            % used to accumulate pixels.
            cut_data_from_file_job.accumulate_pix('cleanup');

            % initialize pix_combine_info to store pixel data if one wants to
            % store modified pixels
            wk_dir = get(parallel_config, 'working_directory');
            n_files = numel(npix_chunks);
            tmp_file_names = gen_unique_file_paths(n_files, 'page_op_bin_pixels_part', wk_dir);

            nbins = numel(obj.npix_acc_);
            obj.pix_combine_info_ = pixfile_combine_info(tmp_file_names, nbins);
            % disable standard filebacked output used by PageOp,
            % as it will be performed by cut write algorithm, used by cut.
            if isempty(obj.outfile)
                if isempty(obj.write_handle_)
                    return;
                end
                obj.outfile_ = obj.write_handle_.write_file_name;
            end
            % this will delete existing tmp file if any is there
            if ~isempty(obj.write_handle_)
                obj.write_handle_.delete();
                obj.write_handle_ = [];
            end
        end
        function obj = get_page_data(obj,idx,npix_blocks)
            % return block of data used in page operation
            % Inputs:
            % idx         -- either:
            %                indices of image cells to read their correspondent
            %                pixels if data are obtained from single file
            %                in bin_pixels mode
            %                or:
            %                numbers of dataset to combine pixels pages from
            %                in bin_pixels "-combine" mode
            %
            % npix_blocks -- cellarray of npix blocks containing
            %                information about sizes of pixels blocks
            %                contributing to a page of data.
            obj.page_num = idx;
            if isa(obj.pix_,'MultipixBase') % Then pix_ contains pixobj_combine_info
                % class with knowledge about all pixel datasets to combine
                % and npix_idx refer to pages extracted from these datasets
                % and how the datasets are divided into pages to combine.
                % In this case npix_idx in fact contains references to
                % a number of each contributing pixels dataset (as many
                % references per datases as many pages this dataset is
                % divided into)
                n_dataset = obj.npix_idx_(1,idx);

                % retrieve current dataset (or pages from this datset) to
                % combine
                pix_ = obj.pix_.infiles{n_dataset};
                pix_idx_0 = obj.pix_idx_start_(n_dataset);
                % size of pixels block to process in signle page operation
                pix_idx_1 = pix_idx_0 + npix_blocks{idx}-1;

                obj.page_data_ = pix_.get_pixels( ...
                    pix_idx_0:pix_idx_1,'-raw','-align');
                obj.pix_idx_start_(n_dataset) = pix_idx_1+1;
            else  % standard PageOp binning mode. idx refers to page of
                % single pixels dataset
                obj.page_data_    = obj.pix_.data;
            end
        end
        function obj = common_page_op(obj)
            % Overloaded code which runs for every page_op_bin_pixels
            % operation after specific operation over page itself have
            % been performed.
            %
            % Input:
            % obj   -- pageOp object, containing modified pixel_data page
            %          to analyse.
            %
            % Returns:
            % obj   -- modified PageOp class, containing:
            %      a)  updated pix_data_range_ field, containing pixel data
            %          range (min/max values ) calculated accounting for
            %          recent page data
            %
            % Unlike parent operation this one does not store page data,
            % as page data storage works differently with binning and,
            % if necessary, performed in apply_op
            obj.pix_data_range_ = PixelData.pix_minmax_ranges(obj.page_data_, ...
                obj.pix_data_range_);
            % criteria for saving result here are different. Only
            % memory-based output should be stored in pix_, as filebacked would be
            % put in cashe to be combined later.
            if ~(obj.init_filebacked_output_ || obj.do_nopix_)
                obj.pix_ = obj.pix_.store_page_data(obj.page_data_,obj.write_handle_);
            end

        end

        function obj = apply_op(obj,varargin)
            % Apply user-defined operation over page of pixels located in
            % memory. Pixels have to be split on bin edges
            %
            % Inputs:
            % obj         -- initialized instance of PageOp_sqw_eval class
            % npix_block  -- array containing distrubution of pixel loaded into current page
            %                over image bins of the processed data chunk
            % npix_idx    -- 2-element array [nbin_min,nbun_max] containing
            %                min/max indices of the image bins
            %                corresponding to the pixels, currently loaded
            %                into page.
            % Returns:
            % obj         -- modified object with pixels page currently in
            %                memory being modified by user operation and
            %                image accumulators (signal and variance for
            %                image being updated with modifies pixels
            %                signal and error.
            %
            % NOTE:
            % pixel data are split over bin edges (see split_vector_max_sum
            % for details), so npix_idx contains min/max indices of
            % currently processed image cells.
            page_data = obj.op_holder(obj, obj.op_parms{:});
            obj.page_data_ = page_data;
            if isempty(page_data)
                return;
            end
            % retrieve pixelDataMemory class cached in property for
            % performance and not to run constructor at each page call.
            pix = obj.pix_page_;
            pix = pix.set_raw_data(page_data);

            if obj.do_nopix_
                [obj.npix_acc_,obj.sig_acc_,obj.var_acc_] = obj.proj.bin_pixels(...
                    obj.img_.axes,pix, ...
                    obj.npix_acc_,obj.sig_acc_,obj.var_acc_);
            else
                % filebacked_processing in this case is not only real
                % filebacked but also processing multiple files or objects
                % when combinming multiple datasets together.
                filebacked_processing = obj.init_filebacked_output_ && ~obj.do_nopix_;
                if filebacked_processing
                    % pixel_idx requested means that pixels have not been
                    % sorted over bins. Sorting will occur later
                    [obj.npix_acc_,obj.sig_acc_,obj.var_acc_, pix_ok,...
                        unique_runid_l, pix_indx] = ...
                        obj.proj.bin_pixels(obj.targ_axes_, pix, ...
                        obj.npix_acc_,obj.sig_acc_,obj.var_acc_);
                    % pix_ok have probably lost some pixels after rebinning
                else
                    % here pixels are sorted over bins
                    [obj.npix_acc_,obj.sig_acc_,obj.var_acc_, pix_ok,...
                        unique_runid_l] = ...
                        obj.proj.bin_pixels(obj.targ_axes_, pix, ...
                        obj.npix_acc_,obj.sig_acc_,obj.var_acc_);
                end
                obj.page_data_ = pix_ok.data;
                if obj.exp_modified
                    obj.unique_run_id_ = unique([obj.unique_run_id_, ...
                        unique_runid_l(:)']);
                end
                if filebacked_processing
                    % Store produced data in cache, and when the cache is full
                    % generate tmp files. Return pixfile_combine_info object to manage
                    % the files - this object then used to recombine the files within
                    % PageOp_sqw_join operation.
                    obj.pix_combine_info_ = cut_data_from_file_job.accumulate_pix( ...
                        obj.pix_combine_info_, false, ...
                        pix_ok, pix_indx, obj.npix_acc_, ...
                        obj.buf_size_);
                end
            end
        end
        %
        %
        function [out_obj,obj] = finish_op(obj,out_obj)
            % Overloaded to do operations, specific to pixels binning
            % The coude roughly repeats the one deployed by cut_sqw
            %
            % transfer image modifications to the underlying object.
            obj = obj.update_image(obj.sig_acc_,obj.var_acc_,obj.npix_acc_);
            pix_cmbn_info = [];
            if ~isempty(obj.pix_combine_info_)
                % finalize pixel combining procedure; write all pixels
                % still in memory into appropriate tmp files. set up output
                % object pixels into pix_combine_info object, which have
                % information about tmp files combining
                obj.pix_ = cut_data_from_file_job.accumulate_pix( ...
                    obj.pix_combine_info_, true,[],[],obj.npix_acc_);
                % if all resulting objects were held in memory and nothing
                % was stored in tmp files yet, the operation above have
                % combined them without storing data
                % in tmp files. in this case, all have been already done.
                if isa(obj.pix_,'MultipixBase')
                    pix_cmbn_info = obj.pix_;
                end
                % HACK. Here we set it to true to suppress "filebacked in memory"
                % issued by finish_core_op method
                % warning which does not make sence in case when we
                % combine multiple input datasets
                obj.init_filebacked_output_ = false;
            end
            % if filebacked, this will create sqw object with
            % combine_pixel_data object in sqw_obj.pix_ field
            [out_obj,obj] = obj.finish_core_op(out_obj);
            if ~isempty(obj.outfile)
                % set up target filename if it is present regardless
                % of was file saved on disk or not
                out_obj.full_filename = obj.outfile;
            end
            %
            if isempty(pix_cmbn_info)
                return
            end
            if isa(out_obj.pix,'PixelDataMemory') % source filebacked object
                % have been loaded in memory and no further combining is
                % necessary.
                return;
            end
            %ask configuration on selected way of combining pixels together.
            hpc = hpc_config;
            hc = hor_config;
            use_mex = hc.use_mex && strcmp(hpc.combine_sqw_using,'mex_code');
            %
            % combine partial pixel data together to obtain fully fledged
            % filebacked sqw object.
            page_op         = PageOp_join_sqw;
            page_op.outfile = obj.outfile;
            [page_op,out_obj] = page_op.init(out_obj,[],use_mex);
            out_obj           = sqw.apply_op(out_obj,page_op);
            cut_data_from_file_job.accumulate_pix('cleanup');
            % ensure all tmp files combined by PageOp_join_sqw get deleted
            pix_cmbn_info.clean_up_tmp_files();
        end
        %------------------------------------------------------------------
    end
    methods(Access=protected)
        function  do = get_exp_modified(~)
            % bining would likely remove some pixels so we need to check
            % consistence between pixels and experiment data
            do = true;
        end
        function do = get_do_missing_range_warning(~)
            % Overloadable core of get.do_missing_range_warning method.
            %
            % This algorithm creates new target file with its own range so
            % message about missing range should not be issued.
            do  = false;
        end

    end
end<|MERGE_RESOLUTION|>--- conflicted
+++ resolved
@@ -8,11 +8,7 @@
         % accumulator is requested.
         npix_acc_;
         % storage for PixelDataMemory class used as target for page of
-<<<<<<< HEAD
-        % pixel data. Allocated to avoid reallocating it in each page
-=======
         % pixel data. Allocated to avoid recalculating it in each page
->>>>>>> 6d324161
         % operation.
         pix_page_;
         % properly contains information about pre-processed pixels
@@ -24,12 +20,9 @@
         % maximal size of pixel array to keep in memory until it should
         % be stored in file
         buf_size_;
-<<<<<<< HEAD
         % cache for npix indices, defined here to access it from npix_data
         % which does not have them as a standard input
         npix_idx_;
-=======
->>>>>>> 6d324161
     end
 
     methods
