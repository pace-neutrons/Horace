classdef PageOpBase
    % PAGEOPBASE class defines interface to a generic operation, performed
    % on chunk of pixels located in memory by apply method of sqw/PixelData
    % objects
    %
    % Operations are functions which modify pixels directly, e.g.
    % recalculating or modifying signal/variance.
    % PageOpBase does the work of calculating appropriate changes
    % to the image and providing a unified interface for
    % memory-/file-backed data.
    %
    % IMPORTANT:
    % The operations can only be used by the algorithms which do not change
    % the size and shape of the image.
    % In addition, the operation must not change pixel coordinates in a
    % way, which would violate the relation between image and the pixels
    % i.e. alter which image bin a pixel would contribute 
    % i.e. require rebinning or reordering of pixels.
    properties(Dependent)
        % true if operation modifies PixelData only and does not affect
        % image. The majority of operations modify both pixels and image
        % Pixels only change in tests and in some pix-only operations
        % e.g. mask(Pixels)
        changes_pix_only;
        % while page operations occur, not every page operation should be
        % reported, as it could be too many logs. The property defines
        % how many pages should be omitted until page progress is reported
        split_log_ratio
        % if provided, used as the name of the file for filebacked
        % operations
        outfile
        % number of page to operate over
        page_num
    end
    properties(Dependent,Hidden)
        % npix array (the same as img_.npix), containing the pixel distribution
        % over binning. If no binning is provided it is single number equal
        % to number of pixels
        npix

        % caches for some indices, defined in PixelDataBase, and used to
        % extract appropriate fieds from PixelData. Often used.
        signal_idx;
        var_idx;
        coord_idx;
    end


    properties(Access=protected)
        % holder for the pixel object, which is source/target for the
        % operation
        pix_ = PixelDataMemory();
        % holder for the image, beeing modified by the operation(s).
        img_;
        % initial pixel range, recalculaed according to the operation
        pix_data_range_ = PixelDataBase.EMPTY_RANGE;
        %
        outfile_   = '';
        split_log_ratio_  = 10;

        % caches for some indices, defined in PixelDataBase, and used to extract
        % appropriate fieds from PixelData
        signal_idx_;
        var_idx_;
        coord_idx_;

        % holder for npix value, defining the ordering of the pixels
        % according to bins
        npix_ = [];

        % the data holder for a page of operation-modified pixels data
        page_data_;
        % accumulator for processed signal. All operations change signal
        % some may define more accumulators
        sig_acc_
        % variance accumulator. Many operations recalculate variance.
        % Do not forget to nullify it if your particular operation does it
        var_acc_
    end
    methods(Abstract)
        % Specific apply operation method, which need overloading
        % over
        [obj,page_data] = apply_op(obj,npix_block,npix_idx);
        %
    end

    methods
        function obj = PageOpBase(varargin)
            % Constructor for page operations
            %
            if nargin == 0
                return;
            end
            obj = obj.init(varargin{:});
        end
        function [obj,in_obj] = init(obj,in_obj)
            % initialize page operation using parts of input sqw or
            % PixelData object as the target for the operation.
            if nargin == 1
                return;
            end
            crd_idx = PixelDataBase.field_index({'coordinates','signal','variance'});
            obj.signal_idx_ = crd_idx(end-1);
            obj.var_idx_    = crd_idx(end);
            obj.coord_idx_  = crd_idx(1:end-2);

            %
            in_obj = in_obj.get_new_handle(obj.outfile);
            if isa(in_obj ,'PixelDataBase')
                obj.pix_              = in_obj;
                obj.img_              = [];
            elseif isa(in_obj,'sqw')
                obj.img_              = in_obj.data;
                obj.pix_              = in_obj.pix;
                obj.npix_             = obj.img_.npix;
                %
                obj.sig_acc_ = zeros(numel(obj.img_.npix),1);
            else
                error('HORACE:PageOpBase:invalid_argument', ...
                    'Init method accepts PixelData or SQW object input only. Provided %s', ...
                    class(in_obj))
            end
        end
        %
        function obj = common_page_op(obj)
            % Method contains the code which runs for any page operation,
            % inheriting from this one.
            %
            % Input:
            % obj   -- pageOp object, containing modified pixel_data page
            %          to analyze.
            %
            % Thought: May be should be implemented as page_op, which needs
            %          to be overloaded and invoked as part of more complex
            %          page operation.
            %
            obj.pix_data_range_ = PixelData.pix_minmax_ranges(obj.page_data_, ...
                obj.pix_data_range_);
            obj.pix_ = obj.pix_.format_dump_data(obj.page_data_);
        end
        %
        function [out_obj,obj] = finish_op(obj,in_obj)
            % Finalize page operations.
            %
            % Contains common code to transfer data from operation to
            % out_obj and  Need overloading for correct image calculations
            %
            % Input:
            % obj     -- instance of the page operations
            % in_obj  -- sqw object-source of the operation
            %
            % Returns:
            % out_obj -- sqw object created as the result of the operation
            % obj     -- nullified PageOp object.

            pix = obj.pix_;
<<<<<<< HEAD
            % clear alignment (if any) as alignment has been applied during
            % page operation(s)
            pix = pix.clear_alignment();
            %
=======
            % clear alignment as it has been applied during page
            % operation(s)
            pix     = pix.clear_alignment();
>>>>>>> bc3ad80c
            pix     = pix.set_data_range(obj.pix_data_range_);
            pix     = pix.finish_dump();

            if isempty(obj.img_)
                out_obj = pix.copy();
            else
                out_obj = in_obj.copy();
                out_obj.pix  = pix;
                % image should be recaculated by method overload.
                out_obj.data = obj.img_;
                if ~isempty(pix.full_filename)
                    out_obj.full_filename = pix.full_filename;
                end
            end
            obj.pix_  = PixelDataMemory();
            obj.img_  = [];
            obj.npix_ = [];
        end
        %
    end
    %======================================================================
    % properties setters/getters
    methods
        function does = get.changes_pix_only(obj)
            does = isempty(obj.img_);
        end
        %
        function name = get.outfile(obj)
            name = obj.outfile_;
        end
        function obj = set.outfile(obj,val)
            if isempty(val)
                obj.outfile_ = '';
                return
            end
            if ~istext(val)
                error('HORACE:PageOpBase:invalid_argument', ...
                    'outfile type can be only string or char. Provided: %s', ...
                    class(val));
            end
            obj.outfile_ = val;
        end
        %
        function idx = get.signal_idx(obj)
            idx = obj.signal_idx_;
        end
        function idx = get.var_idx(obj)
            idx = obj.var_idx_;
        end
        function idx = get.coord_idx(obj)
            idx = obj.coord_idx_;
        end
        %
        function does = get.split_log_ratio(obj)
            does = obj.split_log_ratio_;
        end
        function obj = set.split_log_ratio(obj,val)
            if ~isnumeric(val)
                error('HORACE:PageOpBase:invalid_argument', ...
                    'log_split_ratio can have only numeric value. Provided: %s', ...
                    class(val))
            end
            obj.split_log_ratio_ = max(1,round(abs(val)));
        end
        %------------------------------------------------------------------
        function npix = get.npix(obj)
            if isempty(obj.npix_)
                npix = obj.pix_.num_pixels;
            else
                npix = obj.npix_;
            end
        end
        function obj = set.npix(obj,val)
            obj.npix_ = val;
        end
        %
        function np = get.page_num(obj)
            np = obj.pix_.page_num;
        end
        function obj = set.page_num(obj,val)
            obj.pix_.page_num = val;
        end
    end
end<|MERGE_RESOLUTION|>--- conflicted
+++ resolved
@@ -154,16 +154,10 @@
             % obj     -- nullified PageOp object.
 
             pix = obj.pix_;
-<<<<<<< HEAD
             % clear alignment (if any) as alignment has been applied during
             % page operation(s)
             pix = pix.clear_alignment();
             %
-=======
-            % clear alignment as it has been applied during page
-            % operation(s)
-            pix     = pix.clear_alignment();
->>>>>>> bc3ad80c
             pix     = pix.set_data_range(obj.pix_data_range_);
             pix     = pix.finish_dump();
 
@@ -172,7 +166,7 @@
             else
                 out_obj = in_obj.copy();
                 out_obj.pix  = pix;
-                % image should be recaculated by method overload.
+                % image should be modified by method overload.
                 out_obj.data = obj.img_;
                 if ~isempty(pix.full_filename)
                     out_obj.full_filename = pix.full_filename;
