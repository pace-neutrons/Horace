--- conflicted
+++ resolved
@@ -13,15 +13,9 @@
     % The operations can only be used by algorithms which do not change
     % the size and shape of the image.
     % In addition, the operation must not change pixel coordinates in a
-<<<<<<< HEAD
-    % way, which would violate the relation between image and the pixels
+    % way which would violate the relation between image and the pixels
     % i.e. alter which image bin a pixel would contribute
-    % i.e. require rebinning or reordering of pixels.
-=======
-    % way which would violate the relation between image and the pixels
-    % i.e. alter which image bin a pixel would contribute 
     % i.e. require rebinning or reordering of pixels behind bins boundaries.
->>>>>>> d43a9049
     properties(Dependent)
         % true if method should not create the copy of filebacked object
         % and does not change pixels.
@@ -47,8 +41,8 @@
     end
     properties(Dependent,Hidden)
         % npix array (the same as img_.npix), containing the pixel distribution
-        % over binning. If no binning is provided it is single number equal
-        % to number of pixels
+        % over binning. If no binning is provided it is a single number equal
+        % to number of pixels (all pixels in one bin)
         npix
 
         % caches for some indices, defined in PixelDataBase, and used to
@@ -100,6 +94,23 @@
         [obj,page_data] = apply_op(obj,npix_block,npix_idx);
         %
     end
+    methods(Static)
+        function [npix_chunks, npix_idx] = split_into_pages(npix,chunk_size)
+            % Method used to split input npix array into pages
+            % Inputs:
+            % npix  -- image npix array, which defines the number of pixels
+            %           contributing into each image bin and the pixels
+            %           ordering in the linear array
+            % chunk_size
+            %       -- sized of chunks to split pixels
+            % Returns:
+            % npix_chunks -- cellarray, containing the npix parts
+            % npix_idx    -- [2,n_chunks] array of indices of the chunks in
+            %                the npix array. 
+            % See split procedure for more details 
+            [npix_chunks, npix_idx] = split_vector_fixed_sum(npix, chunk_size);           
+        end
+    end
 
     methods
         function obj = PageOpBase(varargin)
@@ -110,6 +121,7 @@
             end
             obj = obj.init(varargin{:});
         end
+        %
         function [obj,in_obj] = init(obj,in_obj)
             % initialize page operation using parts of input sqw or
             % PixelData object as the target for the operation.
@@ -274,21 +286,12 @@
         function name = get.op_name(obj)
             name = obj.op_name_;
         end
-        function obj = set.op_name(obj,name)
-            if ~istext(name)
-                error('HORACE:PageOpBase:invalid_argument', ...
-                    'Operation name should be a text string. Provided class %s', ...
-                    class(name));
-            end
-            obj.op_name_ = name;
-        end
-
     end
     methods(Access=protected)
         function obj = update_image(obj,sig_acc,var_acc,npix_acc)
-            % The piece of code which often used at the end of an operation
-            % when modified data get transformed from accumulators to the final
-            % image.
+            % The piece of code which often but not always used at the end
+            % of an operation when modified data get transformed from
+            % accumulators to the final image.
             % Inputs:
             % sig_acc -- array accumulating changed signal during
             %            operation(s)
