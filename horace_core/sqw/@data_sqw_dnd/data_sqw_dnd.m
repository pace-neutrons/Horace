classdef data_sqw_dnd < axes_block
    % Class defines structure of the data, used by sqw&dnd objects
    %
    % Trivial implementation, wrapping around a structure

    % Original author: T.G.Perring
    %
    properties(Dependent)
        pix;
    end
    properties
        %
        alatt   =[2*pi,2*pi,2*pi] % Lattice parameters for data field (Ang^-1)
        angdeg  =[90,90,90]% Lattice angles for data field (degrees)
        uoffset=[0;0;0;0]  %   Offset of origin of projection axes in r.l.u. and energy ie. [h; k; l; en] [column vector]
        u_to_rlu=eye(4)    %   Matrix (4x4) of projection axes in hkle representation
        %                   u(:,1) first vector - u(1:3,1) r.l.u., u(4,1) energy etc.
        s=[]          %Cumulative signal.  [size(data.s)=(length(data.p1)-1, length(data.p2)-1, ...)]
        e=[]          %Cumulative variance [size(data.e)=(length(data.p1)-1, length(data.p2)-1, ...)]
        npix=[]       %No. contributing pixels to each bin of the plot axes.
        %             [size(data.pix)=(length(data.p1)-1, length(data.p2)-1, ...)]
        % The pixels are rebinned on this grid
        img_db_range=PixelData.EMPTY_RANGE_ % [Inf,Inf,Inf,Inf;-Inf,-Inf,-Inf,-Inf] -- convention if no pixels
        %
        % returns number of pixels, stored within the PixelData class
        num_pixels
    end
    properties(Constant)
        % the size of the border, used in gen_sqw. The img_db_range in gen_sqw
        % exceeds real pix_range (or input pix_range) by this value.
        border_size = -4*eps
    end
    properties(Constant,Access=private)
        fields_to_save_ = {'alatt','angdeg','uoffset',...
            'u_to_rlu','s','e','npix','img_db_range','pix'};
    end
    properties(Access=protected)
        pix_ = PixelData()      % Object containing data for each pixel
    end
    %
    methods
        function flds = saveableFields(obj)
            % get independent fields, which fully define the state of a
            % serializable object.
<<<<<<< HEAD
            flds = indepFields@axes_block(obj);
=======
            
            flds = saveableFields@axes_block(obj);
>>>>>>> 69be14a9
            flds = [flds(:);data_sqw_dnd.fields_to_save_(:)];
        end
        %------------------------------------------------------------------
        % Determine data type of the data field of an sqw data structure
        data_type = data_structure_type(data);
        % Extract projection, used to build sqw file from full data_sqw_dnd
        % object.
        proj = get_projection(obj,header_av)
        %------------------------------------------------------------------
        function obj = data_sqw_dnd(varargin)
            % constructor || copy-constructor:
            % Builds valid data_sqw_dnd object from various data structures
            %
            % Simplest constructor
            %   >> [data,mess] = data_sqw_dnd          % assumes ndim=0
            %   >> [data,mess] = data_sqw_dnd (ndim)   % sets dimensionality
            %
            % Old style syntax:
            %   >> [data,mess] = data_sqw_dnd (u1,p1,u2,p2,...,un,pn)  % Define plot axes
            %   >> [data,mess] = data_sqw_dnd (u0,...)
            %   >> [data,mess] = data_sqw_dnd (lattice,...)
            %   >> [data,mess] = data_sqw_dnd (lattice,u0,...)
            %   >> [data,mess] = data_sqw_dnd (...,'nonorthogonal')    % permit non-orthogonal axes
            %
            % New style syntax:
            %   >> [data,mess] = data_sqw_dnd (proj, p1_bin, p2_bin, p3_bin, p4_bin)
            %   >> [data,mess] = data_sqw_dnd (lattice,...)
            %
            %
            % Input:
            % -------
            %   ndim            Number of dimensions
            %
            % **OR**
            %   lattice         [Optional] Defines crystal lattice: [a,b,c,alpha,beta,gamma]
            %                  Assumes to be [2*pi,2*pi,2*pi,90,90,90] if not given.
            %
            %   u0              [Optional] Vector of form [h0,k0,l0] or [h0,k0,l0,en0]
            %                  that defines an origin point on the manifold of the dataset.
            %                   If en0 omitted, then assumed to be zero.
            %
            %   u1              Vector [h1,k1,l1] or [h1,k1,l1,en1] defining a plot axis. Must
            %                  not mix momentum and energy components e.g. [1,1,2], [0,2,0,0] and
            %                  [0,0,0,1] are valid; [1,0,0,1] is not.
            %
            %   p1              Vector of form [plo,delta_p,phi] that defines bin centres
            %                  and step size in multiples of u1.
            %
            %   u2,p2           For next plot axis
            %    :                  :
            %
            %   'nonorthogonal' Keyword that permits the projection axes to be non-orthogonal
            %
            % **OR**
            %   lattice         [Optional] Defines crystal lattice: [a,b,c,alpha,beta,gamma]
            %                  Assumes to be [2*pi,2*pi,2*pi,90,90,90] if not given.
            %
            %   proj            Projection structure or object.
            %
            %   p1_bin,p2_bin.. Binning descriptors, that give bin boundaries or integration
            %                  ranges for each of the four axes of momentum and energy. They
            %                  each have one fo the forms:
            %                   - [pcent_lo,pstep,pcent_hi] (pcent_lo<=pcent_hi; pstep>0)
            %                   - [pint_lo,pint_hi]         (pint_lo<=pint_hi)
            %                   - [pint]                    (interpreted as [pint,pint]
            %                   - [] or empty               (interpreted as [0,0]
            %                   - scalar numeric cellarray  (interpreted as bin boundaries)
            %
            % Output:
            % -------
            %
            %   data        Output data structure which must contain the fields listed below
            %                       type 'b+'   fields: uoffset,...,s,e,npix
            %               [The following other valid structures are not created by this function
            %                       type 'b'    fields: uoffset,...,s,e
            %                       type 'a'    uoffset,...,s,e,npix,img_db_range,pix
            %                       type 'a-'   uoffset,...,s,e,npix,img_db_range         ]
            %
            %   mess        Message; ='' if no problems, otherwise contains error message
            %
            %  A valid output structure contains the following fields
            %
            %   data.filename   Name of sqw file that is being read, excluding path
            %   data.filepath   Path to sqw file that is being read, including terminating file separator
            %   data.title      Title of sqw data structure
            %   data.alatt      Lattice parameters for data field (Ang^-1)
            %   data.angdeg     Lattice angles for data field (degrees)
            %   data.uoffset    Offset of origin of projection axes in r.l.u. and energy ie. [h; k; l; en] [column vector]
            %   data.u_to_rlu   Matrix (4x4) of projection axes in hkle representation
            %                      u(:,1) first vector - u(1:3,1) r.l.u., u(4,1) energy etc.
            %   data.ulen       Length of projection axes vectors in Ang^-1 or meV [row vector]
            %   data.ulabel     Labels of the projection axes [1x4 cell array of character strings]
            %   data.iax        Index of integration axes into the projection axes  [row vector]
            %                  Always in increasing numerical order
            %                       e.g. if data is 2D, data.iax=[1,3] means summation has been performed along u1 and u3 axes
            %   data.iint       Integration range along each of the integration axes. [iint(2,length(iax))]
            %                       e.g. in 2D case above, is the matrix vector [u1_lo, u3_lo; u1_hi, u3_hi]
            %   data.pax        Index of plot axes into the projection axes  [row vector]
            %                  Always in increasing numerical order
            %                       e.g. if data is 3D, data.pax=[1,2,4] means u1, u2, u4 axes are x,y,z in any plotting
            %                                       2D, data.pax=[2,4]     "   u2, u4,    axes are x,y   in any plotting
            %   data.p          Cell array containing bin boundaries along the plot axes [column vectors]
            %                       i.e. row cell array{data.p{1}, data.p{2} ...} (for as many plot axes as given by length of data.pax)
            %   data.dax        Index into data.pax of the axes for display purposes. For example we may have
            %                  data.pax=[1,3,4] and data.dax=[3,1,2] This means that the first plot axis is data.pax(3)=4,
            %                  the second is data.pax(1)=1, the third is data.pax(2)=3. The reason for data.dax is to allow
            %                  the display axes to be permuted but without the contents of the fields p, s,..pix needing to
            %                  be reordered [row vector]
            %   data.s          Cumulative signal.  [size(data.s)=(length(data.p1)-1, length(data.p2)-1, ...)]
            %   data.e          Cumulative variance [size(data.e)=(length(data.p1)-1, length(data.p2)-1, ...)]
            %   data.npix       No. contributing pixels to each bin of the plot axes.
            %                  [size(data.pix)=(length(data.p1)-1, length(data.p2)-1, ...)]
            %   data.img_db_range  The range of the data along each axis, defining the size of the
            %                    grid, the pixels are rebinned into [img_db_range(2,4)]
            %   data.pix        A PixelData object


            obj = obj@axes_block();
            if nargin>0
                obj = obj.init(varargin{:});
            end
        end
        %
        function obj = init(obj,varargin)
            if isa(varargin{1},'data_sqw_dnd') % handle shallow copy constructor
                obj =varargin{1};                          % its COW for Matlab anyway
            elseif nargin==2 && isstruct(varargin{1})
                % old interface compartibility
                struc = varargin{1};
                if isfield(struc,'ulabel')
                    struc.label = struc.ulabel;
                    struc = rmfield(struc,'ulabel');
                end
                obj = from_bare_struct(obj,struc);
            else
                [obj,uoffset_,remains] = init@axes_block(obj,varargin{:});
                obj.uoffset = uoffset_;
                obj=make_sqw_data_(obj,uoffset_,remains{:});
            end
        end
        %
        function isit=dnd_type(obj)
            if isempty(obj.pix) || isempty(obj.img_db_range)
                isit = true;
            else
                isit = false;
            end
        end
        %
        %TODO: Is it still needed? Remove after refactoring
        function type= data_type(obj)
            % compatibility function
            %   data   Output data structure which must contain the fields listed below
            %          type 'b+'   fields: uoffset,...,s,e,npix
            %          [The following other valid structures are not created by this function
            %          type 'b'    fields: uoffset,...,s,e
            %          type 'a'    uoffset,...,s,e,npix,img_db_range,pix
            %          type 'a-'   uoffset,...,s,e,npix,img_db_range
            if isempty(obj.npix)
                type = 'b';
            else
                type = 'b+';
                if ~isempty(obj.img_db_range)
                    type = 'a-';
                end
                if ~isempty(obj.pix)
                    type = 'a';
                end
            end
        end

        function dnd_struct=get_dnd_data(obj,varargin)
            %function retrieves dnd structure from the sqw_dnd_data class
            % if additional argument provided (+), the resulting structure  also includes
            % img_db_range.
            dnd_struct = obj.get_dnd_data_(varargin{:});
        end
        %
        function obj=clear_sqw_data(obj)
            obj.pix = PixelData();
        end
        function pix = get.pix(obj)
            pix = obj.pix_;
        end
        function obj = set.pix(obj,val)
            if isa(val,'PixelData') || isa(val,'pix_combine_info')
                obj.pix_ = val;
            else
                obj.pix_ = PixelData(val);
            end
        end

        %
        function [type,obj]=check_sqw_data(obj, type_in, varargin)
            % old style validator for consistency of input data.
            %
            % only 'a' and 'b+' types are possible as inputs and outputs
            % varargin may contain 'field_names_only' which in fact
            % disables validation
            %
            [type,obj]=check_sqw_data_(obj,type_in);
        end
        %
        function npix= get.num_pixels(obj)
            if isa(obj.pix,'PixelData')
                npix = obj.pix.num_pixels;
            else
                npix  = [];
            end
        end


    end
    methods(Access=protected)
        function obj = from_old_struct(obj,inputs)
            % restore object from the old structure, which describes the
            % previous version of the object.
            %
            % The method is called by loadobj in the case if the input
            % structure does not contain version or the version, stored
            % in the structure does not correspond to the current version
            %
            if isfield(inputs,'urange')
                %      do check for previous versions
                %      and add appropriate code to convert the old data into
                %      the modern data
                inputs.img_db_range = inputs.urange;
                inputs = rmfield(inputs,'urange');
            elseif isfield(inputs,'img_range')
                inputs.img_db_range = inputs.img_range;
            end
            if any(any(inputs.img_db_range==PixelData.EMPTY_RANGE_)) %
                % assume that img_db_range can be restored from axis range.
                % This is not always possible and correct, but may be
                % correct for majority of old data
                inputs.img_db_range = obj.calc_img_db_range(inputs);
            end
            if isfield(inputs,'pax') && isfield(inputs,'iax')
                inputs.serial_name = 'axes_block';
                ab = serializable.loadobj(inputs);
                obj = data_sqw_dnd(ab,inputs);
                return;
            end
            if ~isfield(inputs,'nonorthogonal')
                inputs.nonorthogonal = false;
            end
            obj = obj.from_bare_struct(inputs);
        end
    end
    methods(Static)
        %
        function obj = loadobj(S)
            % boilerplate loadobj method, calling generic method of
            % saveable class
            obj = data_sqw_dnd();
            obj = loadobj@serializable(S,obj);
        end
        %
        function [ind_range,ind_en,proj]=...
                get_projection_from_pbin_inputs(ndim,uoffset,nonorthogonal,varargin)
            % Parce binning inputs and try to guess some u_to_rlu from them.
            % Ugly. Try to remove from here. Makes artificial dependence
            % between axes_block and projection. Probably need not be here
            %
            nout = nargout;
            [ind_range,ind_en,proj]=...
                get_projection_from_pbin_inputs_(nout,ndim,uoffset,nonorthogonal,...
                varargin{:});
        end

    end
end<|MERGE_RESOLUTION|>--- conflicted
+++ resolved
@@ -42,12 +42,7 @@
         function flds = saveableFields(obj)
             % get independent fields, which fully define the state of a
             % serializable object.
-<<<<<<< HEAD
-            flds = indepFields@axes_block(obj);
-=======
-            
             flds = saveableFields@axes_block(obj);
->>>>>>> 69be14a9
             flds = [flds(:);data_sqw_dnd.fields_to_save_(:)];
         end
         %------------------------------------------------------------------
