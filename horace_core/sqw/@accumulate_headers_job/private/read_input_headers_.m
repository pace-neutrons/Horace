function [main_header,exp_info,datahdr,pos_npixstart,pos_pixstart,npixtot,ldrs] = ...
    read_input_headers_(infiles)
% Read information necessary for combining various tmp files together

% Read header information:
if ~iscell(infiles)
    infiles = {infiles};
end
nfiles = numel(infiles);

main_header=cell(nfiles,1);
exp_info=cell(nfiles,1);
datahdr=cell(nfiles,1);
%pos_datastart=zeros(nfiles,1);
pos_npixstart=zeros(nfiles,1);
pos_pixstart=zeros(nfiles,1);
npixtot=zeros(nfiles,1);

mess_completion(nfiles,5,0.1);   % initialise completion message reporting

ldrs = sqw_formats_factory.instance().get_loader(infiles);
for i=1:nfiles
    data_type = ldrs{i}.data_type;
    if ~strcmpi(data_type,'a'); 
        error('WRITE_NSQW_TO_SQW:invalid_argument',...
            ['No pixel information in ',infiles{i}]); 
    end
    main_header{i} = ldrs{i}.get_main_header();
    exp_info{i}    = ldrs{i}.get_exp_info('-all');
    datahdr{i}     = ldrs{i}.get_dnd_metadata();
    det_tmp        = ldrs{i}.get_detpar();
<<<<<<< HEAD
    if (~isempty(det_tmp)                                 && ...
            IX_detector_array.check_detpar_parms(det_tmp) && ...
            exp_info{i}.detector_arrays.n_runs == 0            )

        detector = IX_detector_array(det_tmp);
        exp_info{i}.detector_arrays = exp_info{i}.detector_arrays.add(detector);
    end
    if i==1
        det=det_tmp;    % store the detector information for the first file
    else
        det_tmp.filename = det.filename;
        det_tmp.filepath = det.filepath;
    end
=======
    if ~isempty(det_tmp)
        % gets old-style detpar struct 
        if (isstruct(det_tmp)                             && ...
            IX_detector_array.check_detpar_parms(det_tmp) && ... % proper detpar struct
            exp_info{i}.detector_arrays.n_runs == 0            ) % no detectors populated yet
            
	        detector = IX_detector_array(det_tmp);
	        exp_info{i}.detector_arrays = exp_info{i}.detector_arrays.add(detector);
	    elseif isa(det_tmp,'unique_references_container')
	        exp_info{i}.detector_arrays = det_tmp;
        end
    end
    % previous checks on equality of detpars between loaded nxspe files no
    % longer used as detectors may now differ between runs
    
>>>>>>> 52fc7aaa
    clear det_tmp       % save memory on what could be a large variable

    %pos_datastart(i)=ldrs{i}.data_position;  % start of data block
    pos_npixstart(i)=ldrs{i}.npix_position;  % start of npix field
    pos_pixstart(i) =ldrs{i}.pix_position;   % start of pix field
    npixtot(i)      =ldrs{i}.npixels;
    mess_completion(i) % did not have terminating semi-colon, keeping it that way
end
mess_completion() % did not have terminating semi-colon, keeping it that way<|MERGE_RESOLUTION|>--- conflicted
+++ resolved
@@ -29,21 +29,6 @@
     exp_info{i}    = ldrs{i}.get_exp_info('-all');
     datahdr{i}     = ldrs{i}.get_dnd_metadata();
     det_tmp        = ldrs{i}.get_detpar();
-<<<<<<< HEAD
-    if (~isempty(det_tmp)                                 && ...
-            IX_detector_array.check_detpar_parms(det_tmp) && ...
-            exp_info{i}.detector_arrays.n_runs == 0            )
-
-        detector = IX_detector_array(det_tmp);
-        exp_info{i}.detector_arrays = exp_info{i}.detector_arrays.add(detector);
-    end
-    if i==1
-        det=det_tmp;    % store the detector information for the first file
-    else
-        det_tmp.filename = det.filename;
-        det_tmp.filepath = det.filepath;
-    end
-=======
     if ~isempty(det_tmp)
         % gets old-style detpar struct 
         if (isstruct(det_tmp)                             && ...
@@ -59,7 +44,6 @@
     % previous checks on equality of detpars between loaded nxspe files no
     % longer used as detectors may now differ between runs
     
->>>>>>> 52fc7aaa
     clear det_tmp       % save memory on what could be a large variable
 
     %pos_datastart(i)=ldrs{i}.data_position;  % start of data block
