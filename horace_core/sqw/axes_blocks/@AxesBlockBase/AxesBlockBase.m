classdef AxesBlockBase < serializable
    % The class contains information about axes and scales used for
    % displaying sqw/dnd object and provides scales for neutron image data.
    %
    % It also contains main methods, used to produce physical image of the
    % sqw/dnd object
    %
    % Construction:
    %1) ab = AxesBlockBase(num) where num belongs to [0,1,2,3,4];
    %2) ab = AxesBlockBase([min1,step1,max1],...,[min4,step4,max4]); - 4 binning
    %                                          parameters
    %        or
    %   ab = AxesBlockBase([min1,max1],...,[min4,max4]); - 4 binning
    %                                          parameters
    %        or any combination of ranges [min,step,max] or [min,max]
    %3) ab = AxesBlockBase(structure) where structure contains any fields
    %                              returned by savebleFields method
    %4) ab = AxesBlockBase(param1,param2,param3,'key1',value1,'key2',value2....)
    %        where param(1-n) are the values of the fields in the order
    %        fields are returned by saveableFields function.
    %5) ab = AxesBlockBase('img_range',img_range,'nbins_all_dims',nbins_all_dims)
    %    -- particularly frequent case of building axes block (case 4)
    %       from the image range and number of bins in all directions.
    properties(Dependent)
        % Title of sqw data structure, displayed on plots.
        title;

        % Name of sqw file that is being read, excluding path.
        % Used in titles
        filename;

        % Path to sqw file that is being read, including terminating file separator.
        % Used in titles
        filepath;

        % the cellarray of captions, displayed along various axes of plots
        % labels for u1,u2,u3,u4 as cell array
        %               e.g. {'Q_h', 'Q_k', 'Q_l', 'En'})
        %                   *OR*
        %   access or set up the axes label separately using their indexes,
        %   i.e.:
        %   label{1}  label for u1 axis (e.g. 'Q_h' or 'Q_{kk}')
        %   label{2}  label for u2 axis
        %   label{3}  label for u3 axis
        %   label{4}  label for u4 axis (e.g. 'E' or 'En')
        label;

        % Index of integration axes into the projection axes  [row vector]
        % Always in increasing numerical order
        %    e.g. if data is 2D, data.iax=[1,3] means summation has been performed along u1 and u3 axes
        iax;

        % Integration range along each of the integration axes. [iint(2,length(iax))]
        % e.g. in 2D case above, is the matrix vector [u1_lo, u3_lo; u1_hi, u3_hi]
        iint;

        % Index of plot axes into the projection axes  [row vector]
        % Always in increasing numerical order
        %   e.g. if data is 3D, data.pax=[1,2,4] means u1, u2, u4 axes are x,y,z in any plotting
        %   2D, data.pax=[2,4]     "   u2, u4,    axes are x,y   in any plotting
        pax;

        % Index into data.pax of the axes for display purposes. For example we may have
        % data.pax=[1,3,4] and data.dax=[3,1,2] This means that the first plot axis is data.pax(3)=4,
        % the second is data.pax(1)=1, the third is data.pax(2)=3. The reason for data.dax is to allow
        % the display axes to be permuted but without the contents of the fields p, s,..pix needing to
        % be reordered [row vector]
        dax;

        %Cell array containing bin boundaries along the plot axes [column vectors]
        %   e.g. row cell array{data.p{1}, data.p{2} ...} (for as many plot axes as given by length of data.pax)
        p;

        %------------------------------------------------------------------
<<<<<<< HEAD
        %
        % The range (in axes coordinate system), the binning is made and the
        % axes block describes
        img_range;
        %
        img_scales  %Length of projection axes vectors in Ang^-1 or meV [row vector]
        %
=======

        %Length of projection axes vectors in Ang^-1 or meV [row vector]
        ulen;

        % The range (in axes coordinate system), the binning is made and the
        % axes block describes
        img_range;

>>>>>>> 0a6e6d2a
        dimensions;  % Number of AxesBlockBase object dimensions

        % binning along each dimension of an object assuming tha
        % all objects are 4-dimensional one. E.g. 1D object in with 10 bins in
        % x-direction would have binning [10,1,1,1] and 1D object with 10
        % bins in dE direction would have binning [1,1,1,10];
        nbins_all_dims;

        % number of bins for each non-unit dimension. This would be the
        % binning of the data arrays associated with the given AxesBlockBase
        data_nbins;

        % number of bins in each non-unit dimension presented in the form,
        % which allows you to allocate an array of the appropriate size
        % i.e. size(s) == dims_as_ssize and size(zeros(dims_as_ssize)) ==
        % size(s)
        dims_as_ssize;

        % the step in each pax dimension in units of img_range units
        step;

        % boolean row, identifying if a single bin direction (dir)
        % (nbins_all_dims(dir)==1) is integration axis or a projection
        % axis. By default, single nbins_all_dims direction is
        % integration direction.
        % If the index is false in a direction, where more then one bin
        % is defined, the input binning parameters in this direction
        % are treated as bin edges rather then bin centres.
        single_bin_defines_iax;

        % property defines if appropriate axes block presented on
        % picture changes aspect ratio of a 2D image, so that equal
        % physical ranges along axes occupy equal pixel ranges on the image
        %
        % May be set up locally on an object but have defaults specific for
        % each axes block
        changes_aspect_ratio;

        % shift between the origin of the axes block and the origin of
        % hkl-dE coordinate system (in rlu-dE, hkl units, not rotated)
        offset
    end

    properties(Access=protected)
        title_   =''   % Title of sqw data structure
        filename_=''   % Name of sqw file that is being read, excluding path. Used in titles
        filepath_=''   % Path to sqw file that is being read, including terminating file separator.
        %               Used in titles
        label_  = {'Q_h','Q_k','Q_l','En'}; %Labels of the projection axes [1x4 cell array of character strings]
        img_scales_=[1,1,1,1]         %Length of projection axes vectors in Ang^-1 or meV [row vector]
        img_range_      = ... % 2x4 vector of min/max values in 4-dimensions
            PixelDataBase.EMPTY_RANGE_; % [Inf,Inf,Inf,Inf;-Inf,-Inf,-Inf,-Inf]

        nbins_all_dims_ = [1,1,1,1];    % number of bins in each dimension
        single_bin_defines_iax_ = true(1,4); % true if single nbin direction represents integration axis
        dax_=[];                        % display axes numbers holder
        dax_set_ = false;
        % e.g. r.l.u. and energy [h; k; l; en] [row vector]

        % internal property, which defines if appropriate axes block presented on
        % picture changes aspect ratio of a 2D image.
        changes_aspect_ratio_=true;
        % maximal range the image can have
        max_img_range_ = [-inf,-inf,-inf,-inf;inf,inf,inf,inf];
        %
        offset_ = [0,0,0,0];
    end
    properties(Dependent,Hidden)
        full_filename % convenience property as fullfile(filepath, filename)
        % are often used
        % Old name for img_range left for compartibility with old user code
        img_db_range;
        %Old interface to Length of projection axes vectors
        ulen;   % in Ang^-1 or meV [row vector]

    end

    methods
        function obj = AxesBlockBase(varargin)
            % constructor
            %
            %>>obj = AxesBlockBase() % return empty axis block
            %>>obj = AxesBlockBase(ndim) % return unit block with ndim
            %                           dimensions
            %>>obj = AxesBlockBase(p1,p2,p3,p4) % build axis block from axis
            %                                  arrays
            %>>obj = AxesBlockBase(pbin1,pbin2,pbin3,pbin4) % build axis block
            %                                       from binning parameters
            %>>obj = AxesBlockBase('key1',value,'key2',value,...)
            %        build axis block from property names and property
            %        values (standard serializable constructor)

            %
            if nargin == 0
                return;
            end
            obj = obj.init(varargin{:});
        end
        %
        function [obj,offset,remains] = init(obj,varargin)
            % initialize object with axis parameters.
            %
            % The parameters are defined as in constructor.
            % Returns:
            % obj    -- initialized by inputs axis_block object
            % offset -- the offset for axis box from the origin of the
            %            coordinate system
            % remains -- the arguments, not used in initialization if any
            %            were provided as input
            %
            if nargin==1
                offset = [];
                remains = [];
                return;
            end
            obj.do_check_combo_arg_ = false;
            [obj,offset,remains] = init_(obj,varargin{:});
            obj.do_check_combo_arg_ = true;
            obj = check_combo_arg(obj);
        end
        %------------------------------------------------------------------
        % ACCESSORS to modern API
        %------------------------------------------------------------------
        function sz = get.dims_as_ssize(obj)
            % Return the extent along each dimension of the signal arrays.
            % suitable for allocating appropriate size memory
            sz = obj.data_nbins;
            if isempty(sz)      ; sz = [1,1];
            elseif numel(sz) ==1; sz = [sz,1];
            end
        end
        %
        function tit = get.title(obj)
            tit = obj.title_;
        end
        function obj = set.title(obj,val)
            if ~istext(val)
                error('HORACE:AxesBlockBase:invalid_argument',...
                    'title should be defined of array of characters or by a string')
            end
            obj.title_ = val;
        end
        %
        function fn = get.filename(obj)
            fn = obj.filename_;
        end
        function obj = set.filename(obj,fn)
            if ~istext(fn)
                error('HORACE:AxesBlockBase:invalid_argument',...
                    'filename should be defined of array of characters or by a string')
            end
            [~,fn,fext] = fileparts(fn);
            obj.filename_ = [fn,fext];
        end
        %
        function fp = get.filepath(obj)
            fp = obj.filepath_;
        end
        function obj = set.filepath(obj,fp)
            if ~istext(fp)
                error('HORACE:AxesBlockBase:invalid_argument',...
                    'filepath should be defined of array of characters or by a string')
            end
            obj.filepath_ = fp;
        end
        function fn = get.full_filename(obj)
            fn = fullfile(obj.filepath_,obj.filename_);
        end
        function obj = set.full_filename(obj,fn)
            if ~istext(fn)
                error('HORACE:AxesBlockBase:invalid_argument',...
                    'full_filename should be defined of array of characters or by a string. It is %s', ...
                    disp2str(fn));
            end
            [fp,fn,fe] = fileparts(fn);
            obj.filename_ = [fn,fe];
            obj.filepath_ = fp;
        end
        %
        %------------------------------------------------------------------
        % MUTATORS/ACCESSORS to methods in modern API
        %------------------------------------------------------------------
        function lab=get.label(obj)
            lab = obj.label_;
        end
        function obj=set.label(obj,val)
            obj = check_and_set_labels_(obj,val);
        end
        %
        function ir = get.img_range(obj)
            ir = obj.img_range_;
        end
        function obj = set.img_range(obj,val)
            obj = check_and_set_img_range(obj,val);
        end
        %
        function nbin = get.nbins_all_dims(obj)
            nbin = obj.nbins_all_dims_;
        end
        function obj = set.nbins_all_dims(obj,val)
            obj = check_and_set_nbin_all_dim_(obj,val);
            if obj.do_check_combo_arg_
                obj = check_combo_arg(obj);
            end
        end
        %
        function ul = get.ulen(obj)
            ul = obj.img_scales_;
        end
        function obj = set.ulen(obj,val)
            obj.img_scales = val;
        end
        function ul = get.img_scales(obj)
            ul = obj.img_scales_;
        end
        function obj = set.img_scales(obj,val)
            if isnumeric(val) && numel(val) == 3
                val = [val(:)',1];
            end
            if ~(isnumeric(val) && numel(val) == 4)
                error('HORACE:AxesBlockBase:invalid_argument',...
                    'img_scales should be vector, containing 4 elements')
            end
            obj.img_scales_ = val(:)';
        end
        %
        function da = get.dax(obj)
            da = obj.dax_;
        end
        function obj = set.dax(obj,val)
            if min(val(:))~=1
                error('HORACE:AxesBlockBase:invalid_argument',...
                    'Mininal dax value should refer to the first projection axes. Actually: pax = %s; dax = %s', ...
                    mat2str(obj.pax),mat2str(val(:)'));
            end
            obj.dax_ = val(:)';
            obj.dax_set_ = true;
            if obj.do_check_combo_arg_
                obj = check_combo_arg(obj);
            end
        end
        %
        function off = get.offset(obj)
            off = obj.offset_;
        end
        function obj = set.offset(obj,val)
            obj = check_and_set_offset_(obj,val);
        end
        %
        function is = get.single_bin_defines_iax(obj)
            is = obj.single_bin_defines_iax_;
        end
        function obj = set.single_bin_defines_iax(obj,val)
            if numel(val) ~= 4
                error('HORACE:AxesBlockBase:invalid_argument', ...
                    'single_bin_defines_iax property accepts only 4-element logical vector or vector convertible to logical')
            end
            obj.single_bin_defines_iax_ = logical(val(:)');
        end
        %------------------------------------------------------------------
        % LEGACY API: historical and convenience getters for dependent properties
        % which do not have setters
        %------------------------------------------------------------------
        function ndim = get.dimensions(obj)
            ndim = sum(is_pax_(obj));
        end
        function ds = get.data_nbins(obj)
            ds= obj.nbins_all_dims_(obj.nbins_all_dims_>1);
        end
        %
        function ia = get.iax(obj)
            ia = find(obj.nbins_all_dims_==1 & obj.single_bin_defines_iax_);
        end
        function pa = get.pax(obj)
            pa = find(is_pax_(obj));
        end
        function iin = get.iint(obj)
            is_iint = obj.nbins_all_dims_==1 & obj.single_bin_defines_iax_;
            iin = obj.img_range_(:,is_iint);
        end
        function pc = get.p(obj)
            pc = build_axes_from_ranges_(obj);
        end
        %
        function imr = get.img_db_range(obj)
            imr = obj.img_range;
        end
        function obj = set.img_db_range(obj,val)
            obj.img_range = val;
        end
        %------------------------------------------------------------------
        function do_change = get.changes_aspect_ratio(obj)
            do_change  = obj.changes_aspect_ratio_;
        end
        function obj = set.changes_aspect_ratio(obj,val)
            obj.changes_aspect_ratio_ = logical(val);
        end

        function steps = get.step(obj)
            steps = (obj.img_range(2, obj.pax) - obj.img_range(1, obj.pax)) ./ (obj.nbins_all_dims(obj.pax)-1);
        end

    end
    %======================================================================
    % Integration, interpolation and binning
    methods
        % return binning range of existing data object, so that cut without
        % parameters, performed within this range would return the same cut
        % as the original object
        range = get_cut_range(obj,varargin);
        %

        function volume = get_bin_volume(obj,varargin)
            % Return the volume(s) of the axes grid. For rectilinear grid, the
            % volume of the grid is the scalar equal to the product
            % of the grid steps in all directions.
            % For the coordinate systems where grid volumes depend on
            % the grid number (e.g. spherical), the volume is
            % 1D array of the volumes of the cells. The number of elements
            % in the array is equal to the number of cells in the grid.
            % Inputs:
            % obj   -- initialized instance of an AxesBlockBase class
            % Optional:
            % axes  -- 4-element celarray, containig axes in all 4
            %          directions. If this argument is present, the
            %          volume(s) are calculated for the grid, buil from
            %          the axes provided as input.
            if nargin == 1
                [~,~,~,volume] = obj.get_bin_nodes('-axes_only');
            elseif nargin == 2
                volume = obj.calc_bin_volume(varargin{1});
            else
                error('HORACE:AxesBlockBase:invalid_argument', ...
                    'This method accepts no or one argument. Called with %d arguments', ...
                    nargin);
            end

        end

        function bin_idx = bin_points(obj, pts)
            % Get the bin indices to which the points in pts would be binned
            % Inputs:
            % obj   -- initalized instance of an AxesBlockBase class
            % pts   -- dim X N array of numeric points to bin, where dim is the
            %            number of projection axes of the AxesBlockBase object
            if size(pts, 2) ~= numel(obj.p)
                error('HORACE:AxesBlockBase:invalid_argument', ...
                      'Cannot bin points with different dimensionality to the axes block.')
            end

            bin_idx = zeros(size(pts));
            for i = 1:numel(obj.p)
                bin_idx(:, i) = discretize(pts(:, i), obj.p{i});
            end
        end

        function data_out = rebin_data(obj,data_in,other_ax)
            % Rebin data,defined on this axes grid into other axes grid
            %
            % The other axes grid has to be aligned with this axes block
            % according to realigh_axes method of this axes block
            data_out = rebin_data_(obj,data_in,other_ax);
        end
        %
        function ax_block_al = realign_bin_edges(obj,ax_block)
            % align input axes block to have the same or commensurate
            % bin sizes as this axes block and the integration ranges equal
            % or smaller than the ranges of this axes block but
            % commensurate with this axis block bin edges.
            %
            % The coordinate systems of both access blocks assumed to be
            % the same
            ax_block_al = realign_bin_edges_(obj,ax_block);
        end
        %
        function [interp_points,density] = get_density(obj,datasets)
            % Convert input datasets defined on centre-points of this grid
            % into the density data, defined on edges of the grid.
            %
            % Inputs:
            % datasets -- cellarray of input datasets to calculate density
            %             from.
            %             The size and dimensions of the datasets should
            %             be equal to the dimensions of the axes block
            %             returned by dims_as_ssize property, i.e.:
            %             all(size(dataset{i}) == obj.dims_as_ssize);
            %             datasets contain bin values.
            % Returns:
            % intep_pints
            %          -- 2D [4,nAxesEdgesPoints] array of axes positions
            %             where the density is defined
            % density
            %          -- cellarray of density points calculated in the
            %             density points positions.
            %             Number of cells in the output array is equal to
            %             the number of input datasets

            if ~iscell(datasets)
                datasets = {datasets};
            end
            [interp_points,density] = calculate_density_(obj,datasets);
        end
        %
        function [s,e,npix] = interpolate_data(obj,source_axes, ...
                source_proj,data,varargin)
            % interpolate density data for signal, error and number of
            % pixels provided as input density and defined on the nodes of the
            % references axes block onto the grid, defined by this axes block.
            %
            % Inputs:
            % source_axes
            %           -- axes block -source grid, defining the lattice
            %              where source data are defined on
            % source_proj
            %           -- the projection, which defines the coordinate
            %              system related to the source_axes
            % data      -- 1 to 3-elements cellarray containing arrays of data
            %              to interpolate on the nodes of the input axes
            %              block. In the most common case this is the
            %              celarray of s,e,npix data, defined on source
            %              axes block. source_axes.nbins_all_dims ==
            %              size(data{i}) where
            %
            % Optional:
            % proj      -- the projection object defining the transformation
            %              from this coordinate system to the system,
            %              where the reference nodes are defined
            %              If missing or empty, assume that this coordinate
            %              system and reference coordinate system are the
            %              same
            % Returns:
            % s,e,npix  -- interpolated arrays of signal, error and number
            %              of pixels calculated in the centres of the
            %              cells of this lattice.
            if isempty(varargin)
                proj = [];
            else
                proj = varargin{1};
            end
            [s,e,npix] = interpolate_data_(obj,nargout, ...
                source_axes,source_proj, data,proj);
        end
        %
        function [npix,s,e,pix_ok,unique_runid,pix_indx,selected] = bin_pixels(obj,coord_transf,varargin)
            % Bin and distribute data expressed in the coordinate system
            % described by this axes block over the current N-D lattice
            %
            % Usage:
            % >>npix = obj.bin_pixels(coord_transf);
            % >>[npix,s,e] = obj.bin_pixels(coord_transf,npix,s,e);
            % >>[npix,s,e,pix_ok,unque_runid] = bin_pixels(obj,coord_transf,npix,s,e,pix_candidates)
            % >>[npix,s,e,pix_ok,unque_runid,pix_indx] = bin_pixels(obj,coord_transf,npix,s,e,pix_candidates)
            % >>[npix,s,e,pix_ok,unque_runid,pix_indx] = bin_pixels(obj,coord_transf,npix,s,e,pix_candidates,unique_runid);
            % >>[npix,s,e,pix_ok,unque_runid,pix_indx,selected] = bin_pixels(obj,coord_transf,npix,s,e,pix_candidates,unique_runid);
            % Where
            % Inputs:
            % coord_transf
            %         -- [4,npix] array of pixels coordinates to bin.
            % Optional:
            % npix    -- the array of size of the grid, defined by this
            %            AxesBlockBase, containing the information about
            %            previous pixel data contribution to the axes grid
            %            cells
            % s        --  the array of size of the grid, defined by this
            %            AxesBlockBase, containing the information about
            %            previous pixel data contribution to the axes grid
            %            signal cells.
            % e        --  the array of size of the grid, defined by this
            %            AxesBlockBase, containing the information about
            %            previous pixel data contribution to the axes grid
            %            variance cells. Must be present if s is present
            % If these arrays are not provided or provided empty, they are
            % initialized to the axes_grid size arrays containing 0, by the binning
            % routine itself
            %  pix_candidates
            %          -- the PixelData or pixAccees data object,
            %             containing full pixel information or 1xnpix to
            %             3xnpis array of interpolated density for
            %             integration
            % Parameters:
            % '-nomex'    -- do not use mex code even if its available
            %               (usually for testing)
            %
            % '-force_mex' -- use only mex code and fail if mex is not available
            %                (usually for testing)
            % '-force_double'
            %              -- if provided, the routine changes type of pixels
            %                 it gets on input, into double. if not, output
            %                 pixels will keep their initial type
            %   N.B. -nomex and -force_mex options can not be used together.
            % '-return_selected' -- Returns `selected` in `pix_ok`
            %                       for use with DnD cuts where fewer args are requested
            %
            % Returns:
            % npix    -- the array, containing the numbers of pixels
            %            contributing into each grid cell
            % Optional:  Not calculated if not requested as output. Requests
            %            appropriate pix_candidates inputs if requested as
            %            output.
            % s       -- array, containing the accumulated signal for each
            %            grid bin.
            % e       -- array, containing the accumulated error for each
            %            grid bin.
            % pix     -- pixel array or PixelData object (the output format is
            %            the same as for pix_candidates) if input is PixelData
            %        or  accumulated 3rd row of interpolated data if input
            %            is 3xnpix array of interpolated data.
            % unique_runid-array
            %         -- of unique run-id-s for pixels, contributed
            %            into the cut.
            % pix_indx --Array of indexes for the image bins, where
            %            the input pix elements belong to. If this output
            %            is requested, pixels_ok are not sorted according
            %            to bins, but every element of pix_ok array
            %            corresponds to the appropriate pix_indx.
            % selected -- numerical array of indices of selected pixels after
            %            binning
            %
            % Note:
            % unique_runid argument needed to get pixels sorted according
            % to bins. If it is not requested, pix_ok are returned unsorted.
            %

            if numel(varargin) == 4 && iscell(varargin{4})
                mode = 4;
            else
                mode = nargout;
            end
            % convert different input forms into fully expanded common form
            [npix,s,e,pix_cand,unique_runid,argi]=...
                obj.normalize_bin_input(coord_transf,mode,varargin{:});
            %
            % bin pixels
            [npix,s,e,pix_ok,unique_runid,pix_indx,selected] = bin_pixels_(obj,coord_transf,mode,...
                npix,s,e,pix_cand,unique_runid,argi{:});
        end
        %
        function [nodes,dE_edges,nbin_size,grid_cell_size] = get_bin_nodes(obj,varargin)
            % build 3D or 4D vectors, containing all nodes of the AxesBlockBase grid,
            % constructed over AxesBlockBase axes points.
            %
            % Note: Nodes are 3D or 4D vertices of the axes grid cells, so the
            %       output is 3xN_nodes or 4xN_nodes arrays of the vertices, where each
            %       column describes a point on a grid.
            %
            % Inputs:
            % obj         -- initialized version of the axes block
            % Optional:
            %  char_cube -- the cube, describing the scale of the grid,
            %               to construct the lattice on, defined by its
            %               minimal and maximal points (4x2 matrix)
            %  or         --
            %               char_size directly (4x1 vector), describing the
            %               scales along each axis the lattice should have
            %
            % '-3D'     -- generate separate 3D grid nodes for q-axes and
            %              energy transfer binning grid as the energy axis
            %              instead of 4D lattice
            %
            % '-halo'   -- request to build lattice in the
            %              specified range + single-cell sized
            %              step expanding the lattice
            % '-bin_edges'
            %           -- if provided, returns grid containing bin edges.
            % '-bin_centre'
            %           -- if provided, returns grid containing bin centers
            % '-dens_interp'
            %           -- if present, return grid used to define density,
            %              bin centers for projection axes and bin edges for
            %              integrated dimensions.
            % '-plot_edges' -- if present, return bin_edges as used for plotting dispersion
            %              i.e. bin edges for plot axes and bin centers for integration
            %              axes

            % '-axes_only'
            %           -- if provided, do not return 3D or 4D grid but
            %              just return the axes in each 3 or 4 dimensions
            %              (as requested by '-3D' switch)
            % '-hull'   -- return only boundary nodes of the grid
            %              If '-halo' is also provided, return edge nodes
            %              and halo nodes.
            % '-ngrid'  -- return nodes as cellarray of arrays, produced by
            %              ngrid function
            % Returns:
            % nodes     -- [4 x nBins] or [3 x nBins] array of points,
            %              (depending on state of '-3D' switch)  where
            %              the coordinate of each point is a node of the
            %              grid, formed by AxesBlockBase axes, or AxesBlockBase
            %              axes if '-axes_only' switch is requested.
            % Optional:
            % dE_edges  -- if '-3D' switch is present, coordinates of the
            %              energy transfer grid, empty if not
            % nbin_size -- 4-elements vector, containing numbers of axes
            %              nodes in each of 4 directions
            % grid_cell_size
            %        -- 4-element vector of characteristic sizes of the grid cell in
            %           4 dimensions
            %
            opt = {'-3D','-halo','-bin_edges','-bin_centre','-dens_interp',...
                '-plot_edges','-axes_only','-ngrid','-hull'};
            [ok,mess,...
                do_3D,build_halo,bin_edges,bin_centre,dens_interp,...
                plot_edges,axes_only,ngrid,hull,argi] ...
                = parse_char_options(varargin,opt);
            if ~ok
                error('Horace:AxesBlockBase:invalid_argument',mess)
            end
            [nodes,dE_edges,nbin_size,grid_cell_size] = ...
                calc_bin_nodes_(obj,nargout,do_3D, ...
                build_halo,bin_edges,bin_centre,dens_interp,...
                plot_edges,axes_only,ngrid,hull,argi{:});
        end
        %
        function nodes = dE_nodes(obj,varargin)
            % helper function which returns nodes along energy transfer axis
            %
            % Optional:
            % '-bin_centers' -- return bin centers rather then bin edges
            %
            nodes = dE_nodes_(obj,varargin{:});
        end
    end
    methods(Abstract)
        %
        [title_main, title_pax, title_iax, display_pax, display_iax,energy_axis] =...
            data_plot_titles(obj,dnd_obj)
    end

    methods(Abstract,Access=protected)
        % main setter for image range. Overloadable for different kind
        % of axes blocks.
        obj = check_and_set_img_range(obj,val);
        % defines bins used when default constructor with dimensions only is called.
        pbin = default_pbin(obj,ndim)
        % takes binning parameters converts it into axis binning for the
        % given axes
        [range,nbin]=pbin_parse(obj,p,p_defines_bin_centers,i)
        % calculate bin volume from the  axes of the axes block or input
        % axis organized in cellarray of 4 axis.

        volume = calc_bin_volume(obj,axis_cell)
    end
    %======================================================================
    methods(Access=protected)
        function [npix,s,e,pix_cand,unique_runid,argi]=...
                normalize_bin_input(obj,pix_coord_transf,n_argout,varargin)
            % verify inputs of the bin_pixels function and convert various
            % forms of the inputs of this function into a common form,
            % where the missing inputs are returned as empty.
            %
            %Inputs:
            % pix_coord_transf -- the array of pixels coordinates
            %                     transformed into this AxesBlockBase
            %                      coordinate system
            % n_argout         -- number of argument, requested by the
            %                     calling function
            % Optional:
            %
            grid_size = obj.dims_as_ssize();
            if size(pix_coord_transf,1) ==3  % Q(3D) binning only. Third axis is always missing
                grid_size = obj.nbins_all_dims;
                grid_size = grid_size(1:3);
            end
            [npix,s,e,pix_cand,unique_runid,argi]=...
                AxesBlockBase.normalize_binning_input(...
                grid_size,pix_coord_transf,n_argout,varargin{:});
        end
        function obj = set_axis_bins(obj,ndims,p1,p2,p3,p4)
            % Calculates and sets plot and integration axes from binning information
            %
            %   >> obj=set_axis_bins_(obj,p1,p2,p3,p4)
            % where the routine sets the following object fields:
            % iax,iint,pax,p and dax
            %
            % Input:
            % ------
            %   p1,p2,p3,p4 Binning descriptions
            %               - [pcent_lo,pstep,pcent_hi] (pcent_lo<=pcent_hi; pstep>0)
            %               - [pint_lo,pint_hi]         (pint_lo<=pint_hi)
            %               - [pint]                    (interpreted as [pint,pint]
            %               - [] or empty               (interpreted as [0,0]
            %               - scalar numeric cellarray  (interpreted as bin boundaries)
            %
            % Output:
            % -------
            %   Sets up img_range and nbin_all_dim parameters of the axes block, which
            %   in turn define all axes block parameters

            obj=set_axis_bins_(obj,ndims,p1,p2,p3,p4);
        end

    end
    %----------------------------------------------------------------------
    methods(Static)
        % build new particular AxesBlockBase object from the binning
        % parameters, provided as input. If some input binning parameters
        % are missing, the defaults are taken from the given image range
        % which should be properly pre-calculated
        obj = build_from_input_binning(proj_cl_name,cur_img_range_and_steps,pbin);
        %
        function [any_within,is_within]=bins_in_1Drange(bins,range)
            % get bins which contribute into the given range in one
            % dimension
            % Inputs:
            % bins -- equally spaced increasing array of values,
            %         representing bin edges.
            % range -- 2 element vector of min/max values which should
            %          surround contributing range
            % Output:
            % any_within -- true if any input bin contribute into the
            %               selected range and false otherwise
            % is_within  -- logical array of size numel(bins)-1
            [any_within,is_within]=bins_in_1Drange_(bins,range);
        end
        %
        function [npix,s,e,pix_cand,unique_runid,argi]=...
                normalize_binning_input(grid_size,pix_coord_transf,n_argout,varargin)
            % verify inputs of the bin_pixels function and convert various
            % forms of the inputs of this function into a common form,
            % where the missing inputs are returned as empty.
            %
            %Inputs:
            % pix_coord_transf -- the array of pixels coordinates
            %                     transformed into this AxesBlockBase
            %                      coordinate system
            % n_argout         -- number of argument, requested by the
            %                     calling function
            % Optional:

            [npix,s,e,pix_cand,unique_runid,argi]=...
                normalize_bin_input_(grid_size,pix_coord_transf,n_argout,varargin{:});
        end
    end
    %======================================================================
    % SERIALIZABLE INTERFACE
    %----------------------------------------------------------------------
    properties(Constant,Access=private)
        % fields which fully represent the state of the class and allow to
        % recover it state by setting properties through public interface
        fields_to_save_ = {'title','filename','filepath',...
            'label','img_scales','img_range','nbins_all_dims','single_bin_defines_iax',...
            'dax','offset','changes_aspect_ratio'};
    end

    methods
        function S = convert_old_struct (~, S, varargin)
            % Convert old 
            if isfield(S,'ulen')
                S.img_scale = S.ulen;
            end
        end
        %
        function obj = check_combo_arg(obj)
            % verify interdependent variables and the validity of the
            % obtained serializable object. Throw
            % 'HORACE:AxesBlockBase:invalid_argument' if object is invalid.
            obj = check_combo_arg_(obj);
        end
        function flds = saveableFields(~,varargin)
            % get independent fields, which fully define the state of the
            % serializable object.
            flds = AxesBlockBase.fields_to_save_;
        end
        %
    end
end<|MERGE_RESOLUTION|>--- conflicted
+++ resolved
@@ -26,7 +26,7 @@
         title;
 
         % Name of sqw file that is being read, excluding path.
-        % Used in titles
+        %            Used in titles
         filename;
 
         % Path to sqw file that is being read, including terminating file separator.
@@ -46,25 +46,25 @@
         label;
 
         % Index of integration axes into the projection axes  [row vector]
-        % Always in increasing numerical order
-        %    e.g. if data is 2D, data.iax=[1,3] means summation has been performed along u1 and u3 axes
+        %          Always in increasing numerical order
+        %                  e.g. if data is 2D, data.iax=[1,3] means summation has been performed along u1 and u3 axes
         iax;
 
         % Integration range along each of the integration axes. [iint(2,length(iax))]
-        % e.g. in 2D case above, is the matrix vector [u1_lo, u3_lo; u1_hi, u3_hi]
+        %     e.g. in 2D case above, is the matrix vector [u1_lo, u3_lo; u1_hi, u3_hi]
         iint;
 
         % Index of plot axes into the projection axes  [row vector]
-        % Always in increasing numerical order
-        %   e.g. if data is 3D, data.pax=[1,2,4] means u1, u2, u4 axes are x,y,z in any plotting
-        %   2D, data.pax=[2,4]     "   u2, u4,    axes are x,y   in any plotting
+        %      Always in increasing numerical order
+        %      e.g. if data is 3D, data.pax=[1,2,4] means u1, u2, u4 axes are x,y,z in any plotting
+        %      2D, data.pax=[2,4]     "   u2, u4,    axes are x,y   in any plotting
         pax;
 
         % Index into data.pax of the axes for display purposes. For example we may have
-        % data.pax=[1,3,4] and data.dax=[3,1,2] This means that the first plot axis is data.pax(3)=4,
-        % the second is data.pax(1)=1, the third is data.pax(2)=3. The reason for data.dax is to allow
-        % the display axes to be permuted but without the contents of the fields p, s,..pix needing to
-        % be reordered [row vector]
+        %      data.pax=[1,3,4] and data.dax=[3,1,2] This means that the first plot axis is data.pax(3)=4,
+        %      the second is data.pax(1)=1, the third is data.pax(2)=3. The reason for data.dax is to allow
+        %      the display axes to be permuted but without the contents of the fields p, s,..pix needing to
+        %      be reordered [row vector]
         dax;
 
         %Cell array containing bin boundaries along the plot axes [column vectors]
@@ -72,24 +72,16 @@
         p;
 
         %------------------------------------------------------------------
-<<<<<<< HEAD
-        %
+
+        %Length of projection axes vectors in Ang^-1 or meV [row vector]
+        ulen;
+
         % The range (in axes coordinate system), the binning is made and the
         % axes block describes
         img_range;
-        %
+
         img_scales  %Length of projection axes vectors in Ang^-1 or meV [row vector]
         %
-=======
-
-        %Length of projection axes vectors in Ang^-1 or meV [row vector]
-        ulen;
-
-        % The range (in axes coordinate system), the binning is made and the
-        % axes block describes
-        img_range;
-
->>>>>>> 0a6e6d2a
         dimensions;  % Number of AxesBlockBase object dimensions
 
         % binning along each dimension of an object assuming tha
