--- conflicted
+++ resolved
@@ -19,18 +19,12 @@
     source_proj = obj.proj;
     if isstruct(targ_proj) % allow input to be a structure
         if serializable.is_serial_struct(targ_proj)
-<<<<<<< HEAD
-            targ_proj = serializable.from_struct(targ_proj);            
-=======
             targ_proj = serializable.from_struct(targ_proj);
->>>>>>> 30100828
         else
             op = ortho_proj();
             targ_proj = op.from_bare_struct(targ_proj);
         end
     end
-<<<<<<< HEAD
-=======
     if ~targ_proj.alatt_defined
         targ_proj.alatt = source_proj.alatt;
     end
@@ -44,7 +38,6 @@
             ' the resulting cut with non-triclinic projection will be performed on misaligned data\n', ...
             ' Convert old misaligned data into new file-format and realign these data again to use cuts with not-triclinic projections.']);
     end
->>>>>>> 30100828
     %
     % cross-assign appropriate projections to enable possible optimizations
     source_proj.targ_proj = targ_proj;
