--- conflicted
+++ resolved
@@ -32,13 +32,8 @@
 alatt  = alignment_info.alatt;
 angdeg = alignment_info.angdeg;
 for i=1:numel(obj)
-<<<<<<< HEAD
-    test_mode = alignment_info.legacy_mode || ~isempty(obj.proj.ub_inv_legacy_alignment);    
-    if test_mode
-=======
     legacy_mode = alignment_info.legacy_mode || ~isempty(obj.proj.ub_inv_legacy);    
     if legacy_mode
->>>>>>> 30100828
         this_alignment = alignment_info;
         this_alignment.legacy_mode  = true;
         rlu_corr = this_alignment.get_corr_mat(obj.proj);        
