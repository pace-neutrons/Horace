classdef (Abstract) PixelDataBase < serializable
    % PixelDataBase provides an abstract base-class interface for pixel data objects
    %
    %   This class provides getters and setters for each data column in an SQW
    %   pixel array. Along with a creation mechanism for constructing the PixelData
    %   subclasses
    %
    %   Construct this class with an 9 x N array, a file path to an SQW object or
    %   an instance of sqw_binfile_common.
    %
    %   >> pix_data = PixelDataBase.create(init, mem_alloc, upgrade, file_backed)
    %   >> pix_data = PixelDataBase.create(data);
    %   >> pix_data = PixelDataBase.create('/path/to/sqw.sqw');
    %   >> pix_data = PixelDataBase.create(faccess_obj);
    %
    %   Constructing an object using PixelDataBase.create will create either a
    %   PixelDataMemory or PixelDataFileBacked depending on whether the resulting
    %   object would fit into `mem_chunk_size`. It is possible, though inadvisable
    %   To override this via the `mem_alloc` argument, or force the desired type by
    %   calling the appropriate object constructor or passing file_backed (true|false).
    %
    %   The file-backed operations work by loading "pages" of data into memory as
    %   required. If editing pixels, to avoid losing changes, if a page has been
    %   edited and the next page is then loaded, the "dirty" page will be written
    %   to a tmp file. This class's getters will then retrieve data from the tmp
    %   file if that data is requested from the "dirty" page. Note that "dirty"
    %   pages are written to tmp files as floats, but stored in memory as double.
    %   This means data is truncated when moving pages, hence pixel data should not
    %   be relied upon being accurate to double precision.
    %
    % Properties:
    %   u1, u2, u3     - The 1st, 2nd and 3rd dimensions of the Crystal
    %                    Cartesian coordinates in projection axes, units are per Angstroms (1 x n arrays)
    %   dE             - The energy transfer value for each pixel in meV (1 x n array)
    %   coordinates    - The coords in projection axes of the pixel data [u1, u2, u3, dE] (4 x n array)
    %   q_coordinates  - The spatial coords in projection axes of the pixel data [u1, u2, u3] (3 x n array)
    %   run_idx        - The run index the pixel originated from (1 x n array)
    %   detector_idx   - The detector group number in the detector listing for the pixels (1 x n array)
    %   energy_idx     - The energy bin numbers (1 x n array)
    %   signal         - The signal array (1 x n array).
    %   variance       - The variance on the signal array (variance i.e. error bar squared) (1 x n array)
    %
    %   num_pixels     - The number of pixels in the data block.
    %   pix_range      - [2x4] array of the range of pixels coordinates in Crystal Cartesian coordinate system.
    %
    %   data           - The raw pixel data - usage of this attribute is discouraged, the structure
    %                    of the return value is not guaranteed.
    %   page_size      - The number of pixels in the currently loaded page.
    %
    properties(Access=protected)
        PIXEL_BLOCK_COLS_ = PixelDataBase.DEFAULT_NUM_PIX_FIELDS;
        data_range_ = PixelDataBase.EMPTY_RANGE; % range of all other variables (signal, error, indexes)
        full_filename_ = '';
        is_misaligned_ = false;
        alignment_matr_ = eye(3);
    end

    properties(Dependent,Hidden)
        % TWO PROPERTIES USED IN SERIALIATION:
        % Their appearence this way is caused by need to access to pixel
        % data array from third party applications
        %
        % The property contains the pixel data layout in
        % memory or on disk and all additional properties describing
        % pix array, like its size, shape, alignment, etc
        metadata;
        % the property contains or describes the pixel data array itself
        % contains if the array fits area or describes it if the only
        % possible location of this array is disk.
        data_wrap;
        %------------------------------------------------------------------
        % size of the pixel chunk to loat in memory for further processing
        % in filebacked operations
        default_page_size;

        % The property returns page of data if PixelData are in Crystal Cartesian
        % coordinate system or page of raw data (not multiplied by alignment
        % matrix) if pixels are misaligned.
        raw_data;
    end

    properties (Constant,Hidden)
        DEFAULT_NUM_PIX_FIELDS = 9;
        % the data range, an empty pixel class has
        EMPTY_RANGE = [inf(1,9);-inf(1,9)];
        EMPTY_PIXELS = zeros(9, 0);
        NO_INPUT_INDICES = -1;
    end

    properties(Constant,Access=protected)
        COLS = {'u1', 'u2', 'u3', 'dE', ...
            'run_idx', ...
            'detector_idx', ...
            'energy_idx', ...
            'signal', ...
            'variance'};
        FIELD_INDEX_MAP_ = containers.Map(...
            {'u1', 'u2', 'u3', 'dE', ...
            'coordinates', ...
            'q_coordinates', ...
            'run_idx', ...
            'detector_idx', ...
            'energy_idx', ...
            'signal', ...
            'variance',...
            'sig_var',...
            'all_indexes',...
            'all_experiment',...
            'all'}, ...
            {1, 2, 3, 4, 1:4, 1:3, 5, 6, 7, 8, 9,[8,9],[5,6,7],5:9,1:9});
    end

    properties (Dependent)
        full_filename;
        u1; % The 1st dimension of the Crystal Cartesian orientation (1 x n array) [A^-1]
        u2; % The 2nd dimension of the Crystal Cartesian orientation (1 x n array) [A^-1]
        u3; % The 3rd dimension of the Crystal Cartesian orientation (1 x n array) [A^-1]
        dE; % The array of energy deltas of the pixels (1 x n array) [meV]

        run_idx; % The run index the pixel originated from (1 x n array)
        detector_idx; % The detector group number in the detector listing
        %             % for the pixels (1 x n array)
        energy_idx;   % The energy bin numbers (1 x n array)

        signal;   % The signal array (1 x n array)
        variance; % The variance on the signal array
        %  (variance i.e. error bar squared) (1 x n array)
        num_pixels;         % The number of pixels in the data block

        pix_range; % The range of pixels coordinates in Crystal Cartesian
        % coordinate system. [2x4] array of [min;max] values of pixels
        % coordinates field. If data are file-based and you are setting
        % pixels coordinates, this value may get invalid, as the range
        % never shrinks.
        data_range  % the range of pix data. 2x9 array of [min;max] values
        % of pixels data field

        data; % The full pixel data block. Usage of this attribute exposes
        % current pixels layout, so when the pixels layout changes in a
        % future, the code using this attribute will change too. So, the usage
        % of this attribute is discouraged as the structure of the return
        % value is not guaranteed in a future.

        page_num    % current page number
        num_pages   % number of pages in the whole data file
        page_size;  % The number of pixels that can fit in one page of data
        read_only   % Specify if you can modify the data of your pixels

        %
        is_misaligned % true if pixel data are not in Crystal Cartesian and
        %             % and true Crystal Cartesian is obtained by
        %             % multiplying data by the alignment matrix
        alignment_matr % matrix used for multiplying misaligned pixel data
        %             % to convert their coordinates into CrystalCartesian
        %             % coordinate system. If pixels are not misaligned,
        %             % the matrix is eye(3);
    end
    properties(Dependent,Hidden)
        % hidden not to pollute interface
        q_coordinates; % The spatial dimensions of the Crystal Cartesian
        %              % orientation (3 x npix array)
        coordinates;   % The coordinates of the pixels in the projection axes, i.e.: u1,
        %              % u2, u3 and dE (4 x npix array)
        sig_var        % return [2 x npix] array of signal and variance
        all_indexes;   % array all run indexes ([3 x npix] array of indexes)
        all_experiment % [5xnpi] array of all data obtained in experiment, excluding
        % q-dE, which are calculated from indexes and detector positions


    end

    methods(Static,Hidden)
        function range = EMPTY_RANGE_()
            range = PixelDataBase.EMPTY_RANGE(:,1:4);
        end

    end

    methods (Static)
        function isfb = do_filebacked(num_pixels, scale_fac)
            % function defines the rule to make pixels filebased or memory
            % based
            if ~(isnumeric(num_pixels)&&isscalar(num_pixels)&&num_pixels>=0)
                error('HORACE:PixelDataBase:invalid_argument', ...
                    'Input number of pixels should have single non-negative value. It is %s', ...
                    disp2str(num_pixels))
            end
            if ~exist('scale_fac', 'var')
                scale_fac = config_store.instance().get_value('hor_config','fb_scale_factor');
            end

            mem_chunk_size = config_store.instance().get_value('hor_config','mem_chunk_size');
            % 3 should go to configuration too
            isfb = num_pixels > scale_fac*mem_chunk_size;
        end

        function obj = create(varargin)
            % Factory to construct a PixelData object from the given data. Default
            % construction initialises the underlying data as an empty (9 x 0)
            % array.
            %
            %   >> obj = PixelDataBase.create(ones(9, 200))
            %
            %   >> obj = PixelDataBase.create(200)  % initialise 200 pixels with underlying data set to zero
            %
            %   >> obj = PixelDataBase.create(full_filename)  % initialise pixel data from an sqw file
            %
            %   >> obj = PixelDataBase.create(faccess_reader)  % initialise pixel data from an sqw file reader
            %
            %
            % Input:
            % ------
            %   init    A 9 x n matrix, where each row corresponds to a pixel and
            %          the columns correspond to the following:
            %             col 1: u1
            %             col 2: u2
            %             col 3: u3
            %             col 4: dE
            %             col 5: run_idx
            %             col 6: detector_idx
            %             col 7: energy_idx
            %             col 8: signal
            %             col 9: variance
            %
            %  init    An integer specifying the desired number of pixels. The underlying
            %         data will be filled with zeros.
            %
            %  init    A path to an SQW file.
            %
            %  init    An instance of an sqw_binfile_common file reader.
            % Options:
            %  '-filebacked' -- if present, request filebacked data (does
            %                   not work currently work with array of data)
            %  '-upgrade'    -- if present, alow write access to filebased
            %  '-writable'      data (properties are synonimous)
            %  '-norange'    -- if present, do not calculate the range of
            %                   pix data if this range is missing. Should
            %                   be selected during file-format upgrade, as
            %                   the range calculations are performed in
            %                   create procedure.

            if nargin == 0
                obj = PixelDataMemory();
                return
            end

            [ok,mess,file_backed_requested,file_backed,upgrade,writable,norange,...
                argi] = parse_char_options(varargin, ...
                {'-filebacked','-file_backed','-upgrade','-writable','-norange'});
            if ~ok
                error('HORACE:PixelDataBase:invalid_argument',mess);
            end

            file_backed_requested = file_backed_requested || file_backed;
            upgrade = upgrade || writable;

            if numel(argi) > 1 % build from metadata/data properties
                is_md = cellfun(@(x)isa(x,'pix_data'),argi);
                if any(is_md)
                    pxd = argi{is_md};
                    if ischar(pxd.data) || file_backed_requested
                        obj = PixelDataFileBacked(argi{:}, upgrade,norange);
                    else
                        obj = PixelDataMemory(argi{:}, upgrade);
                    end
                else
                    error('HORACE:PixelDataBase:invalid_argument', ...
                        'Some input parameters (%s)  of the PixelDataBase.create operation are not recognized', ...
                        disp2str(argi));
                end
                return;
            else
                init = argi{1};
            end

            if isstruct(init)
                % In memory construction
                obj = PixelDataBase.loadobj(init);

            elseif isa(init, 'PixelDataMemory')
                % In memory construction
                if file_backed_requested
                    obj = PixelDataFileBacked(init, upgrade,norange);
                else
                    obj = PixelDataMemory(init);
                end

            elseif isa(init, 'PixelDataFileBacked')
                % if the file exists we can create a file-backed instance
                if file_backed_requested
                    obj = PixelDataFileBacked(init, upgrade,norange);
                else
                    obj = PixelDataMemory(init);
                end

            elseif numel(init) == 1 && isnumeric(init) && floor(init) == init
                % input is an integer
                obj = PixelDataMemory(init);

            elseif isnumeric(init)
                % Input is data array
                obj = PixelDataMemory(init);

            elseif istext(init) || isa(init, 'sqw_file_interface')
                % File-backed or loader construction
                if istext(init)
                    % input is a file path
                    init = sqw_formats_factory.instance().get_loader(init);
                end

                if PixelDataBase.do_filebacked(init.npixels) || file_backed_requested
                    obj = PixelDataFileBacked(init, upgrade,norange);
                else
                    obj = PixelDataMemory(init);
                end
            else
                error('HORACE:PixelDataBase:invalid_argument', ...
                    'Cannot create a PixelData object from class (%s)', ...
                    class(init))
            end
        end

        function obj = cat(varargin)
            % Concatenate the given PixelData objects' pixels. This function performs
            % a straight-forward data concatenation.
            %
            %   >> joined_pix = PixelDataBase.cat(pix_data1, pix_data2);
            %
            % Input:
            % ------
            %   varargin    A cell array of PixelData objects
            %
            % Output:
            % -------
            %   obj         A PixelData object containing all the pixels in the inputted
            %               PixelData objects

            % Take the dataclass of the first object.
            if numel(varargin) == 1 && isa(varargin{1}, 'PixelDataBase')
                obj = varargin{1};
                return;
            end

            obj = varargin{1}.cat(varargin{:});
        end

        function npix = bytes2pix(bytes)
            npix = bytes / sqw_binfile_common.FILE_PIX_SIZE;
        end

        function loc_range = pix_minmax_ranges(data, current)
            % Compute the minmax ranges in data in the appropriate format for
            % PixelData objects
            loc_range = [min(data,[],2),...
                max(data,[],2)]';
            if exist('current', 'var')
                loc_range = minmax_ranges(current,loc_range);
            end
        end
        function idx = field_index(fld_name)
            % Return field indexes as function of the field name or
            % cellarray of field names
            %
            % Input:
            % ------
            % fields    -- A cellstr of field names to validate.
            %
            % Output:
            % indices   -- the indices corresponding to the fields
            %

            if istext(fld_name)
                idx = PixelDataBase.FIELD_INDEX_MAP_(fld_name);
            elseif isnumeric(fld_name)
                idx = fld_name(:)';
            elseif iscell(fld_name)
                idx=cellfun(@(x)PixelDataBase.FIELD_INDEX_MAP_(x),fld_name, ...
                    'UniformOutput',false);
                idx = [idx{:}];
            else
                error('HORACE:PixelDataBase:invalid_argument',...
                    ['Method accepts the name of the pixel field, array of field indices or cellarray of fields.\n' ...
                    'Actually input class is: %s'],class(fld_name));
            end
        end
    end
    %======================================================================
    methods(Abstract)
        % --- Pixel operations ---
        pix_out = append(obj, pix);
        pix_copy = copy(obj)


        data = get_raw_data(obj,varargin)
        pix = set_raw_data(obj,pix);

        pix_out = do_binary_op(obj, operand, binary_op, varargin);
        [pix_out, data] = do_unary_op(obj, unary_op, data);

        % apply function represented by handle to every pixel of the dataset
        % and calculate appropriate averages if requested
        [pix_out, data] = apply(obj, func_handle, args, data, compute_variance);

        obj = recalc_data_range(obj,varargin);
        % realign pixels using alignment matrix stored with pixels
    end
    %======================================================================
    % File handling/migration.
    methods(Abstract)
        obj = prepare_dump(obj)
        obj = get_new_handle(obj, varargin)
        obj = format_dump_data(obj,data_page)
        obj = finish_dump(obj)
        % Paging:
        % pixel indexes of the current page
        [pix_idx_start, pix_idx_end] = get_page_idx_(obj, varargin)
        % Reset the object to point to the first page of pixel data in the file
        % and clear the current cache
        obj = move_to_first_page(obj)
    end
    %======================================================================
    methods(Abstract,Access=protected)
        % Main part of get.num_pixels accessor
        num_pix = get_num_pixels(obj);
        ro      = get_read_only(obj)
        %------------------------------------------------------------------
        prp = get_prop(obj, ind);
        obj = set_prop(obj, ind, val);

        % main part of get.data accessor
        data  = get_data(obj);
        % common interface to getting pixel data. Class dependent
        % implementation
        data = get_raw_pix_data(obj,row_idx,col_idx);

        % setters/getters for serializable interface properties
        obj = set_data_wrap(obj,val);
        %------------------------------------------------------------------
        % set non-unary alignment martix and recalculate or invalidate pix averages
        % part of alignment_mart setter
        obj = set_alignment_matrix(obj,val);
        %------------------------------------------------------------------
        % paging
        page_size = get_page_size(obj);
        np  = get_page_num(obj);
        obj = set_page_num(obj,val);
        np  = get_num_pages(obj);

    end

    %======================================================================
    % the same interface on FB and MB files
    methods(Access=private)
        obj = realign_(obj);
    end

    methods
        function cnt = get_field_count(obj, field)
            cnt = numel(obj.FIELD_INDEX_MAP_(field));
        end

        pix_out = get_pix_in_ranges(obj, abs_indices_starts, block_sizes,...
            recalculate_pix_ranges,keep_precision);

        [pix_out, data] = noisify(obj, varargin);

        function obj = apply_alignment(obj)
            obj = obj.apply(@realign_);
            obj.alignment_matr_ = eye(3);
            obj.is_misaligned_ = false;
        end

        [ok, mess] = equal_to_tol(obj, other_pix, varargin);
        function obj = invalidate_range(obj,fld)
            % set the data range to inverse values
            % to allow
            if nargin == 1 % invalidate the whole range
                idx = obj.FIELD_INDEX_MAP_('all');
            else
                idx = obj.FIELD_INDEX_MAP_(fld);
            end
            obj.data_range_(:,idx) = obj.EMPTY_RANGE(:,idx);
        end
        %
        function is = is_range_valid(obj,fld)
            % check if the range for the appropriate fields, provided as
            % input is valid, i.e. not equal to empty range;
            if nargin == 1 % check the whole range
                idx = obj.FIELD_INDEX_MAP_('all');
            elseif iscell(fld)
                idx = cellfun(@(fl)obj.FIELD_INDEX_MAP_(fl),fld);
            else
                idx = obj.FIELD_INDEX_MAP_(fld);
            end
            invalid = obj.data_range_(:,idx) == obj.EMPTY_RANGE(:,idx);
            is = ~any(invalid(:));
        end
        %
        function obj=set_data_range(obj,data_range)
            % Function allows to set the pixels range (min/max values of
            % pixels coordinates)
            %
            % WARNING: Use with caution!!! As this is performance function,
            % no checks that the set range is the
            % correct range for pixels, hold by the class are
            % performed, while subsequent algorithms may rely on pix range
            % to be correct. A out-of memory assignment can occur during
            % rebinning if the range is smaller, then the actual range.
            %
            % Necessary to set up the pixel range when filebased
            % pixels are modified by algorithm and correct range
            % calculations are expensive
            %
            if ~isequal(size(data_range),[2,9])
                error('HORACE:PixelDataBase:invalid_argument',...
                    'data_range should be [2x9] array of data ranges');
            end
            obj.data_range_ = data_range;
        end
    end
    %======================================================================
    % Property GETTERS/SETTERS
    methods
        % DATA accessors:
        function data = get.data(obj)
            data = get_data(obj,get_page_num(obj));
        end
        function obj=set.data(obj, pixel_data)
            obj=set_raw_data(obj, pixel_data);
            obj = obj.recalc_data_range();
        end

        function u1 = get.u1(obj)
            u1 = obj.get_prop('u1');
        end
        function obj= set.u1(obj, val)
            obj= obj.set_prop('u1', val);
        end
        %
        function u2 = get.u2(obj)
            u2 = obj.get_prop('u2');
        end
        function obj= set.u2(obj, val)
            obj= obj.set_prop('u2', val);
        end
        %
        function u3 = get.u3(obj)
            u3 = obj.get_prop('u3');
        end
        function obj= set.u3(obj, val)
            obj= obj.set_prop('u3', val);
        end
        %
        function dE = get.dE(obj)
            dE = obj.get_prop('dE');
        end
        function obj= set.dE(obj, val)
            obj= obj.set_prop('dE', val);
        end
        %
        function q_coordinates = get.q_coordinates(obj)
            q_coordinates = obj.get_prop('q_coordinates');
        end
        function obj= set.q_coordinates(obj, val)
            obj= obj.set_prop('q_coordinates', val);
        end
        %
        function coordinates = get.coordinates(obj)
            coordinates = obj.get_prop('coordinates');
        end
        function obj= set.coordinates(obj, val)
            obj= obj.set_prop('coordinates', val);
        end
        %
        function run_idx = get.run_idx(obj)
            run_idx = obj.get_prop('run_idx');
        end
        function obj= set.run_idx(obj, val)
            obj=obj.set_prop('run_idx', val);
        end
        %
        function detector_idx = get.detector_idx(obj)
            detector_idx = obj.get_prop('detector_idx');
        end
        function obj= set.detector_idx(obj, val)
            obj= obj.set_prop('detector_idx', val);
        end
        %
        function energy_idx = get.energy_idx(obj)
            energy_idx = obj.get_prop('energy_idx');
        end
        function obj= set.energy_idx(obj, val)
            obj=obj.set_prop('energy_idx', val);
        end
        %
        function signal = get.signal(obj)
            signal = obj.get_prop('signal');
        end
        function obj= set.signal(obj, val)
            obj=obj.set_prop('signal', val);
        end
        %
        function variance = get.variance(obj)
            variance = obj.get_prop('variance');
        end
        function obj= set.variance(obj, val)
            obj=obj.set_prop('variance', val);
        end
        %
        function sig_var = get.sig_var(obj)
            sig_var  = obj.get_prop('sig_var');
        end
        function obj= set.sig_var(obj, val)
            obj=obj.set_prop('sig_var', val);
        end
        %
        function idx = get.all_indexes(obj)
            idx = obj.get_prop('all_indexes');
        end
        function obj = set.all_indexes(obj,val)
            obj=obj.set_prop('all_indexes', val);
        end

        %
        function expr = get.all_experiment(obj)
            expr  = obj.get_prop('all_experiment');
        end
        function obj= set.all_experiment(obj, val)
            obj=obj.set_prop('all_experiment', val);
        end
        %------------------------------------------------------------------
        function is = get.is_misaligned(obj)
            is = obj.is_misaligned_;
        end
        function obj = clear_alignment(obj)
<<<<<<< HEAD
            % clear alignment. If alignment changes, invalidates object integrity,
=======
            % Clears alignment. 
            % 
            % If alignment changes, invalidates object integrity,
>>>>>>> aee0135f
            % (data_ranges need recalculation) 
            % so should be used as part of algorithms only.
            obj.is_misaligned_ = false;
            obj.alignment_matr_ = eye(3);
        end
        function matr = get.alignment_matr(obj)
            matr = obj.alignment_matr_;
        end
        function obj = set.alignment_matr(obj,val)
            obj = set_alignment_matrix(obj,val);
        end
        %
        function data = get.raw_data(obj)
            data = get_raw_data(obj);
        end
        %------------------------------------------------------------------
        function range = get.pix_range(obj)
            range = get_data_range(obj,1:4);
        end

        function obj = set.pix_range(obj,range)
            obj = set_pix_range(obj,range);
        end

        function obj = set_pix_range(obj,range)
            if ~isnumeric(range) || ~isequal(size(range),[2,4])
                error('HORACE:PixelDataBase:invalid_argument',...
                    'pixel range have to be array of size 2x4')
            end
            obj.data_range_(:,1:4) = range;
        end

        function srange = get.data_range(obj)
            srange = get_data_range(obj);
        end

        function obj = set.data_range(obj,val)
            obj = obj.set_data_range(val);
        end

        function ps = get.default_page_size(~)
            ps = config_store.instance().get_value('hor_config', 'mem_chunk_size');
        end

        function obj = set.full_filename(obj, val)
            obj = set_full_filename(obj,val);
        end

        function val = get.full_filename(obj)
            val = get_full_filename(obj);
        end

        function num_pix = get.num_pixels(obj)
            num_pix = get_num_pixels(obj);
        end

        %------------------------------------------------------------------
        % data/metadata construction
        function val = get.data_wrap(obj)
            val = get_data_wrap(obj);
        end

        function obj = set.data_wrap(obj,val)
            obj = set_data_wrap(obj,val);
            if obj.do_check_combo_arg
                obj = obj.check_combo_arg();
            end
        end

        function val = get.metadata(obj)
            ws = warning('off','HORACE:invalid_data_range');
            val = pix_metadata(obj);
            warning(ws);
        end

        function obj = set.metadata(obj,val)
            obj = set_metadata(obj,val);
        end

        %------------------------------------------------------------------
        % paging, read-only access
        function page_size = get.page_size(obj)
            page_size = get_page_size(obj);
        end

        function pn = get.page_num(obj)
            pn = get_page_num(obj);
        end

        function obj = set.page_num(obj,val)
            obj = set_page_num(obj,val);
        end

        function np = get.num_pages(obj)
            np = get_num_pages(obj);
        end

        function ro = get.read_only(obj)
            ro = get_read_only(obj);
        end
        %
    end
    %----------------------------------------------------------------------
    methods
        % return set of pixels, defined by its indexes
        pix_out = get_pixels(obj, abs_pix_indices,varargin);
        %
        pix_out = mask(obj, mask_array, npix);

        function [mean_signal, mean_variance,signal_msd] = compute_bin_data(obj, npix,pix_idx)
            % Calculate signal/error bin averages for block of pixel data
            % defined by npix.
            % Inputs:
            % obj     -- initialized instance of the PixelData object
            % npix    -- array of npix, used to arrange pixels. If pix_idx
            %            are missing, sum(npix(:)) == obj.num_pixels should
            %            hold.
            % Optional:
            % pix_idx -- if present, defines the indexes of pixels, which
            %            are arranged according to npix.
            %
            if nargin <3
                pix_idx = [];
            end
            calc_signal_msd = nargout == 3;
            calc_variance   = nargout > 1;
            [mean_signal, mean_variance,signal_msd] = ...
                compute_bin_data_(obj, npix,pix_idx,calc_variance,calc_signal_msd);
        end

    end
    %======================================================================
    % Overloadable protected getters/setters for properties
    methods(Access=protected)        %
        function val = check_set_prop(obj,fld,val)
            % check input parameters of set_property function
            if ~isnumeric(val)
                error('HORACE:PixelDataBase:invalid_argument', ...
                    'Value for property %s have to be numeric',fld);
            end
            block_size = [obj.get_field_count(fld), obj.page_size];
            if isscalar(val)
                return;
            elseif ~isequal(numel(val),prod(block_size) )
                error('HORACE:PixelDataBase:invalid_argument', ...
                    '%s value must be scalar or [%d %d] numeric array. Received: %s %s', ...
                    fld, block_size(1), block_size(2), mat2str(size(val)), class(val))
            end
            val = reshape(val,block_size);
        end

        function obj = set_full_filename(obj,val)
            % main part of file path setter. Need checks/modification
            if ~istext(val)
                error('HORACE:PixelDataBase:invalid_argument',...
                    'full_filename must be a string. Received: %s', ...
                    class(val));
            end
            obj.full_filename_ = val;
        end
        %
        function obj =  set_metadata(obj,val)
            % main part of set from metadata setter
            if ~isa(val,'pix_metadata')
                error('HORACE:PixelDataBase:invalid_argument',...
                    'metadata can only be set to instance of pix_metadata class. Provided class: %s', ...
                    class(val))
            end

            obj.full_filename_   = val.full_filename;
            obj.data_range_      = val.data_range;
            if val.is_misaligned
                obj.alignment_matr_ = val.alignment_matr;
                obj.is_misaligned_  = true;
            end
            if obj.do_check_combo_arg
                obj = obj.check_combo_arg();
            end
        end
        %
        function full_filename = get_full_filename(obj)
            full_filename = obj.full_filename_;
        end
        %
        function val = get_data_wrap(obj)
            % main part of pix_data_wrap getter which allows overload for
            % different children
            val = pix_data(obj);
        end
        %
        function data_range = get_data_range(obj,field_idx)
            % data range getter
            %
            % if field_idx provided, return ranges for the pixel fields with
            % indexes provided.
            %
            if nargin == 1
                data_range = obj.data_range_;
            else
                data_range = obj.data_range_(:,field_idx);
            end
        end
    end
    %======================================================================
    % Helper methods.
    methods(Access=protected)
        function obj = set_alignment(obj,val,pix_average_treatment_function)
            % set non-unary alignment matrix and recalculate or invalidate
            % pix averages.
            % Part of alignment_mart setter
            % Inputs:
            % obj    -- initial object
            % val    -- 3x3 alignment matrix or empty value if matrix
            %           invalidation is requested
            % pix_average_treatment_function
            %        -- the function used for recalculation or invalidation
            %           of pixel averages
            obj = set_alignment_matr_(obj,val,pix_average_treatment_function);
        end
        %------------------------------------------------------------------
        function [abs_pix_indices,pix_col_idx,ignore_range,raw_data,keep_precision,align] = ...
                parse_get_pix_args(obj,accepts_logical,varargin)
            % process input of get_pix method and return input parameters
            % in the standard form.

            [abs_pix_indices,pix_col_idx,ignore_range,raw_data,keep_precision,align] = ...
                parse_get_pix_args_(obj,accepts_logical,varargin{:});
        end
        %
        function pix_out = pack_get_pix_result(obj,pix_data,ignore_range,raw_data,keep_precision,align)
            % pack output of get_pixels method depending on various
            % get_pixels input options
            % Input:
            % obj          -- original PixelDataBase object
            % pix_data     -- array of raw pixel data retrieved by
            %                 get_pixel method core code
            % ignore_range -- if true, do not calculate pixels range
            % raw_data     -- if true, do not wrap pix_data into
            %                 PixelDataBase class
            % keep_precision
            %              -- if true, keep original pixel precision
            %                 intact. Do not make it double
            % align        -- if true and data are misaligned, apply
            %                 alignment matrix and re-align the data
            %
            pix_out = pack_get_pix_result_(obj,pix_data, ...
                ignore_range,raw_data,keep_precision,align);
        end
        %
        function [obj,unique_idx] = calc_page_range(obj,field_name)
            % Recalculate and set appropriate range of pixel coordinates.
            % The coordinates are defined by the selected field
            %
            % Sets up the property page_range defining the range of block
            % of pixels changed at current iteration.

            %NOTE:  This range calculations are incorrect unless
            %       performed in a loop over all pix pages where initial
            %       range is set to empty!
            %
            ind = obj.field_index(field_name);

            obj.data_range_(:,ind) = obj.pix_minmax_ranges(obj.data(ind,:), ...
                obj.data_range_(:,ind));
            if nargout > 1
                unique_idx = unique(obj.run_idx);
            end
        end
    end
    %======================================================================
    % Static Helper methods.
    methods(Static,Access = protected)
        function sig_var = sigvar_binary_op(sigvar1, sigvar2, binary_op, flip)
            %perform the given binary operation on two sigvar objects or
            % between a sigvar object and a double scalar or array
            sig_var = sigvar_binary_op_(sigvar1, sigvar2, binary_op, flip);
        end
    end

    %======================================================================
    % SERIALIZABLE INTERFACE
    properties(Constant, Access=private)
        % list of filenames to save on hdd to be able to recover
        % all substantial parts of appropriate sqw file
        % Does not properly support filebased data. The decision is not to
        % save filebased data into mat files
        %fields_to_save_ = {'data','num_pixels','pix_range','file_path'};

        % ORDERF OF fields is important! data wrap defines data, and
        % metadata contains data_range. If data_range have been set
        % directly, data may recalculate range, and metadata would override
        % it.
        fields_to_save_ = {'data_wrap', 'metadata'};
    end

    methods(Static)
        function obj = loadobj(S,varargin)
            % Generic method, used by particular class loadobj method
            % to recover any serializable class
            %   >> obj = loadobj(S)
            %
            % Input:
            % ------
            %   S       Either (1) an object of the class, or (2) a structure
            %           or structure array previously obtained by saveobj
            %           method
            %  class_instance -- the instance of a serializable class to
            %          recover from input S
            %
            % Output:
            % -------
            %   obj     Either (1) the object passed without change, or (2) an
            %           object (or object array) created from the input structure
            %           or structure array)
            if isfield(S,'data_')
                S.data = S.data_;
            end

            if isfield(S,'raw_data_')
                S.data = S.raw_data_;
            end

            if isfield(S,'data') && istext(S.data)
                obj = PixelDataFileBacked();
            else
                obj = PixelDataMemory();
            end

            obj = loadobj@serializable(S,obj);
        end

    end

    methods
        function  ver  = classVersion(~)
            % serializable fields version
            ver = 2;
        end

        function flds = saveableFields(~)
            flds = PixelDataBase.fields_to_save_;
        end
    end

    methods(Access=protected)
        function obj = from_old_struct(obj,inputs)
            % Restore object from the old structure, which describes the
            % previous version of the object.
            %
            % The method is called by loadobj in the case if the input
            % structure does not contain version or the version, stored
            % in the structure does not correspond to the current version
            %
            % By default, this function interfaces the default from_bare_struct
            % method, but when the old structure substantially differs from
            % the modern structure, this method needs the specific overloading
            % to allow loadobj to recover new structure from an old structure.
            %
            if isfield(inputs,'data_')
                % build from old PixelData stored in the file
                obj.data = inputs.data_;

            elseif isfield(inputs,'data')
                obj.data = inputs.data;

                if isfield(inputs,'file_path_')
                    obj.full_filename = inputs.file_path_;

                elseif isfield(inputs,'file_path')
                    obj.full_filename = inputs.file_path;
                end

            elseif isfield(inputs,'raw_data_')
                obj.data = inputs.raw_data_;

            elseif isfield(inputs,'array_dat')
                obj = obj.from_bare_struct(inputs.array_dat);

            else
                obj = obj.from_bare_struct(inputs);
            end

        end
    end
end<|MERGE_RESOLUTION|>--- conflicted
+++ resolved
@@ -633,13 +633,9 @@
             is = obj.is_misaligned_;
         end
         function obj = clear_alignment(obj)
-<<<<<<< HEAD
-            % clear alignment. If alignment changes, invalidates object integrity,
-=======
             % Clears alignment. 
             % 
             % If alignment changes, invalidates object integrity,
->>>>>>> aee0135f
             % (data_ranges need recalculation) 
             % so should be used as part of algorithms only.
             obj.is_misaligned_ = false;
