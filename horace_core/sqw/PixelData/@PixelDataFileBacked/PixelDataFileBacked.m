classdef PixelDataFileBacked < PixelDataBase
    % PixelDataFileBacked Provides an interface for access to file-backed pixel data
    %
    %   This class provides getters and setters for each data column in an SQW
    %   pixel array. You can access the data using the attributes listed below,
    %   using the get_data() method (to retrieve column data) or using the
    %   get_pixels() method (retrieve row data).
    %
    %   Construct this class with an 9 x N array, a file path to an SQW object or
    %   an instance of sqw_binfile_common.
    %
    %   >> pix_data = PixelDataFileBacked(data);
    %   >> pix_data = PixelDataFileBacked('/path/to/sqw.sqw');
    %   >> pix_data = PixelDataFileBacked(faccess_obj);
    %
    %   No pixel data will be loaded from the file on construction.
    %   Data will be loaded when a getter is called e.g. pix_data.signal. Data will
    %   be loaded in pages such that the data held in memory will not exceed `mem_chunk_size`
    %
    %   The file-backed operations work by loading "pages" of data into memory as
    %   required. If editing pixels, to avoid losing changes, if a page has been
    %   edited and the next page is then loaded, the "dirty" page will be written
    %   to a tmp file. This class's getters will then retrieve data from the tmp
    %   file if that data is requested from the "dirty" page. Note that "dirty"
    %   pages are written to tmp files as floats, but stored in memory as double.
    %   This means data is truncated when moving pages, hence pixel data should not
    %   be relied upon being accurate to double precision.
    %
    % Usage:
    %
    %   >> pix_data = PixelDataFileBacked(data)
    %   >> signal = pix_data.signal;
    %
    %  or equivalently:
    %
    %   >> pix_data = PixelDataFileBacked();
    %   >> pix_data.data = data;
    %   >> signal = pix_data.get_fields('signal');
    %
    %  To retrieve multiple fields of data, e.g. run_idx and energy_idx, for pixels 1 to 10:
    %
    %   >> pix_data = PixelDataFileBacked(data);
    %   >> signal = pix_data.get_fields({'run_idx', 'energy_idx'}, 1:10);
    %
    %  To retrieve data for pixels 1, 4 and 10 (returning another PixelData object):
    %
    %   >> pix_data = PixelDataFileBacked(data);
    %   >> pixel_subset = pix_data.get_pixels([1, 4, 10])
    %
    %  To sum the signal of a file-backed object where the page size is less than
    %  amount of data in the file:
    %
    %   >> pix = PixelDataFileBacked('my_data.sqw')
    %   >> signal_sum = 0;
    %   >> for i = 1:pix.num_pages
    %   >>     pix.page_num = i;
    %   >>     signal_sum = signal_sum + pix.signal;
    %   >> end
    %
    % Properties:
    %   u1, u2, u3     - The 1st, 2nd and 3rd dimensions of the Crystal
    %                    Cartesian coordinates in projection axes, units are per Angstrom (1 x n arrays)
    %   dE             - The energy transfer value for each pixel in meV (1 x n array)
    %   coordinates    - The coords in projection axes of the pixel data [u1, u2, u3, dE] (4 x n array)
    %   q_coordinates  - The spacial coords in projection axes of the pixel data [u1, u2, u3] (3 x n array)
    %   run_idx        - The run index the pixel originated from (1 x n array)
    %   detector_idx   - The detector group number in the detector listing for the pixels (1 x n array)
    %   energy_idx     - The energy bin numbers (1 x n array)
    %   signal         - The signal array (1 x n array).
    %   variance       - The variance on the signal array (variance i.e. error bar squared) (1 x n array)
    %
    %   num_pixels     - The number of pixels in the data block.
    %   data_range      - [2x9] array of the range of data coordinates, including
    %                     pix coordinates in Crystal Cartesian coordinate system.
    %
    %   data           - The raw pixel data - usage of this attribute is discouraged, the structure
    %                    of the return value is not guaranteed.
    %

    properties (Access=private)
        num_pixels_ = 0;  % number of pixels, stored in the data file
        f_accessor_ = []; % instance of object to access pixel data from file
        page_num_   = 1;  % the index of the currently loaded page
        offset_ = 0;
        file_handle_ = [];
        tmp_pix_obj = [];
    end

    properties(Dependent)
        offset;
    end

    properties (Constant)
        is_filebacked = true;
    end

    % =====================================================================
    % Overloaded operations interface
    methods
        function obj = append(~, ~)
            error('HORACE:PixelDataFileBacked:not_implemented',...
                'append does not work on file-based pixels')
        end

        function obj = set_raw_data(obj,pix)
            if obj.read_only
                error('HORACE:PixelDataFileBacked:runtime_error',...
                    'File %s is opened in read-only mode', obj.full_filename);
            end
            obj = set_raw_data_(obj,pix);
        end

        obj=set_raw_fields(obj, data, fields, varargin)
        [mean_signal, mean_variance] = compute_bin_data(obj, npix);

        pix_out = do_unary_op(obj, unary_op);
        pix_out = do_binary_op(obj, operand, binary_op, varargin);

        pix_out = get_pixels(obj, abs_pix_indices,varargin);
        pix_out = get_fields(obj, fields, abs_pix_indices);
        pix_out = mask(obj, mask_array, varargin);

    end

    methods
        function obj = PixelDataFileBacked(varargin)
            % Construct a File-backed PixelData object from the given data.
            %
            % Empty construction initialises the underlying data as an empty (9 x 0)
            % array.
            if nargin == 0
                return
            end
            obj = obj.init(varargin{:});
        end

        function obj = init(obj, varargin)
            % Main part of the fileBacked constructor.
            %
            % Initialize filebacked data using any available input
            % information namely:
            % >> fb = PixelDataFileBacked();
            %
            % 1:>> fb = fb.init(filename);
            % 2:>> fb = fb.init(struct);
            % 3:>> fb = fb.init(pixel_data_wrap,pixel_metadata);
            % 4:>> fb = fb.init(other_PixelDataFileBacked);
            % 5:>> fb = fb.init(instance_PixelDataMemory);
            % 6:>> fb = fb.init(faccess_loader);
            % Normally test mode:
            % 7:>> fb = fb.init(number);
            % 8:>> fb = fb.init(3xNpix array);
            % Where
            % 1: filename -- the name of existing sqw file
            % 2: struct   -- the structure obtained from serializable
            %                to_struct method, saveobj method or previous
            %                versions of these methods.
            % 3: pixel_data_wrap -- class-wrapper around pixel data informaion,
            %                       obtained from obj.data_wrap property
            %    pixel_metadata  -- class-wrapper aroung pixel metadata
            %                       information obtained from obj.metadata
            %                       property
            % 4: other_PixelDataFileBacked
            %             -- build PixelDataFileBacked from other instance
            %                  of PixelDataFileBacked class
            % 5: instance_PixelDataMemory
            %             -- build PixelDataFileBacked from instance
            %                of PixelDataMemory class
            % 6: faccess_loader
            %             -- initialized instance of binary faccess_sqw
            %                 file loader
            % 7: number   -- initialized single-paged data class with the
            %                  provided number of empty pixels
            % 8: 3xNpix array
            %             -- initialize filebacked class from array of
            %                data provided as input

            % process possible update parameter
            is_bool = cellfun(@islogical,varargin);
            log_par = [varargin{is_bool} false(1,2)]; % Pad with false
            update  = log_par(1);
            norange = log_par(2);
            argi = varargin(~is_bool);

            if isscalar(argi)
                init = argi{1};
            else
                % build from data/metadata pair
                init = argi;
            end

            if iscell(init)
                flds = obj.saveableFields();
                obj = obj.set_positional_and_key_val_arguments(flds,false,argi);

            elseif isstruct(init)
                obj = obj.loadobj(init);

            elseif isa(init, 'PixelDataFileBacked')
                obj.offset_       = init.offset_;
                obj.full_filename = init.full_filename;
                obj.num_pixels_   = init.num_pixels;
                obj.data_range    = init.data_range;
                obj.tmp_pix_obj   = init.tmp_pix_obj;
                obj.f_accessor_   = memmapfile(obj.full_filename, ...
                                               'Format', obj.get_memmap_format(), ...
                                               'Repeat', 1, ...
                                               'Writable', update, ...
                                               'Offset', obj.offset_ );

            elseif isa(init, 'PixelDataMemory')

                if isempty(obj.full_filename_)
                    obj.full_filename = 'from_mem';
                end

                obj = set_raw_data_(obj,init.data);

            elseif istext(init)
                if ~is_file(init)
                    error('HORACE:PixelDataFileBacked:invalid_argument', ...
                        'Cannot find file to load (%s)', init)
                end

                init = sqw_formats_factory.instance().get_loader(init);
                obj = init_from_file_accessor_(obj,init,update,norange);

            elseif isa(init, 'sqw_file_interface')
                obj = init_from_file_accessor_(obj,init,update,norange);

            elseif isnumeric(init)
                % this is usually option for testing filebacked operations
                if isscalar(init)
                    init = rand(PixelDataBase.DEFAULT_NUM_PIX_FIELDS,abs(floor(init)));
                end

                if isempty(obj.full_filename_)
                    obj.full_filename = 'from_mem';
                end

                obj = set_raw_data_(obj,init);
            else
                error('HORACE:PixelDataFileBacked:invalid_argument', ...
                    'Cannot construct PixelDataFileBacked from class (%s)', class(init))
            end

            obj.page_num = 1;
        end

        function obj = move_to_first_page(obj)
            % Reset the object to point to the first page of pixel data in the file
            % and clear the current cache
            %  This function does nothing if pixels are not file-backed.
            %
            obj.page_num_ = 1;
        end

        function [obj,unique_pix_id] = recalc_data_range(obj, fld)
            % Recalculate pixels range in the situations, where the
            % range for some reason appeared to be missing (i.e. loading pixels from
            % old style files) or changed through private interface (for efficiency)
            % and the internal integrity of the object has been violated.
            %
            % returns obj for compatibility with recalc_pix_range method of
            % combine_pixel_info class, which may be used instead of PixelData
            % for the same purpose.
            % recalc_data_range is a normal Matlab value object (not a handle object),
            % returning its changes in LHS

            if ~exist('fld', 'var')
                fld = 'all';
            end

            obj.data_range_ = PixelDataBase.EMPTY_RANGE;
            unique_pix_id = [];

            for i = 1:obj.num_pages
                obj.page_num_ = i;

                if obj.num_pages > 20 && mod(i, 10) == 0
                    fprintf(2,'*** processing block N:%d/%d\n', ...
                        obj.page_num_,obj.num_pages)
                end

                if nargout > 1
                    [obj,unique_id] = obj.reset_changed_coord_range(fld);
                    unique_pix_id = unique([unique_pix_id,unique_id]);
                else
                    obj = obj.reset_changed_coord_range(fld);
                end
            end
        end

        % --- Operator overrides ---
        function obj = delete(obj)
            % method tries to clear up the class instance to allow
            % class file being deleted when this class goes out of scope.
            % Depending on Matlab version, it may not work.
            mmf = obj.f_accessor_;
            clear mmf;
            obj.f_accessor_ = [];
            clear obj.f_accessor_;
        end

        function saveobj(~)
            error('HORACE:PixelData:runtime_error',...
                'Can not save filebacked PixelData object');
        end

        function [pix_idx_start, pix_idx_end] = get_page_idx_(obj, page_number)
            if ~exist('page_number', 'var')
                page_number = obj.page_num_;
            end

            pgs = obj.page_size;
            pix_idx_start = (page_number -1)*pgs+1;

            if obj.num_pixels > 0 && pix_idx_start > obj.num_pixels
                error('HORACE:PixelDataFileBacked:runtime_error', ...
                    'pix_idx_start exceeds number of pixels in file. %i >= %i', ...
                    pix_idx_start, obj.num_pixels);
            end

            % Get the index of the final pixel to read given the maximum page size
            pix_idx_end = min(pix_idx_start + pgs - 1, obj.num_pixels);
        end


        function [obj,unique_idx] = reset_changed_coord_range(obj,field_name)
            % Recalculate and set appropriate range of pixel coordinates.
            % The coordinates are defined by the selected field
            %
            % Sets up the property page_range defining the range of block
            % of pixels changed at current iteration.

            %NOTE:  This range calculations are incorrect unless
            %       performed in a loop over all pix pages where initial
            %       range is set to empty!
            %
            ind = obj.check_pixel_fields(field_name);

            obj.data_range_(:,ind) = obj.pix_minmax_ranges(obj.data(ind,:), ...
                obj.data_range_(:,ind));
            if nargout > 1
                unique_idx = unique(obj.run_idx);
            end
        end
        % public getter for unmodified page data
        data =  get_raw_data(obj,varargin)

        function offset = get.offset(obj)
            offset = obj.offset_;
        end
    end

    %======================================================================
    % File handling/migration
    methods
        function obj = get_new_handle(obj, f_accessor)
            % Always create a new PixTmpFile object
            % If others point to it, file will be kept
            % otherwise file will be cleared

            if exist('f_accessor', 'var') && ~isempty(f_accessor)
                obj.file_handle_ = f_accessor;
            else
                if isempty(obj.full_filename)
                    obj.full_filename = 'in_mem';
                end
                obj.tmp_pix_obj = TmpFileHandler(obj.full_filename);

<<<<<<< HEAD
                fh = fopen(obj.tmp_pix_obj.file_name, 'wb+','l','Windows-1252');

=======
                fh = fopen(obj.tmp_pix_obj.file_name, 'wb+');
>>>>>>> 603afa99
                if fh<1
                    error('HORACE:PixelDataFileBacked:runtime_error', ...
                        'Can not open data file %s for file-backed pixels',...
                        obj.tmp_pix_obj.file_name);
                end

                obj.file_handle_ = fh;
            end
        end

        function format_dump_data(obj, pix, start_idx)
            if isempty(obj.file_handle_)
                error('HORACE:PixelDataFileBacked:runtime_error', ...
                    'Cannot dump data, object does not have open filehandle')
            end

            if isa(obj.file_handle_, 'sqw_file_interface')
                if ~exist('start_idx', 'var')
                    start_idx = obj.get_page_idx_();
                end
                obj.file_handle_.put_raw_pix(pix, start_idx);
            else
                fwrite(obj.file_handle_, single(pix), 'single');
            end
        end

        function obj = finalise(obj, final_num_pixels)
            if isempty(obj.file_handle_)
                error('HORACE:PixelDataFileBacked:runtime_error', ...
                    'Cannot finalise writing, object does not have open filehandle')
            end

            if exist('final_num_pixels', 'var')
                obj.num_pixels_ = final_num_pixels;
            end

            if isa(obj.file_handle_, 'sqw_file_interface')
                obj.full_filename = obj.file_handle_.full_filename;
                obj.file_handle_ = obj.file_handle_.put_pix_metadata(obj);
                % Force pixel update
                obj.file_handle_ = obj.file_handle_.put_num_pixels(obj.num_pixels);

                obj = obj.init_from_file_accessor_(obj.file_handle_, false, true);
                obj.file_handle_ = [];

            else
                fclose(obj.file_handle_);
                if obj.num_pixels_ == 0
                    obj = PixelDataMemory();
                    return;
                end

                obj.file_handle_ = [];
                obj.f_accessor_ = [];
                obj.offset_ = 0;
                obj.full_filename = obj.tmp_pix_obj.file_name;
                obj.f_accessor_ = memmapfile(obj.full_filename, ...
                                             'format', obj.get_memmap_format(), ...
                                             'Repeat', 1, ...
                                             'Writable', true, ...
                                             'offset', obj.offset_);

            end
        end

        function format = get_memmap_format(obj,tail)
            if isempty(obj.f_accessor_) || ~isa(obj.f_accessor_,'memmapfile')
                if nargin == 1
                    tail = 0;
                end
                data_size = double([PixelDataBase.DEFAULT_NUM_PIX_FIELDS, obj.num_pixels_]);
                if tail>0
                    format = {'single',data_size,'data';'uint8',double(tail),'tail'};
                else
                    format = {'single',data_size,'data'};
                end
            else
                format = obj.f_accessor_.Format;
            end
        end
    end
    methods(Static)
        function obj = cat(varargin)
        % Concatenate the given PixelData objects' pixels. This function performs
        % a straight-forward data concatenation.
        %
        %   >> joined_pix = PixelDataBase.cat(pix_data1, pix_data2);
        %
        % Input:
        % ------
        %   varargin    A cell array of PixelData objects
        %
        % Output:
        % -------
        %   obj         A PixelData object containing all the pixels in the inputted
        %               PixelData objects

            if isempty(varargin)
                obj = PixelDataFileBacked();
                return;
            elseif numel(varargin) == 1
                if isa(varargin{1}, 'PixelDataMemory')
                    obj = PixelDataFileBacked(varargin{1});
                elseif isa(varargin{1}, 'PixelDataFileBacked')
                    obj = varargin{1};
                end
                return;
            end

            is_ldr = cellfun(@(x) isa(x, 'sqw_file_interface'), varargin);
            if any(is_ldr)
                ldr = varargin{is_ldr};
                varargin = varargin(~is_ldr);
            else
                ldr = [];
            end

            obj = PixelDataFileBacked();

            obj.num_pixels_ = sum(cellfun(@(x) x.num_pixels, varargin));

            obj = obj.get_new_handle(ldr);

            start_idx = 1;
            obj.data_range = PixelDataBase.EMPTY_RANGE;
            for i = 1:numel(varargin)
                curr_pix = varargin{i};
                num_pages= curr_pix .num_pages;
                for page = 1:num_pages
                    curr_pix.page_num = i;
                    data = curr_pix.data;
                    obj.format_dump_data(data, start_idx);
                    obj.data_range = ...
                        obj.pix_minmax_ranges(data, obj.data_range);
                    start_idx = start_idx + size(data,2);
                end
            end
            obj = obj.finalise();
        end
    end

    %======================================================================
    % implementation of PixelDataBase abstract protected interface
    methods (Access = protected)
        function num_pix = get_num_pixels(obj)
            % num_pixels getter
            num_pix = obj.num_pixels_;
        end
        function ro = get_read_only(obj)
            % report if the file allows to be modified.
            % Main overloadable part of read_only property
            ro = isempty(obj.f_accessor_) || ~obj.f_accessor_.Writable;
        end
        %------------------------------------------------------------------
        function prp = get_prop(obj, fld)
            % main part of PixelData property getter;
            prp = get_prop_(obj,fld);
        end
        function obj = set_prop(obj, fld, val)
            obj = set_prop_(obj,fld,val);
        end
        %
        function obj=set_data_wrap(obj,val)
            % main part of pix_data_wrap setter overloaded for
            % PixDataFileBacked class
            if ~isa(val,'pix_data')
                error('HORACE:PixelDataFileBacked:invalid_argument', ...
                    'pix_data_wrap property can be set by pix_data class instance only. Provided class is: %s', ...
                    class(val));
            end
            if isempty(val.data)
                return;
            elseif isnumeric(val.data)
                init = val.data;
            elseif istext(val.data)
                % File-backed or loader construction
                % input is a file path
                init = sqw_formats_factory.instance().get_loader(val.data);
            end
            obj = obj.init(init);
        end
        %------------------------------------------------------------------
        function data  = get_data(obj,page_number)
            if nargin==1
                page_number = 1;
            end
            data =  obj.get_raw_data(page_number);
            if obj.is_misaligned_
                pix_coord = obj.alignment_matr_*data(1:3,:);
                data(1:3,:) = pix_coord;
            end
        end
        %------------------------------------------------------------------
        function obj = set_alignment_matrix(obj,val)
            % set non-unary alignment martix and invalidate pixel averages
            % if alignment changes
            obj = obj.set_alignment(val,@invalidate_range);
        end
    end
    %----------------------------------------------------------------------
    % PAGING
    methods(Access=protected)
        function np = get_page_num(obj)
            np = obj.page_num_;
        end

        function obj = set_page_num(obj,val)
            val = floor(val);
            if ~isnumeric(val) || ~isscalar(val) || val<1
                error('HORACE:PixelDataFileBacked:invalid_argument', ...
                    'page number should be positive numeric scalar. It is: %s',...
                    disp2str(val))
            elseif val > obj.num_pages
                error('HORACE:PixelDataFileBacked:invalid_argument', ...
                    'page number (%d) should not be bigger then total number of pages: %d',...
                    val, obj.num_pages);
            end
            obj.page_num_ = val;
        end

        function page_size = get_page_size(obj)
            page_size = min(obj.default_page_size, obj.num_pixels);
        end

        function np = get_num_pages(obj)
            np = max(ceil(obj.num_pixels/obj.page_size),1);
        end
    end
    %======================================================================
    % SERIALIZABLE INTERFACE
    methods(Static)
        function obj = loadobj(S,varargin)
            % loadobj method, calling generic method of
            % serializable class if modern instance of data is provided.
            % or calling parent class, to recalculate old data
            if isfield(S,'serial_name')
                obj = PixelDataFileBacked();
                obj = loadobj@serializable(S,obj);
            else
                obj = loadobj@PixelDataBase(S);
            end

        end
    end

end<|MERGE_RESOLUTION|>--- conflicted
+++ resolved
@@ -174,79 +174,11 @@
             % 8: 3xNpix array
             %             -- initialize filebacked class from array of
             %                data provided as input
-
+            
             % process possible update parameter
-            is_bool = cellfun(@islogical,varargin);
-            log_par = [varargin{is_bool} false(1,2)]; % Pad with false
-            update  = log_par(1);
-            norange = log_par(2);
-            argi = varargin(~is_bool);
-
-            if isscalar(argi)
-                init = argi{1};
-            else
-                % build from data/metadata pair
-                init = argi;
-            end
-
-            if iscell(init)
-                flds = obj.saveableFields();
-                obj = obj.set_positional_and_key_val_arguments(flds,false,argi);
-
-            elseif isstruct(init)
-                obj = obj.loadobj(init);
-
-            elseif isa(init, 'PixelDataFileBacked')
-                obj.offset_       = init.offset_;
-                obj.full_filename = init.full_filename;
-                obj.num_pixels_   = init.num_pixels;
-                obj.data_range    = init.data_range;
-                obj.tmp_pix_obj   = init.tmp_pix_obj;
-                obj.f_accessor_   = memmapfile(obj.full_filename, ...
-                                               'Format', obj.get_memmap_format(), ...
-                                               'Repeat', 1, ...
-                                               'Writable', update, ...
-                                               'Offset', obj.offset_ );
-
-            elseif isa(init, 'PixelDataMemory')
-
-                if isempty(obj.full_filename_)
-                    obj.full_filename = 'from_mem';
-                end
-
-                obj = set_raw_data_(obj,init.data);
-
-            elseif istext(init)
-                if ~is_file(init)
-                    error('HORACE:PixelDataFileBacked:invalid_argument', ...
-                        'Cannot find file to load (%s)', init)
-                end
-
-                init = sqw_formats_factory.instance().get_loader(init);
-                obj = init_from_file_accessor_(obj,init,update,norange);
-
-            elseif isa(init, 'sqw_file_interface')
-                obj = init_from_file_accessor_(obj,init,update,norange);
-
-            elseif isnumeric(init)
-                % this is usually option for testing filebacked operations
-                if isscalar(init)
-                    init = rand(PixelDataBase.DEFAULT_NUM_PIX_FIELDS,abs(floor(init)));
-                end
-
-                if isempty(obj.full_filename_)
-                    obj.full_filename = 'from_mem';
-                end
-
-                obj = set_raw_data_(obj,init);
-            else
-                error('HORACE:PixelDataFileBacked:invalid_argument', ...
-                    'Cannot construct PixelDataFileBacked from class (%s)', class(init))
-            end
-
-            obj.page_num = 1;
-        end
-
+            obj = init_(obj,varargin{:});
+        end
+        
         function obj = move_to_first_page(obj)
             % Reset the object to point to the first page of pixel data in the file
             % and clear the current cache
@@ -369,12 +301,7 @@
                 end
                 obj.tmp_pix_obj = TmpFileHandler(obj.full_filename);
 
-<<<<<<< HEAD
                 fh = fopen(obj.tmp_pix_obj.file_name, 'wb+','l','Windows-1252');
-
-=======
-                fh = fopen(obj.tmp_pix_obj.file_name, 'wb+');
->>>>>>> 603afa99
                 if fh<1
                     error('HORACE:PixelDataFileBacked:runtime_error', ...
                         'Can not open data file %s for file-backed pixels',...
@@ -432,10 +359,10 @@
                 obj.offset_ = 0;
                 obj.full_filename = obj.tmp_pix_obj.file_name;
                 obj.f_accessor_ = memmapfile(obj.full_filename, ...
-                                             'format', obj.get_memmap_format(), ...
-                                             'Repeat', 1, ...
-                                             'Writable', true, ...
-                                             'offset', obj.offset_);
+                    'format', obj.get_memmap_format(), ...
+                    'Repeat', 1, ...
+                    'Writable', true, ...
+                    'offset', obj.offset_);
 
             end
         end
@@ -458,19 +385,19 @@
     end
     methods(Static)
         function obj = cat(varargin)
-        % Concatenate the given PixelData objects' pixels. This function performs
-        % a straight-forward data concatenation.
-        %
-        %   >> joined_pix = PixelDataBase.cat(pix_data1, pix_data2);
-        %
-        % Input:
-        % ------
-        %   varargin    A cell array of PixelData objects
-        %
-        % Output:
-        % -------
-        %   obj         A PixelData object containing all the pixels in the inputted
-        %               PixelData objects
+            % Concatenate the given PixelData objects' pixels. This function performs
+            % a straight-forward data concatenation.
+            %
+            %   >> joined_pix = PixelDataBase.cat(pix_data1, pix_data2);
+            %
+            % Input:
+            % ------
+            %   varargin    A cell array of PixelData objects
+            %
+            % Output:
+            % -------
+            %   obj         A PixelData object containing all the pixels in the inputted
+            %               PixelData objects
 
             if isempty(varargin)
                 obj = PixelDataFileBacked();
