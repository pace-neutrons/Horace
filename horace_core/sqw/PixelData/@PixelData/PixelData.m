classdef PixelData < handle
    % PixelData Provides an interface for access to pixel data
    %
    %   This class provides getters and setters for each data column in an SQW
    %   pixel array. You can access the data using the attributes listed below,
    %   using the get_data() method (to retrieve column data) or using the
    %   get_pixels() method (retrieve row data).
    %
    %   Construct this class with an 9 x N array, a file path to an SQW object or
    %   an instance of sqw_binfile_common.
    %
    %   >> pix_data = PixelData(data);
    %   >> pix_data = PixelData('/path/to/sqw.sqw');
    %   >> pix_data = PixelData('/path/to/sqw.sqw', mem_alloc);
    %   >> pix_data = PixelData(faccess_obj);
    %   >> pix_data = PixelData(faccess_obj, mem_alloc);
    %
    %   Constructing via a file or sqw_binfile_common will create a file-backed
    %   data object. No pixel data will be loaded from the file on construction.
    %   Data will be loaded when a getter is called e.g. pix_data.signal. Data will
    %   be loaded in pages such that the data held in memory will not exceed the
    %   size (in bytes) specified by private attribute page_memory_size_ - this can
    %   be set on construction (see mem_alloc above).
    %
    %   The file-backed operations work by loading "pages" of data into memory as
    %   required. If editing pixels, to avoid losing changes, if a page has been
    %   edited and the next page is then loaded, the "dirty" page will be written
    %   to a tmp file. This class's getters will then retrieve data from the tmp
    %   file if that data is requested from the "dirty" page. Note that "dirty"
    %   pages are written to tmp files as floats, but stored in memory as double.
    %   This means data is truncated when moving pages, hence pixel data should not
    %   be relied upon being accurate to double precision.
    %
    % Usage:
    %
    %   >> pix_data = PixelData(data)
    %   >> signal = pix_data.signal;
    %
    %  or equivalently:
    %
    %   >> pix_data = PixelData();
    %   >> pix_data.data = data;
    %   >> signal = pix_data.get_data('signal');
    %
    %  To retrieve multiple fields of data, e.g. run_idx and energy_idx, for pixels 1 to 10:
    %
    %   >> pix_data = PixelData(data);
    %   >> signal = pix_data.get_data({'run_idx', 'energy_idx'}, 1:10);
    %
    %  To retrieve data for pixels 1, 4 and 10 (returning another PixelData object):
    %
    %   >> pix_data = PixelData(data);
    %   >> pixel_subset = pix_data.get_pixels([1, 4, 10])
    %
    %  To sum the signal of a file-backed object where the page size is less than
    %  amount of data in the file:
    %
    %   >> pix = PixelData('my_data.sqw')
    %   >> signal_sum = 0;
    %   >> while pix.has_more()
    %   >>     signal_sum = signal_sum + pix.signal;
    %   >>     pix.advance();
    %   >> end
    %
    % Properties:
    %   u1, u2, u3     - The 1st, 2nd and 3rd dimensions of the Crystal
    %                    Cartezian coordinates in projection axes, units are per Angstrom (1 x n arrays)
    %   dE             - The energy transfer value for each pixel in meV (1 x n array)
    %   coordinates    - The coords in projection axes of the pixel data [u1, u2, u3, dE] (4 x n array)
    %   q_coordinates  - The spacial coords in projection axes of the pixel data [u1, u2, u3] (3 x n array)
    %   run_idx        - The run index the pixel originated from (1 x n array)
    %   detector_idx   - The detector group number in the detector listing for the pixels (1 x n array)
    %   energy_idx     - The energy bin numbers (1 x n array)
    %   signal         - The signal array (1 x n array).
    %   variance       - The variance on the signal array (variance i.e. error bar squared) (1 x n array)
    %
    %   num_pixels     - The number of pixels in the data block.
    %   pix_range      - [2x4] array of the range of pixels coordinates in Crystal Cartesian coordinate system.
    %
    %   data           - The raw pixel data - usage of this attribute is discouraged, the structure
    %                    of the return value is not guaranteed.
    %   page_size      - The number of pixels in the currently loaded page.
    %
    properties (Access=private)
        FIELD_INDEX_MAP_ = containers.Map(...
            {'u1', 'u2', 'u3', 'dE', ...
            'coordinates', ...
            'q_coordinates', ...
            'run_idx', ...
            'detector_idx', ...
            'energy_idx', ...
            'signal', ...
            'variance'}, ...
            {1, 2, 3, 4, 1:4, 1:3, 5, 6, 7, 8, 9});
        PIXEL_BLOCK_COLS_ = PixelData.DEFAULT_NUM_PIX_FIELDS;

        dirty_page_edited_ = false;  % true if a dirty page has been edited since it was loaded
        f_accessor_;  % instance of faccess object to access pixel data from file
        file_path_ = '';  % the path to the file backing this object - empty string if all data in memory
        num_pixels_ = 0;  % the number of pixels in the object
        object_id_;  % random unique identifier for this object, used for tmp file names
        page_dirty_ = false;  % array mapping from page_number to whether that page is dirty
        page_memory_size_;  % the maximum amount of memory a page can use
        page_number_ = 1;  % the index of the currently loaded page
        raw_data_ = zeros(PixelData.DEFAULT_NUM_PIX_FIELDS, 0);  % the underlying data cached in the object
        tmp_io_handler_;  % a PixelTmpFileHandler object that handles reading/writing of tmp files
        pix_range_= PixelData.EMPTY_RANGE_;  % range of pixels in Crystal cartesian coordinate system
    end

    properties (Constant)
        DATA_POINT_SIZE = 8;  % num bytes in a double
        DEFAULT_NUM_PIX_FIELDS = 9;
        DEFAULT_PAGE_SIZE = realmax;  % this gives no paging by default
        % the range, an empty pixel class has
        EMPTY_RANGE_ = [inf,inf,inf,inf;-inf,-inf,-inf,-inf];
    end

    properties (Dependent, Access=private)
        data_;  % points to raw_data_ but with a layer of validation for setting correct array sizes

        pix_position_;  % the pixel index in the file of the first pixel in the cache
    end

    properties (Dependent)
        % The 1st dimension of the crystal cartesian orientation (1 x n array) [A^-1]
        u1;
<<<<<<< HEAD
        
=======

>>>>>>> 95a730e2
        % The 2nd dimension of the crystal cartesian orientation (1 x n array) [A^-1]
        u2;

        % The 3rd dimension of the crystal cartesian orientation (1 x n array) [A^-1]
        u3;

        % The spatial dimensions of the crystal cartesian orientation (3 x n array)
        q_coordinates;
<<<<<<< HEAD
        
        % The array of energy deltas of the pixels (1 x n array) [meV]
        dE;
        
=======

        % The array of energy deltas of the pixels (1 x n array) [meV]
        dE;

>>>>>>> 95a730e2
        % The coordinates of the pixels in the projection axes, i.e.: u1,
        % u2, u3 and dE (4 x n array)
        coordinates;

        % The run index the pixel originated from (1 x n array)
        run_idx;

        % The detector group number in the detector listing for the pixels (1 x n array)
        detector_idx;

        % The energy bin numbers (1 x n array)
        energy_idx;

        % The signal array (1 x n array)
        signal;

        % The variance on the signal array (variance i.e. error bar squared) (1 x n array)
        variance;

        % The number of pixels in the data block
        num_pixels;
<<<<<<< HEAD
        
=======

>>>>>>> 95a730e2
        % The range of pixels coordinates in Crystal Cartesian coordinate
        % system. [2x4] array of [min;max] values of pixels coordinates
        % field. If data are file-based and you are setting pixels coordinates,
        % this value may get invalid, as the range never shrinks.
        pix_range;
<<<<<<< HEAD
        
=======

>>>>>>> 95a730e2
        % The full raw pixel data block. Usage of this attribute is
        % discouraged, the structure of the return value is not guaranteed
        data;

        % The file that the pixel data has been read from, empty if no file
        file_path;

        % The number of pixels in the current page
        page_size;

        % The number of pixels that can fit in one page of data
        base_page_size;
    end

    properties(Access=public,Hidden)
        % Contains the range(min/max value) of a block of pixels,
<<<<<<< HEAD
        % changed by set.pixels methods. Exposed to be used in algorithms, 
        % looping over the paged pixels and changing object using 
        % coordinate setters to calculate and set-up correct global pixels 
=======
        % changed by set.pixels methods. Exposed to be used in algorithms,
        % looping over the paged pixels and changing object using
        % coordinate setters to calculate and set-up correct global pixels
>>>>>>> 95a730e2
        % range in conjunction with set_range method at the end of the loop.
        page_range;
    end

    methods (Static)

        function obj = cat(varargin)
            % Concatenate the given PixelData objects' pixels. This function performs
            % a straight-forward data concatenation.
            %
            %   >> joined_pix = PixelData.cat(pix_data1, pix_data2);
            %
            % Input:
            % ------
            %   varargin    A cell array of PixelData objects
            %
            % Output:
            % -------
            %   obj         A PixelData object containing all the pixels in the inputted
            %               PixelData objects
            data_cell_array = cellfun(@(p) p.data, varargin, 'UniformOutput', false);
            data = cat(2, data_cell_array{:});
            obj = PixelData(data);
        end

        function obj = loadobj(S)
            % Load a PixelData object from a .mat file
            %
            %   >> obj = loadobj(S)
            %
            % Input:
            % ------
            %   S       An instance of this object
            %
            % Output:
            % -------
            %   obj     An instance of this object
            %
            if isempty(S.page_memory_size_)
                % This if statement allows us to load old PixelData objects that
                % were saved in .mat files that do not have the 'page_memory_size_'
                % property
                S.page_memory_size_ = PixelData.DEFAULT_PAGE_SIZE;
            end
            obj = PixelData(S);
        end

        function validate_mem_alloc(mem_alloc)
            if ~isnumeric(mem_alloc)
                error('PIXELDATA:validate_mem_alloc', ...
                    ['Invalid mem_alloc. ''mem_alloc'' must be numeric, ' ...
                    'found class ''%s''.'], class(mem_alloc));
            elseif ~isscalar(mem_alloc)
                error('PIXELDATA:validate_mem_alloc', ...
                    ['Invalid mem_alloc. ''mem_alloc'' must be a scalar, ' ...
                    'found size ''%s''.'], mat2str(size(mem_alloc)));
            end
            MIN_RECOMMENDED_PG_SIZE = 100e6;
            bytes_in_pix = PixelData.DATA_POINT_SIZE*PixelData.DEFAULT_NUM_PIX_FIELDS;
            if mem_alloc < bytes_in_pix
                error('PIXELDATA:validate_mem_alloc', ...
                    ['Error setting pixel page size. Cannot set page '...
                    'size less than %i bytes, as this is less than one pixel.'], ...
                    bytes_in_pix);
            elseif mem_alloc < MIN_RECOMMENDED_PG_SIZE
                warning('PIXELDATA:validate_mem_alloc', ...
                    ['A pixel page size of less than 100MB is not ' ...
                    'recommended. This may degrade performance.']);
            end
        end

    end

    methods
        % --- Pixel operations ---
        pix_out = append(obj, pix);
        [mean_signal, mean_variance] = compute_bin_data(obj, npix)
        pix_out = do_binary_op(obj, operand, binary_op, varargin);
        pix_out = do_unary_op(obj, unary_op);
        [ok, mess] = equal_to_tol(obj, other_pix, varargin);
        pix_out = get_data(obj, fields, abs_pix_indices);
        pix_out = get_pix_in_ranges(obj, abs_indices_starts, abs_indices_ends);
        pix_out = get_pixels(obj, abs_pix_indices);
        pix_out = mask(obj, mask_array, npix);
        pix_out = noisify(obj, varargin);
        [page_num,total_number_of_pages] = move_to_page(obj, page_number);
<<<<<<< HEAD
        obj=recalc_pix_range(obj);
        
=======
        recalc_pix_range(obj);

>>>>>>> 95a730e2
        function obj = PixelData(arg, mem_alloc)
            % Construct a PixelData object from the given data. Default
            % construction initialises the underlying data as an empty (9 x 0)
            % array.
            %
            %   >> obj = PixelData(ones(9, 200))
            %
            %   >> obj = PixelData(200)  % intialise 200 pixels with underlying data set to zero
            %
            %   >> obj = PixelData(file_path)  % initialise pixel data from an sqw file
            %
            %   >> obj = PixelData(faccess_reader)  % initialise pixel data from an sqw file reader
            %
            %   >> obj = PixelData(faccess_reader, mem_alloc)  % set maximum memory allocation
            %
            % Input:
            % ------
            %   arg    A 9 x n matrix, where each row corresponds to a pixel and
            %          the columns correspond to the following:
            %             col 1: u1
            %             col 2: u2
            %             col 3: u3
            %             col 4: dE
            %             col 5: run_idx
            %             col 6: detector_idx
            %             col 7: energy_idx
            %             col 8: signal
            %             col 9: variance
            %
            %  arg    An integer specifying the desired number of pixels. The underlying
            %         data will be filled with zeros.
            %
            %  arg    A path to an SQW file.
            %
            %  arg    An instance of an sqw_binfile_common file reader.
            %
            %  mem_alloc    The maximum amount of memory allocated to hold pixel
            %               data in bytes. If pixels cannot all be held in memory
            %               at one time, they will be loaded from the file
            %               (specified by 'arg') when they are required. This
            %               argument does nothing if the class is constructed with
            %               in-memory data. (Optional)
            %
            obj.object_id_ = polyval(randi([0, 9], 1, 5), 10);
            if exist('mem_alloc', 'var')
                obj.validate_mem_alloc(mem_alloc);
                obj.page_memory_size_ = mem_alloc;
            else
                obj.page_memory_size_ = PixelData.DEFAULT_PAGE_SIZE;
            end

            if nargin == 0
                return
            end
            % In memory construction
            if isa(arg, 'PixelData')  % TODO make sure this works with file-backed
                if arg.is_file_backed_() && exist(arg.file_path, 'file')
                    % if the file exists we can create a file-backed instance
                    obj = PixelData(arg.file_path, arg.page_memory_size_);
                    obj.page_number_ = arg.page_number_;
                    obj.page_dirty_ = arg.page_dirty_;
                    obj.dirty_page_edited_ = arg.dirty_page_edited_;
                    arg.tmp_io_handler_.copy_folder(obj.object_id_);
                else
                    obj.num_pixels_ = size(arg.data, 2);
                end
                obj.data_ = arg.data;
                obj.page_memory_size_ = arg.page_memory_size_;
                obj.reset_changed_coord_range('coordinates')
                return;
            end

            if numel(arg) == 1 && isnumeric(arg) && floor(arg) == arg
                % input is an integer
                obj.data_ = zeros(obj.PIXEL_BLOCK_COLS_, arg);
                obj.num_pixels_ = arg;
                obj.pix_range_ = zeros(2,4);
                obj.page_range = zeros(2,4);
                return;
            end

            % File-backed construction
            if ischar(arg)
                % input is a file path
                f_accessor = sqw_formats_factory.instance().get_loader(arg);
                obj = obj.init_from_file_accessor_(f_accessor);
                return;
            end
            if isa(arg, 'sqw_binfile_common')
                % input is a file accessor
                obj = obj.init_from_file_accessor_(arg);
                return;
            end

            % Input sets underlying data
            if exist('mem_alloc', 'var') && ...
                    (obj.calculate_page_size_(mem_alloc) < size(arg, 2))
                error('PIXELDATA:PixelData', ...
                    ['The size of the input array cannot exceed the given ' ...
                    'memory_allocation.']);
            end
            obj.data_ = arg;
            obj.reset_changed_coord_range('coordinates')
            obj.num_pixels_ = size(arg, 2);
            obj.tmp_io_handler_ = PixelTmpFileHandler(obj.object_id_);
        end

        % --- Operator overrides ---
        function delete(obj)
            % Class destructor to delete any temporary files
            if ~isempty(obj.tmp_io_handler_)
                obj.tmp_io_handler_.delete_files();
            end
        end

        function is_empty = isempty(obj)
            % Return true if the PixelData object holds no pixel data
            is_empty = obj.num_pixels == 0;
        end

        function nel = numel(obj)
            % Return the number of data points in the pixel data block
            %   If the data is file backed, this returns the number of values in
            %   the file.
            nel = obj.PIXEL_BLOCK_COLS_*obj.num_pixels;
        end

        function pix_copy = copy(obj)
            % Make an independent copy of this object
            %  This method simply constructs a new PixelData instance by calling
            %  the constructor with the input object as an argument. Because of
            %  this, any properties that need to be explicitly copied must be
            %  copied within this classes "copy-constructor".
            pix_copy = PixelData(obj);
        end

        % --- Data management ---
        function has_more = has_more(obj)
            % Returns true if there are subsequent pixels stored in the file that
            % are not held in the current page
            %
            %    >> has_more = pix.has_more();
            %
            has_more = false;
            if ~obj.is_file_backed_()
                return;
            end
            if obj.page_size == 0 && obj.num_pixels > obj.base_page_size
                % If nothing has been loaded into the cache yet (page_size == 0),
                % the object acts as though the first page has been loaded. So
                % return true if there's more than one page worth of pixels
                has_more = true;
            else
                has_more = obj.pix_position_ + obj.base_page_size  <= obj.num_pixels;
            end
        end

        function [current_page_num,total_num_pages] = advance(obj)
            % Load the next page of pixel data from the file backing the object
            %
            % This function will throw a PIXELDATA:advance error if attempting to
            % advance past the final page of data in the file.
            %
            % This function does nothing if the pixel data is not file-backed.
            %
            % Returns:
            % current page number and total number of pages advance will
            % walk through to complete the algorithm
            %
            current_page_num = 1;
            total_num_pages  = 1;
            if obj.is_file_backed_()
                if obj.page_is_dirty_(obj.page_number_) && obj.dirty_page_edited_
                    obj.write_dirty_page_();
                end
                try
                    obj.move_to_page(obj.page_number_ + 1);
                catch ME
                    switch ME.identifier
                        case 'PIXELDATA:load_page_'
                            error('PIXELDATA:advance', ...
                                'Attempting to advance past final page of data in %s', ...
                                obj.file_path);
                        otherwise
                            rethrow(ME);
                    end
                end
            end
        end

        function obj = move_to_first_page(obj)
            % Reset the object to point to the first page of pixel data in the file
            % and clear the current cache
            %  This function does nothing if pixels are not file-backed.
            %
            obj.move_to_page(1);
        end

        % --- Getters / Setters ---
        function pixel_data = get.data(obj)
            obj = obj.load_current_page_if_data_empty_();
            pixel_data = obj.data_;
        end

        function set.data(obj, pixel_data)
            % This setter provides rules for public facing edits to the cached data
            if obj.page_size == 0
                % no pixels loaded, get our expected page size
                required_page_size = min(obj.base_page_size, obj.num_pixels);
            else
                required_page_size = obj.page_size;
            end

            if size(pixel_data, 2) ~= required_page_size
                msg = ['Cannot set pixel data, invalid dimensions. Axis 2 ' ...
                    'must have num elements matching current page size (%i), ' ...
                    'found ''%i''.'];
                error('PIXELDATA:data', msg, required_page_size, size(pixel_data, 2));
            end
            obj.data_ = pixel_data;
            obj.reset_changed_coord_range('coordinates');
            obj.set_page_dirty_(true);
        end

        function data = get.data_(obj)
            data = obj.raw_data_;
        end

        function set.data_(obj, pixel_data)
            % This setter provides rules for internally setting cached data
            %  This is the only method that should ever touch obj.raw_data_

            % The need for multiple layers of getters/setters for the raw data
            % should be removed when the public facing getters/setters are removed.
            if size(pixel_data, 1) ~= obj.PIXEL_BLOCK_COLS_
                msg = ['Cannot set pixel data, invalid dimensions. Axis 1 must '...
                    'have length %i, found ''%i''.'];
                error('PIXELDATA:data', msg, obj.PIXEL_BLOCK_COLS_, ...
                    size(pixel_data, 1));
            elseif ~isnumeric(pixel_data)
                msg = ['Cannot set pixel data, invalid type. Data must have a '...
                    'numeric type, found ''%s''.'];
                error('PIXELDATA:data', msg, class(pixel_data));
            end
            obj.raw_data_ = pixel_data;
        end

        function u1 = get.u1(obj)
            obj = obj.load_current_page_if_data_empty_();
            u1 = obj.data(obj.FIELD_INDEX_MAP_('u1'), :);
        end

        function set.u1(obj, u1)
            obj = obj.load_current_page_if_data_empty_();
            obj.data(obj.FIELD_INDEX_MAP_('u1'), :) = u1;
            obj.reset_changed_coord_range('u1');
            obj.set_page_dirty_(true);
        end

        function u2 = get.u2(obj)
            obj = obj.load_current_page_if_data_empty_();
            u2 = obj.data(obj.FIELD_INDEX_MAP_('u2'), :);
        end

        function set.u2(obj, u2)
            obj = obj.load_current_page_if_data_empty_();
            obj.data(obj.FIELD_INDEX_MAP_('u2'), :) = u2;
            obj.reset_changed_coord_range('u2');
            obj.set_page_dirty_(true);
        end

        function u3 = get.u3(obj)
            obj = obj.load_current_page_if_data_empty_();
            u3 = obj.data(obj.FIELD_INDEX_MAP_('u3'), :);
        end

        function set.u3(obj, u3)
            obj = obj.load_current_page_if_data_empty_();
            obj.data(obj.FIELD_INDEX_MAP_('u3'), :) = u3;
            obj.reset_changed_coord_range('u3');
            obj.set_page_dirty_(true);
        end

        function dE = get.dE(obj)
            obj = obj.load_current_page_if_data_empty_();
            dE = obj.data(obj.FIELD_INDEX_MAP_('dE'), :);
        end

        function set.dE(obj, dE)
            obj = obj.load_current_page_if_data_empty_();
            obj.data(obj.FIELD_INDEX_MAP_('dE'), :) = dE;
            obj.reset_changed_coord_range('dE');
            obj.set_page_dirty_(true);
        end

        function coord_data = get.coordinates(obj)
            obj = obj.load_current_page_if_data_empty_();
            coord_data = obj.data(obj.FIELD_INDEX_MAP_('coordinates'), :);
        end

        function set.coordinates(obj, coordinates)
            obj = obj.load_current_page_if_data_empty_();
            obj.data(obj.FIELD_INDEX_MAP_('coordinates'), :) = coordinates;
            obj.reset_changed_coord_range('coordinates');
            obj.set_page_dirty_(true);
        end

        function coord_data = get.q_coordinates(obj)
            obj = obj.load_current_page_if_data_empty_();
            coord_data = obj.data(obj.FIELD_INDEX_MAP_('q_coordinates'), :);
        end

        function set.q_coordinates(obj, q_coordinates)
            obj = obj.load_current_page_if_data_empty_();
            obj.data(obj.FIELD_INDEX_MAP_('q_coordinates'), :) = q_coordinates;
            obj.reset_changed_coord_range('q_coordinates');
            obj.set_page_dirty_(true);
        end

        function run_index = get.run_idx(obj)
            obj = obj.load_current_page_if_data_empty_();
            run_index = obj.data(obj.FIELD_INDEX_MAP_('run_idx'), :);
        end

        function set.run_idx(obj, iruns)
            obj = obj.load_current_page_if_data_empty_();
            obj.data(obj.FIELD_INDEX_MAP_('run_idx'), :) = iruns;
            obj.set_page_dirty_(true);
        end

        function detector_index = get.detector_idx(obj)
            obj = obj.load_current_page_if_data_empty_();
            detector_index = obj.data(obj.FIELD_INDEX_MAP_('detector_idx'), :);
        end

        function set.detector_idx(obj, detector_indices)
            obj = obj.load_current_page_if_data_empty_();
            obj.data(obj.FIELD_INDEX_MAP_('detector_idx'), :) = detector_indices;
            obj.set_page_dirty_(true);
        end

        function detector_index = get.energy_idx(obj)
            obj = obj.load_current_page_if_data_empty_();
            detector_index = obj.data(obj.FIELD_INDEX_MAP_('energy_idx'), :);
        end

        function set.energy_idx(obj, energies)
            obj = obj.load_current_page_if_data_empty_();
            obj.data(obj.FIELD_INDEX_MAP_('energy_idx'), :) = energies;
            obj.set_page_dirty_(true);
        end

        function signal = get.signal(obj)
            obj = obj.load_current_page_if_data_empty_();
            signal = obj.data(obj.FIELD_INDEX_MAP_('signal'), :);
        end

        function set.signal(obj, signal)
            obj = obj.load_current_page_if_data_empty_();
            obj.data(obj.FIELD_INDEX_MAP_('signal'), :) = signal;
            obj.set_page_dirty_(true);
        end

        function variance = get.variance(obj)
            obj = obj.load_current_page_if_data_empty_();
            variance = obj.data(obj.FIELD_INDEX_MAP_('variance'), :);
        end

        function set.variance(obj, variance)
            obj = obj.load_current_page_if_data_empty_();
            obj.data(obj.FIELD_INDEX_MAP_('variance'), :) = variance;
            obj.set_page_dirty_(true);
        end

        function num_pix = get.num_pixels(obj)
            num_pix = obj.num_pixels_;
        end

        function file_path = get.file_path(obj)
            file_path = obj.file_path_;
        end

        function page_size = get.page_size(obj)
            % The number of pixels that are held in the current page.
            if obj.num_pixels > 0 && obj.cache_is_empty_()
                % No pixels currently loaded, show the number that will be loaded
                % when a getter is called
                base_pg_size = obj.base_page_size;
                if base_pg_size*obj.page_number_ > obj.num_pixels
                    % In this case we're on the final page and there are fewer
                    % leftover pixels than would be in a full-size page
                    page_size = obj.num_pixels - base_pg_size*(obj.page_number_ - 1);
                else
                    page_size = min(base_pg_size, obj.num_pixels);
                end
            else
                page_size = size(obj.data_, 2);
            end
        end

        function pix_position = get.pix_position_(obj)
            pix_position = (obj.page_number_ - 1)*obj.base_page_size + 1;
        end

        function page_size = get.base_page_size(obj)
            page_size = obj.calculate_page_size_(obj.page_memory_size_);
        end

        function range = get.pix_range(obj)
            range  = obj.pix_range_;
        end
        %
        function set_range(obj,pix_range)
            % Function allows to set the pixels range (min/max values of
            % pixels coordinates)
            %
            % Use with caution!!! No checks that the set range is the
            % correct range for pixels, holded by the class are
            % performed, while subsequent algorithms may rely on pix range
            % to be correct. A out-of memory write can occur during rebinning
            % if the range is smaller, then the actual range.
            %
            % Necessary to set up the pixel range when filebased
            % pixels are modified by algorithm and correct range
            % calculations are expensive
            %
            if any(size(pix_range) ~=[2,4])
                error('PIXELDATA:InvalidArgument',...
                    'pixel_range should be [2x4] array');
            end
            obj.pix_range_ = pix_range;
        end
    end

    methods (Access=private)

        function obj = init_from_file_accessor_(obj, f_accessor)
            % Initialise a PixelData object from a file accessor
            obj.f_accessor_ = f_accessor;
            obj.file_path_ = fullfile(obj.f_accessor_.filepath, ...
                obj.f_accessor_.filename);
            obj.tmp_io_handler_ = PixelTmpFileHandler(obj.object_id_);
            obj.page_number_ = 1;
            obj.num_pixels_ = double(obj.f_accessor_.npixels);
            obj.pix_range_ = f_accessor.get_pix_range();
        end

        function obj = load_current_page_if_data_empty_(obj)
            % Check if there's any data in the current page and load a page if not
            %   This function does nothing if pixels are not file-backed.
            if obj.cache_is_empty_() && obj.is_file_backed_()
                obj = obj.load_page_(obj.page_number_);
            end
        end

        function obj = load_page_(obj, page_number)
            % Load the data for the given page index
            if obj.page_is_dirty_(page_number)
                % load page from tmp file
                obj.load_dirty_page_(page_number);
            else
                % load page from sqw file
                obj.load_clean_page_(page_number);
                obj.set_page_dirty_(false, page_number);
            end
            obj.page_number_ = page_number;
            obj.dirty_page_edited_ = false;
        end

        function obj = load_clean_page_(obj, page_number)
            % Load the given page of data from the sqw file backing this object
            pix_idx_start = (page_number - 1)*obj.base_page_size + 1;
            if pix_idx_start > obj.num_pixels
                error('PIXELDATA:load_page_', ...
                    'pix_idx_start exceeds number of pixels in file. %i >= %i', ...
                    pix_idx_start, obj.num_pixels);
            end
            % Get the index of the final pixel to read given the maximum page size
            pix_idx_end = min(pix_idx_start + obj.base_page_size - 1, obj.num_pixels);

            obj.data_ = obj.f_accessor_.get_pix(pix_idx_start, pix_idx_end);
            if obj.page_size == obj.num_pixels
                % Delete accessor and close the file if all pixels have been read
                obj.f_accessor_ = [];
            end
        end

        function obj = load_dirty_page_(obj, page_number)
            % Load a page of data from a tmp file
            obj.data_ = obj.tmp_io_handler_.load_page(page_number, ...
                obj.PIXEL_BLOCK_COLS_);
        end

        function obj = write_dirty_page_(obj)
            % Write the current page's pixels to a tmp file
            if isempty(obj.tmp_io_handler_)
                obj.tmp_io_handler_ = PixelTmpFileHandler(obj.object_id_);
            end
            obj.tmp_io_handler_.write_page(obj.page_number_, obj.data);
        end

        function is = page_is_dirty_(obj, page_number)
            % Return true if the given page is dirty
            is = ~(page_number > numel(obj.page_dirty_));
            is = is && obj.page_dirty_(page_number);
        end

        function obj = set_page_dirty_(obj, is_dirty, page_number)
            % Mark the given page as "dirty" i.e. the data in the cache does not
            % match the data in the original SQW file
            %
            % Input
            % -----
            % is_dirty     Logical specifying if the page is dirty
            % page_number  The page number to mark as dirty (default is current page)
            %
            if nargin == 2
                page_number = obj.page_number_;
            end
            obj.page_dirty_(page_number) = is_dirty;
            obj.dirty_page_edited_ = is_dirty;
        end

        function page_size = calculate_page_size_(obj, mem_alloc)
            % Calculate number of pixels that fit in the given memory allocation
            num_bytes_in_pixel = obj.DATA_POINT_SIZE*obj.PIXEL_BLOCK_COLS_;
            page_size = floor(mem_alloc/num_bytes_in_pixel);
            page_size = max(page_size, size(obj.raw_data_, 2));
        end

        function is = is_file_backed_(obj)
            % Return true if the pixel data is backed by a file or files. Returns
            % false if all pixel data is held in memory
            %
            is = ~isempty(obj.f_accessor_) || obj.get_num_pages_() > 1;
        end

        function is = cache_is_empty_(obj)
            % Return true if no pixels are currently held in memory
            is = isempty(obj.data_);
        end

        function num_pages = get_num_pages_(obj)
            num_pages = max(ceil(obj.num_pixels/obj.base_page_size), 1);
        end

        function reset_changed_coord_range(obj,field_name)
            % set appropriate range of pixel coordinates.
            % The coordinates are defined by the selected field
            %
            % Sets up the property page_range defining the range of block
            % of pixels chaned at current iteration.
            %
            if isempty(obj.raw_data_)
                obj.pix_range_   = PixelData.EMPTY_RANGE_;
                obj.page_range = PixelData.EMPTY_RANGE_;
                return
            end
            ind = obj.FIELD_INDEX_MAP_(field_name);

            loc_range = [min(obj.raw_data_(ind,:),[],2),max(obj.raw_data_(ind,:),[],2)]';
            if obj.is_file_backed_()
                % this may break things down, as the range only expands
                range = [min(obj.pix_range_(1,ind),loc_range(1,:));...
                    max(obj.pix_range_(2,ind),loc_range(2,:))];
            else
                range = loc_range;
            end
            obj.pix_range_(:,ind) = range;
            obj.page_range(:,ind) = loc_range;
        end
    end

end<|MERGE_RESOLUTION|>--- conflicted
+++ resolved
@@ -93,7 +93,7 @@
             'variance'}, ...
             {1, 2, 3, 4, 1:4, 1:3, 5, 6, 7, 8, 9});
         PIXEL_BLOCK_COLS_ = PixelData.DEFAULT_NUM_PIX_FIELDS;
-
+        
         dirty_page_edited_ = false;  % true if a dirty page has been edited since it was loaded
         f_accessor_;  % instance of faccess object to access pixel data from file
         file_path_ = '';  % the path to the file backing this object - empty string if all data in memory
@@ -104,9 +104,9 @@
         page_number_ = 1;  % the index of the currently loaded page
         raw_data_ = zeros(PixelData.DEFAULT_NUM_PIX_FIELDS, 0);  % the underlying data cached in the object
         tmp_io_handler_;  % a PixelTmpFileHandler object that handles reading/writing of tmp files
-        pix_range_= PixelData.EMPTY_RANGE_;  % range of pixels in Crystal cartesian coordinate system
+        pix_range_=PixelData.EMPTY_RANGE_; % range of pixels in Crystal cartesian coordinate system
     end
-
+    
     properties (Constant)
         DATA_POINT_SIZE = 8;  % num bytes in a double
         DEFAULT_NUM_PIX_FIELDS = 9;
@@ -114,107 +114,81 @@
         % the range, an empty pixel class has
         EMPTY_RANGE_ = [inf,inf,inf,inf;-inf,-inf,-inf,-inf];
     end
-
+    
     properties (Dependent, Access=private)
         data_;  % points to raw_data_ but with a layer of validation for setting correct array sizes
-
+        
         pix_position_;  % the pixel index in the file of the first pixel in the cache
     end
-
+    
     properties (Dependent)
         % The 1st dimension of the crystal cartesian orientation (1 x n array) [A^-1]
         u1;
-<<<<<<< HEAD
-        
-=======
-
->>>>>>> 95a730e2
+        
         % The 2nd dimension of the crystal cartesian orientation (1 x n array) [A^-1]
         u2;
-
+        
         % The 3rd dimension of the crystal cartesian orientation (1 x n array) [A^-1]
         u3;
-
+        
         % The spatial dimensions of the crystal cartesian orientation (3 x n array)
         q_coordinates;
-<<<<<<< HEAD
         
         % The array of energy deltas of the pixels (1 x n array) [meV]
         dE;
         
-=======
-
-        % The array of energy deltas of the pixels (1 x n array) [meV]
-        dE;
-
->>>>>>> 95a730e2
         % The coordinates of the pixels in the projection axes, i.e.: u1,
         % u2, u3 and dE (4 x n array)
         coordinates;
-
+        
         % The run index the pixel originated from (1 x n array)
         run_idx;
-
+        
         % The detector group number in the detector listing for the pixels (1 x n array)
         detector_idx;
-
+        
         % The energy bin numbers (1 x n array)
         energy_idx;
-
+        
         % The signal array (1 x n array)
         signal;
-
+        
         % The variance on the signal array (variance i.e. error bar squared) (1 x n array)
         variance;
-
+        
         % The number of pixels in the data block
         num_pixels;
-<<<<<<< HEAD
-        
-=======
-
->>>>>>> 95a730e2
+        
         % The range of pixels coordinates in Crystal Cartesian coordinate
         % system. [2x4] array of [min;max] values of pixels coordinates
         % field. If data are file-based and you are setting pixels coordinates,
         % this value may get invalid, as the range never shrinks.
         pix_range;
-<<<<<<< HEAD
-        
-=======
-
->>>>>>> 95a730e2
+        
         % The full raw pixel data block. Usage of this attribute is
         % discouraged, the structure of the return value is not guaranteed
         data;
-
+        
         % The file that the pixel data has been read from, empty if no file
         file_path;
-
+        
         % The number of pixels in the current page
         page_size;
-
+        
         % The number of pixels that can fit in one page of data
         base_page_size;
     end
-
     properties(Access=public,Hidden)
         % Contains the range(min/max value) of a block of pixels,
-<<<<<<< HEAD
-        % changed by set.pixels methods. Exposed to be used in algorithms, 
-        % looping over the paged pixels and changing object using 
-        % coordinate setters to calculate and set-up correct global pixels 
-=======
         % changed by set.pixels methods. Exposed to be used in algorithms,
         % looping over the paged pixels and changing object using
         % coordinate setters to calculate and set-up correct global pixels
->>>>>>> 95a730e2
         % range in conjunction with set_range method at the end of the loop.
         page_range;
     end
-
+    
     methods (Static)
-
+        
         function obj = cat(varargin)
             % Concatenate the given PixelData objects' pixels. This function performs
             % a straight-forward data concatenation.
@@ -233,7 +207,7 @@
             data = cat(2, data_cell_array{:});
             obj = PixelData(data);
         end
-
+        
         function obj = loadobj(S)
             % Load a PixelData object from a .mat file
             %
@@ -255,7 +229,7 @@
             end
             obj = PixelData(S);
         end
-
+        
         function validate_mem_alloc(mem_alloc)
             if ~isnumeric(mem_alloc)
                 error('PIXELDATA:validate_mem_alloc', ...
@@ -279,9 +253,9 @@
                     'recommended. This may degrade performance.']);
             end
         end
-
+        
     end
-
+    
     methods
         % --- Pixel operations ---
         pix_out = append(obj, pix);
@@ -295,13 +269,8 @@
         pix_out = mask(obj, mask_array, npix);
         pix_out = noisify(obj, varargin);
         [page_num,total_number_of_pages] = move_to_page(obj, page_number);
-<<<<<<< HEAD
         obj=recalc_pix_range(obj);
         
-=======
-        recalc_pix_range(obj);
-
->>>>>>> 95a730e2
         function obj = PixelData(arg, mem_alloc)
             % Construct a PixelData object from the given data. Default
             % construction initialises the underlying data as an empty (9 x 0)
@@ -352,7 +321,7 @@
             else
                 obj.page_memory_size_ = PixelData.DEFAULT_PAGE_SIZE;
             end
-
+            
             if nargin == 0
                 return
             end
@@ -373,7 +342,7 @@
                 obj.reset_changed_coord_range('coordinates')
                 return;
             end
-
+            
             if numel(arg) == 1 && isnumeric(arg) && floor(arg) == arg
                 % input is an integer
                 obj.data_ = zeros(obj.PIXEL_BLOCK_COLS_, arg);
@@ -382,7 +351,7 @@
                 obj.page_range = zeros(2,4);
                 return;
             end
-
+            
             % File-backed construction
             if ischar(arg)
                 % input is a file path
@@ -395,7 +364,7 @@
                 obj = obj.init_from_file_accessor_(arg);
                 return;
             end
-
+            
             % Input sets underlying data
             if exist('mem_alloc', 'var') && ...
                     (obj.calculate_page_size_(mem_alloc) < size(arg, 2))
@@ -408,7 +377,7 @@
             obj.num_pixels_ = size(arg, 2);
             obj.tmp_io_handler_ = PixelTmpFileHandler(obj.object_id_);
         end
-
+        
         % --- Operator overrides ---
         function delete(obj)
             % Class destructor to delete any temporary files
@@ -416,19 +385,19 @@
                 obj.tmp_io_handler_.delete_files();
             end
         end
-
+        
         function is_empty = isempty(obj)
             % Return true if the PixelData object holds no pixel data
             is_empty = obj.num_pixels == 0;
         end
-
+        
         function nel = numel(obj)
             % Return the number of data points in the pixel data block
             %   If the data is file backed, this returns the number of values in
             %   the file.
             nel = obj.PIXEL_BLOCK_COLS_*obj.num_pixels;
         end
-
+        
         function pix_copy = copy(obj)
             % Make an independent copy of this object
             %  This method simply constructs a new PixelData instance by calling
@@ -437,7 +406,7 @@
             %  copied within this classes "copy-constructor".
             pix_copy = PixelData(obj);
         end
-
+        
         % --- Data management ---
         function has_more = has_more(obj)
             % Returns true if there are subsequent pixels stored in the file that
@@ -458,7 +427,7 @@
                 has_more = obj.pix_position_ + obj.base_page_size  <= obj.num_pixels;
             end
         end
-
+        
         function [current_page_num,total_num_pages] = advance(obj)
             % Load the next page of pixel data from the file backing the object
             %
@@ -491,7 +460,7 @@
                 end
             end
         end
-
+        
         function obj = move_to_first_page(obj)
             % Reset the object to point to the first page of pixel data in the file
             % and clear the current cache
@@ -499,13 +468,13 @@
             %
             obj.move_to_page(1);
         end
-
+        
         % --- Getters / Setters ---
         function pixel_data = get.data(obj)
             obj = obj.load_current_page_if_data_empty_();
             pixel_data = obj.data_;
         end
-
+        
         function set.data(obj, pixel_data)
             % This setter provides rules for public facing edits to the cached data
             if obj.page_size == 0
@@ -514,7 +483,7 @@
             else
                 required_page_size = obj.page_size;
             end
-
+            
             if size(pixel_data, 2) ~= required_page_size
                 msg = ['Cannot set pixel data, invalid dimensions. Axis 2 ' ...
                     'must have num elements matching current page size (%i), ' ...
@@ -525,15 +494,15 @@
             obj.reset_changed_coord_range('coordinates');
             obj.set_page_dirty_(true);
         end
-
+        
         function data = get.data_(obj)
             data = obj.raw_data_;
         end
-
+        
         function set.data_(obj, pixel_data)
             % This setter provides rules for internally setting cached data
             %  This is the only method that should ever touch obj.raw_data_
-
+            
             % The need for multiple layers of getters/setters for the raw data
             % should be removed when the public facing getters/setters are removed.
             if size(pixel_data, 1) ~= obj.PIXEL_BLOCK_COLS_
@@ -548,142 +517,142 @@
             end
             obj.raw_data_ = pixel_data;
         end
-
+        
         function u1 = get.u1(obj)
             obj = obj.load_current_page_if_data_empty_();
             u1 = obj.data(obj.FIELD_INDEX_MAP_('u1'), :);
         end
-
+        
         function set.u1(obj, u1)
             obj = obj.load_current_page_if_data_empty_();
             obj.data(obj.FIELD_INDEX_MAP_('u1'), :) = u1;
             obj.reset_changed_coord_range('u1');
             obj.set_page_dirty_(true);
         end
-
+        
         function u2 = get.u2(obj)
             obj = obj.load_current_page_if_data_empty_();
             u2 = obj.data(obj.FIELD_INDEX_MAP_('u2'), :);
         end
-
+        
         function set.u2(obj, u2)
             obj = obj.load_current_page_if_data_empty_();
             obj.data(obj.FIELD_INDEX_MAP_('u2'), :) = u2;
             obj.reset_changed_coord_range('u2');
             obj.set_page_dirty_(true);
         end
-
+        
         function u3 = get.u3(obj)
             obj = obj.load_current_page_if_data_empty_();
             u3 = obj.data(obj.FIELD_INDEX_MAP_('u3'), :);
         end
-
+        
         function set.u3(obj, u3)
             obj = obj.load_current_page_if_data_empty_();
             obj.data(obj.FIELD_INDEX_MAP_('u3'), :) = u3;
             obj.reset_changed_coord_range('u3');
             obj.set_page_dirty_(true);
         end
-
+        
         function dE = get.dE(obj)
             obj = obj.load_current_page_if_data_empty_();
             dE = obj.data(obj.FIELD_INDEX_MAP_('dE'), :);
         end
-
+        
         function set.dE(obj, dE)
             obj = obj.load_current_page_if_data_empty_();
             obj.data(obj.FIELD_INDEX_MAP_('dE'), :) = dE;
             obj.reset_changed_coord_range('dE');
             obj.set_page_dirty_(true);
         end
-
+        
         function coord_data = get.coordinates(obj)
             obj = obj.load_current_page_if_data_empty_();
             coord_data = obj.data(obj.FIELD_INDEX_MAP_('coordinates'), :);
         end
-
+        
         function set.coordinates(obj, coordinates)
             obj = obj.load_current_page_if_data_empty_();
             obj.data(obj.FIELD_INDEX_MAP_('coordinates'), :) = coordinates;
             obj.reset_changed_coord_range('coordinates');
             obj.set_page_dirty_(true);
         end
-
+        
         function coord_data = get.q_coordinates(obj)
             obj = obj.load_current_page_if_data_empty_();
             coord_data = obj.data(obj.FIELD_INDEX_MAP_('q_coordinates'), :);
         end
-
+        
         function set.q_coordinates(obj, q_coordinates)
             obj = obj.load_current_page_if_data_empty_();
             obj.data(obj.FIELD_INDEX_MAP_('q_coordinates'), :) = q_coordinates;
             obj.reset_changed_coord_range('q_coordinates');
             obj.set_page_dirty_(true);
         end
-
+        
         function run_index = get.run_idx(obj)
             obj = obj.load_current_page_if_data_empty_();
             run_index = obj.data(obj.FIELD_INDEX_MAP_('run_idx'), :);
         end
-
+        
         function set.run_idx(obj, iruns)
             obj = obj.load_current_page_if_data_empty_();
             obj.data(obj.FIELD_INDEX_MAP_('run_idx'), :) = iruns;
             obj.set_page_dirty_(true);
         end
-
+        
         function detector_index = get.detector_idx(obj)
             obj = obj.load_current_page_if_data_empty_();
             detector_index = obj.data(obj.FIELD_INDEX_MAP_('detector_idx'), :);
         end
-
+        
         function set.detector_idx(obj, detector_indices)
             obj = obj.load_current_page_if_data_empty_();
             obj.data(obj.FIELD_INDEX_MAP_('detector_idx'), :) = detector_indices;
             obj.set_page_dirty_(true);
         end
-
+        
         function detector_index = get.energy_idx(obj)
             obj = obj.load_current_page_if_data_empty_();
             detector_index = obj.data(obj.FIELD_INDEX_MAP_('energy_idx'), :);
         end
-
+        
         function set.energy_idx(obj, energies)
             obj = obj.load_current_page_if_data_empty_();
             obj.data(obj.FIELD_INDEX_MAP_('energy_idx'), :) = energies;
             obj.set_page_dirty_(true);
         end
-
+        
         function signal = get.signal(obj)
             obj = obj.load_current_page_if_data_empty_();
             signal = obj.data(obj.FIELD_INDEX_MAP_('signal'), :);
         end
-
+        
         function set.signal(obj, signal)
             obj = obj.load_current_page_if_data_empty_();
             obj.data(obj.FIELD_INDEX_MAP_('signal'), :) = signal;
             obj.set_page_dirty_(true);
         end
-
+        
         function variance = get.variance(obj)
             obj = obj.load_current_page_if_data_empty_();
             variance = obj.data(obj.FIELD_INDEX_MAP_('variance'), :);
         end
-
+        
         function set.variance(obj, variance)
             obj = obj.load_current_page_if_data_empty_();
             obj.data(obj.FIELD_INDEX_MAP_('variance'), :) = variance;
             obj.set_page_dirty_(true);
         end
-
+        
         function num_pix = get.num_pixels(obj)
             num_pix = obj.num_pixels_;
         end
-
+        
         function file_path = get.file_path(obj)
             file_path = obj.file_path_;
         end
-
+        
         function page_size = get.page_size(obj)
             % The number of pixels that are held in the current page.
             if obj.num_pixels > 0 && obj.cache_is_empty_()
@@ -701,15 +670,15 @@
                 page_size = size(obj.data_, 2);
             end
         end
-
+        
         function pix_position = get.pix_position_(obj)
             pix_position = (obj.page_number_ - 1)*obj.base_page_size + 1;
         end
-
+        
         function page_size = get.base_page_size(obj)
             page_size = obj.calculate_page_size_(obj.page_memory_size_);
         end
-
+        
         function range = get.pix_range(obj)
             range  = obj.pix_range_;
         end
@@ -735,9 +704,9 @@
             obj.pix_range_ = pix_range;
         end
     end
-
+    
     methods (Access=private)
-
+        
         function obj = init_from_file_accessor_(obj, f_accessor)
             % Initialise a PixelData object from a file accessor
             obj.f_accessor_ = f_accessor;
@@ -748,7 +717,7 @@
             obj.num_pixels_ = double(obj.f_accessor_.npixels);
             obj.pix_range_ = f_accessor.get_pix_range();
         end
-
+        
         function obj = load_current_page_if_data_empty_(obj)
             % Check if there's any data in the current page and load a page if not
             %   This function does nothing if pixels are not file-backed.
@@ -756,7 +725,7 @@
                 obj = obj.load_page_(obj.page_number_);
             end
         end
-
+        
         function obj = load_page_(obj, page_number)
             % Load the data for the given page index
             if obj.page_is_dirty_(page_number)
@@ -770,7 +739,7 @@
             obj.page_number_ = page_number;
             obj.dirty_page_edited_ = false;
         end
-
+        
         function obj = load_clean_page_(obj, page_number)
             % Load the given page of data from the sqw file backing this object
             pix_idx_start = (page_number - 1)*obj.base_page_size + 1;
@@ -781,20 +750,20 @@
             end
             % Get the index of the final pixel to read given the maximum page size
             pix_idx_end = min(pix_idx_start + obj.base_page_size - 1, obj.num_pixels);
-
+            
             obj.data_ = obj.f_accessor_.get_pix(pix_idx_start, pix_idx_end);
             if obj.page_size == obj.num_pixels
                 % Delete accessor and close the file if all pixels have been read
                 obj.f_accessor_ = [];
             end
         end
-
+        
         function obj = load_dirty_page_(obj, page_number)
             % Load a page of data from a tmp file
             obj.data_ = obj.tmp_io_handler_.load_page(page_number, ...
                 obj.PIXEL_BLOCK_COLS_);
         end
-
+        
         function obj = write_dirty_page_(obj)
             % Write the current page's pixels to a tmp file
             if isempty(obj.tmp_io_handler_)
@@ -802,13 +771,13 @@
             end
             obj.tmp_io_handler_.write_page(obj.page_number_, obj.data);
         end
-
+        
         function is = page_is_dirty_(obj, page_number)
             % Return true if the given page is dirty
             is = ~(page_number > numel(obj.page_dirty_));
             is = is && obj.page_dirty_(page_number);
         end
-
+        
         function obj = set_page_dirty_(obj, is_dirty, page_number)
             % Mark the given page as "dirty" i.e. the data in the cache does not
             % match the data in the original SQW file
@@ -824,30 +793,30 @@
             obj.page_dirty_(page_number) = is_dirty;
             obj.dirty_page_edited_ = is_dirty;
         end
-
+        
         function page_size = calculate_page_size_(obj, mem_alloc)
             % Calculate number of pixels that fit in the given memory allocation
             num_bytes_in_pixel = obj.DATA_POINT_SIZE*obj.PIXEL_BLOCK_COLS_;
             page_size = floor(mem_alloc/num_bytes_in_pixel);
             page_size = max(page_size, size(obj.raw_data_, 2));
         end
-
+        
         function is = is_file_backed_(obj)
             % Return true if the pixel data is backed by a file or files. Returns
             % false if all pixel data is held in memory
             %
             is = ~isempty(obj.f_accessor_) || obj.get_num_pages_() > 1;
         end
-
+        
         function is = cache_is_empty_(obj)
             % Return true if no pixels are currently held in memory
             is = isempty(obj.data_);
         end
-
+        
         function num_pages = get_num_pages_(obj)
             num_pages = max(ceil(obj.num_pixels/obj.base_page_size), 1);
         end
-
+        
         function reset_changed_coord_range(obj,field_name)
             % set appropriate range of pixel coordinates.
             % The coordinates are defined by the selected field
@@ -861,7 +830,7 @@
                 return
             end
             ind = obj.FIELD_INDEX_MAP_(field_name);
-
+            
             loc_range = [min(obj.raw_data_(ind,:),[],2),max(obj.raw_data_(ind,:),[],2)]';
             if obj.is_file_backed_()
                 % this may break things down, as the range only expands
@@ -874,5 +843,5 @@
             obj.page_range(:,ind) = loc_range;
         end
     end
-
+    
 end