classdef PixelData < handle
<<<<<<< HEAD
    % PixelData Provides an interface for access to pixel data
    %
    %   This class provides getters and setters for each data column in an SQW
    %   pixel array. You can access the data using the attributes listed below,
    %   using the get_data() method (to retrieve column data) or using the
    %   get_pixels() method (retrieve row data).
    %
    %   Construct this class with an 9 x N array, a file path to an SQW object or
    %   an instance of sqw_binfile_common.
    %
    %   >> pix_data = PixelData(data);
    %   >> pix_data = PixelData('/path/to/sqw.sqw');
    %   >> pix_data = PixelData('/path/to/sqw.sqw', mem_alloc);
    %   >> pix_data = PixelData(faccess_obj);
    %   >> pix_data = PixelData(faccess_obj, mem_alloc);
    %
    %   Constructing via a file or sqw_binfile_common will create a file-backed
    %   data object. No pixel data will be loaded from the file on construction.
    %   Data will be loaded when a getter is called e.g. pix_data.signal. Data will
    %   be loaded in pages such that the data held in memory will not exceed the
    %   size (in bytes) specified by private attribute page_memory_size_ - this can
    %   be set on construction (see mem_alloc above).
    %
    %   The file-backed operations work by loading "pages" of data into memory as
    %   required. If editing pixels, to avoid losing changes, if a page has been
    %   edited and the next page is then loaded, the "dirty" page will be written
    %   to a tmp file. This class's getters will then retrieve data from the tmp
    %   file if that data is requested from the "dirty" page. Note that "dirty"
    %   pages are written to tmp files as floats, but stored in memory as double.
    %   This means data is truncated when moving pages, hence pixel data should not
    %   be relied upon being accurate to double precision.
    %
    % Usage:
    %
    %   >> pix_data = PixelData(data)
    %   >> signal = pix_data.signal;
    %
    %  or equivalently:
    %
    %   >> pix_data = PixelData();
    %   >> pix_data.data = data;
    %   >> signal = pix_data.get_data('signal');
    %
    %  To retrieve multiple fields of data, e.g. run_idx and energy_idx, for pixels 1 to 10:
    %
    %   >> pix_data = PixelData(data);
    %   >> signal = pix_data.get_data({'run_idx', 'energy_idx'}, 1:10);
    %
    %  To retrieve data for pixels 1, 4 and 10 (returning another PixelData object):
    %
    %   >> pix_data = PixelData(data);
    %   >> pixel_subset = pix_data.get_pixels([1, 4, 10])
    %
    %  To sum the signal of a file-backed object where the page size is less than
    %  amount of data in the file:
    %
    %   >> pix = PixelData('my_data.sqw')
    %   >> signal_sum = 0;
    %   >> while pix.has_more()
    %   >>     signal_sum = signal_sum + pix.signal;
    %   >>     pix.advance();
    %   >> end
    %
    %PixelData Properties:
    %   u1, u2, u3     - The 1st, 2nd and 3rd dimension of the Crystal
    %                    Cartezian coordinates in projection axes, units are per Angstrom (1 x n arrays)
    %   dE             - The energy transfer value for each pixel in meV (1 x n array)
    %   coordinates    - The coords in projection axes of the pixel data [u1, u2, u3, dE] (4 x n array)
    %   q_coordinates  - The spacial coords in projection axes of the pixel data [u1, u2, u3] (3 x n array)
    %   run_idx        - The run index the pixel originated from (1 x n array)
    %   detector_idx   - The detector group number in the detector listing for the pixels (1 x n array)
    %   energy_idx     - The energy bin numbers (1 x n array)
    %   signal         - The signal array (1 x n array).
    %   variance       - The variance on the signal array (variance i.e. error bar squared) (1 x n array)
    %
    %   num_pixels     - The number of pixels in the data block.
    %   pix_range      - [2x4] array of the range of pixels coordinates in Crystal Cartesian coordinate system.
    %
    %   data           - The raw pixel data - usage of this attribute is discouraged, the structure
    %                    of the return value is not guaranteed.
    %   page_size      - The number of pixels in the currently loaded page.
    %
    properties (Access=private)
        FIELD_INDEX_MAP_ = containers.Map(...
            {'u1', 'u2', 'u3', 'dE', ...
            'coordinates', ...
            'q_coordinates', ...
            'run_idx', ...
            'detector_idx', ...
            'energy_idx', ...
            'signal', ...
            'variance'}, ...
            {1, 2, 3, 4, 1:4, 1:3, 5, 6, 7, 8, 9});
        PIXEL_BLOCK_COLS_ = PixelData.DEFAULT_NUM_PIX_FIELDS;
        
        dirty_page_edited_ = false;  % true if a dirty page has been edited since it was loaded
        f_accessor_;  % instance of faccess object to access pixel data from file
        file_path_ = '';  % the path to the file backing this object - empty string if all data in memory
        num_pixels_ = 0;  % the number of pixels in the object
        object_id_;  % random unique identifier for this object, used for tmp file names
        page_dirty_ = false;  % array mapping from page_number to whether that page is dirty
        page_memory_size_;  % the maximum amount of memory a page can use
        page_number_ = 1;  % the index of the currently loaded page
        raw_data_ = zeros(PixelData.DEFAULT_NUM_PIX_FIELDS, 0);  % the underlying data cached in the object
        tmp_io_handler_;  % a PixelTmpFileHandler object that handles reading/writing of tmp files
        pix_range_=PixelData.EMPTY_RANGE_; % range of pixels in Crystal cartesian coordinate system
    end
    
    properties (Constant)
        DATA_POINT_SIZE = 8;  % num bytes in a float
        DEFAULT_NUM_PIX_FIELDS = 9;
        DEFAULT_PAGE_SIZE = realmax;  % this gives no paging by default
        % the range, an empty pixel class has
        EMPTY_RANGE_ = [inf,inf,inf,inf;-inf,-inf,-inf,-inf];
    end
    
    properties (Dependent, Access=private)
        data_;  % points to raw_data_ but with a layer of validation for setting correct array sizes
        
        pix_position_;  % the pixel index in the file of the first pixel in the cache
    end
    
    properties (Dependent)
        % Return the 1st, 2nd and 3rd dimension of the crystal cartesian orientation (1 x n arrays) [A^-1]
        u1; u2; u3;
        
        % Return the spatial dimensions of the crystal cartesian orientation (3 x n array)
        q_coordinates;
        
        % Returns the array of energy deltas of the pixels (1 x n array) [meV]
        dE;
        
        % Returns the coordinates of the pixels in the projection axes, i.e.: u1,
        % u2, u3 and dE (4 x n array)
        coordinates;
        
        % The run index the pixel originated from (1 x n array)
        run_idx;
        
        % The detector group number in the detector listing for the pixels (1 x n array)
        detector_idx;
        
        % The energy bin numbers (1 x n array)
        energy_idx;
        
        % The signal array (1 x n array)
        signal;
        
        % The variance on the signal array (variance i.e. error bar squared) (1 x n array)
        variance;
        
        % The number of pixels in the data block
        num_pixels;
        
        % Returns range of pixels coordinates in Crystal Cartesian coordinate
        % system. [2x4] array of [min;max] values of pixels coordinates
        % field. If data are file-based and you are setting pixels coordinates,
        % this value may get invalid, as the range never shrinks.
        pix_range;
        
        % Returns the full raw pixel data block. Usage of this attribute is
        % discouraged, the structure of the return value is not guaranteed
        data;
        
        % The file that the pixel data has been read from, empty if no file
        file_path;
        
        % The number of pixels in the current page
        page_size;
        
        % The number of pixels that can fit in one page of data
        base_page_size;
    end
    properties(Access=public,Hidden)
        % the property contains the range of a block of pixels, changed
        % by set.pixels methods. Exposed to be used in algorithms, looping
        % over the paged pixels and changing object using coordinate setters
        % to calculate and set-up correct pixels range
        % in conjunction with set_range method at the end of the loop.
        page_range;
    end
    
    methods (Static)
        
        function obj = cat(varargin)
            % Concatenate the given PixelData objects' pixels. This function performs
            % a straight-forward data concatenation.
            %
            %   >> joined_pix = PixelData.cat(pix_data1, pix_data2);
            %
            % Input:
            % ------
            %   varargin    A cell array of PixelData objects
            %
            % Output:
            % -------
            %   obj         A PixelData object containing all the pixels in the inputted
            %               PixelData objects
            data_cell_array = cellfun(@(p) p.data, varargin, 'UniformOutput', false);
            data = cat(2, data_cell_array{:});
            obj = PixelData(data);
        end
        
        function obj = loadobj(S)
            % Load a PixelData object from a .mat file
            %
            %   >> obj = loadobj(S)
            %
            % Input:
            % ------
            %   S       An instance of this object
            %
            % Output:
            % -------
            %   obj     An instance of this object
            %
            if isempty(S.page_memory_size_)
                % This if statement allows us to load old PixelData objects that
                % were saved in .mat files that do not have the 'page_memory_size_'
                % property
                S.page_memory_size_ = PixelData.DEFAULT_PAGE_SIZE;
            end
            obj = PixelData(S);
        end
        
        function validate_mem_alloc(mem_alloc)
            if ~isnumeric(mem_alloc)
                error('PIXELDATA:validate_mem_alloc', ...
                    ['Invalid mem_alloc. ''mem_alloc'' must be numeric, ' ...
                    'found class ''%s''.'], class(mem_alloc));
            elseif ~isscalar(mem_alloc)
                error('PIXELDATA:validate_mem_alloc', ...
                    ['Invalid mem_alloc. ''mem_alloc'' must be a scalar, ' ...
                    'found size ''%s''.'], mat2str(size(mem_alloc)));
            end
            MIN_RECOMMENDED_PG_SIZE = 100e6;
            bytes_in_pix = PixelData.DATA_POINT_SIZE*PixelData.DEFAULT_NUM_PIX_FIELDS;
            if mem_alloc < bytes_in_pix
                error('PIXELDATA:validate_mem_alloc', ...
                    ['Error setting pixel page size. Cannot set page '...
                    'size less than %i bytes, as this is less than one pixel.'], ...
                    bytes_in_pix);
            elseif mem_alloc < MIN_RECOMMENDED_PG_SIZE
                warning('PIXELDATA:validate_mem_alloc', ...
=======
% PixelData Provides an interface for access to pixel data
%
%   This class provides getters and setters for each data column in an SQW
%   pixel array. You can access the data using the attributes listed below,
%   using the get_data() method (to retrieve column data) or using the
%   get_pixels() method (retrieve row data).
%
%   Construct this class with an 9 x N array, a file path to an SQW object or
%   an instance of sqw_binfile_common.
%
%   >> pix_data = PixelData(data);
%   >> pix_data = PixelData('/path/to/sqw.sqw');
%   >> pix_data = PixelData('/path/to/sqw.sqw', mem_alloc);
%   >> pix_data = PixelData(faccess_obj);
%   >> pix_data = PixelData(faccess_obj, mem_alloc);
%
%   Constructing via a file or sqw_binfile_common will create a file-backed
%   data object. No pixel data will be loaded from the file on construction.
%   Data will be loaded when a getter is called e.g. pix_data.signal. Data will
%   be loaded in pages such that the data held in memory will not exceed the
%   size (in bytes) specified by private attribute page_memory_size_ - this can
%   be set on construction (see mem_alloc above).
%
%   The file-backed operations work by loading "pages" of data into memory as
%   required. If editing pixels, to avoid losing changes, if a page has been
%   edited and the next page is then loaded, the "dirty" page will be written
%   to a tmp file. This class's getters will then retrieve data from the tmp
%   file if that data is requested from the "dirty" page. Note that "dirty"
%   pages are written to tmp files as floats, but stored in memory as double.
%   This means data is truncated when moving pages, hence pixel data should not
%   be relied upon being accurate to double precision.
%
% Usage:
%
%   >> pix_data = PixelData(data)
%   >> signal = pix_data.signal;
%
%  or equivalently:
%
%   >> pix_data = PixelData();
%   >> pix_data.data = data;
%   >> signal = pix_data.get_data('signal');
%
%  To retrieve multiple fields of data, e.g. run_idx and energy_idx, for pixels 1 to 10:
%
%   >> pix_data = PixelData(data);
%   >> signal = pix_data.get_data({'run_idx', 'energy_idx'}, 1:10);
%
%  To retrieve data for pixels 1, 4 and 10 (returning another PixelData object):
%
%   >> pix_data = PixelData(data);
%   >> pixel_subset = pix_data.get_pixels([1, 4, 10])
%
%  To sum the signal of a file-backed object where the page size is less than
%  amount of data in the file:
%
%   >> pix = PixelData('my_data.sqw')
%   >> signal_sum = 0;
%   >> while pix.has_more()
%   >>     signal_sum = signal_sum + pix.signal;
%   >>     pix.advance();
%   >> end
%
% Attributes:
%   u1, u2, u3     The 1st, 2nd and 3rd dimension of the crystal coordinates in projection axes, units are per Angstrom (1 x n arrays)
%   dE             The energy deltas of the pixels in meV (1 x n array)
%   coordinates    The coords in projection axes of the pixel data [u1, u2, u3, dE] (4 x n array)
%   q_coordinates  The spacial coords in projection axes of the pixel data [u1, u2, u3] (3 x n array)
%   run_idx        The run index the pixel originated from (1 x n array)
%   detector_idx   The detector group number in the detector listing for the pixels (1 x n array)
%   energy_idx     The energy bin numbers (1 x n array)
%   signal         The signal array (1 x n array)
%   variance       The variance on the signal array (variance i.e. error bar squared) (1 x n array)
%   num_pixels     The number of pixels in the data block
%   data           The raw pixel data - usage of this attribute is discouraged, the structure
%                  of the return value is not guaranteed
%   page_size      The number of pixels in the currently loaded page
%
properties (Access=private)
    FIELD_INDEX_MAP_ = containers.Map(...
        {'u1', 'u2', 'u3', 'dE', ...
         'coordinates', ...
         'q_coordinates', ...
         'run_idx', ...
         'detector_idx', ...
         'energy_idx', ...
         'signal', ...
         'variance'}, ...
        {1, 2, 3, 4, 1:4, 1:3, 5, 6, 7, 8, 9});
    PIXEL_BLOCK_COLS_ = PixelData.DEFAULT_NUM_PIX_FIELDS;

    dirty_page_edited_ = false;  % true if a dirty page has been edited since it was loaded
    f_accessor_;  % instance of faccess object to access pixel data from file
    file_path_ = '';  % the path to the file backing this object - empty string if all data in memory
    num_pixels_ = 0;  % the number of pixels in the object
    object_id_;  % random unique identifier for this object, used for tmp file names
    page_dirty_ = false;  % array mapping from page_number to whether that page is dirty
    page_memory_size_;  % the maximum amount of memory a page can use
    page_number_ = 1;  % the index of the currently loaded page
    raw_data_ = zeros(PixelData.DEFAULT_NUM_PIX_FIELDS, 0);  % the underlying data cached in the object
    tmp_io_handler_;  % a PixelTmpFileHandler object that handles reading/writing of tmp files
end

properties (Constant)
    DATA_POINT_SIZE = 8;  % num bytes in a double
    DEFAULT_NUM_PIX_FIELDS = 9;
    DEFAULT_PAGE_SIZE = realmax;  % this gives no paging by default
end

properties (Dependent, Access=private)
    data_;  % points to raw_data_ but with a layer of validation for setting correct array sizes

    pix_position_;  % the pixel index in the file of the first pixel in the cache
end

properties (Dependent)
    % Return the 1st, 2nd and 3rd dimension of the crystal cartesian orientation (1 x n arrays) [A^-1]
    u1; u2; u3;

    % Return the spatial dimensions of the crystal cartesian orientation (3 x n array)
    q_coordinates;

    % Returns the array of energy deltas of the pixels (1 x n array) [meV]
    dE;

    % Returns the coordinates of the pixels in the projection axes, i.e.: u1,
    % u2, u3 and dE (4 x n array)
    coordinates;

    % The run index the pixel originated from (1 x n array)
    run_idx;

    % The detector group number in the detector listing for the pixels (1 x n array)
    detector_idx;

    % The energy bin numbers (1 x n array)
    energy_idx;

    % The signal array (1 x n array)
    signal;

    % The variance on the signal array (variance i.e. error bar squared) (1 x n array)
    variance;

    % The number of pixels in the data block
    num_pixels;

    % Returns the full raw pixel data block usage of this attribute is discouraged, the structure of the return value is not guaranteed
    data;

    % The file that the pixel data has been read from, empty if no file
    file_path;

    % The number of pixels in the current page
    page_size;

    % The number of pixels that can fit in one page of data
    base_page_size;
end

methods (Static)

    function obj = cat(varargin)
        % Concatenate the given PixelData objects' pixels. This function performs
        % a straight-forward data concatenation.
        %
        %   >> joined_pix = PixelData.cat(pix_data1, pix_data2);
        %
        % Input:
        % ------
        %   varargin    A cell array of PixelData objects
        %
        % Output:
        % -------
        %   obj         A PixelData object containing all the pixels in the inputted
        %               PixelData objects
        data_cell_array = cellfun(@(p) p.data, varargin, 'UniformOutput', false);
        data = cat(2, data_cell_array{:});
        obj = PixelData(data);
    end

    function obj = loadobj(S)
        % Load a PixelData object from a .mat file
        %
        %   >> obj = loadobj(S)
        %
        % Input:
        % ------
        %   S       An instance of this object
        %
        % Output:
        % -------
        %   obj     An instance of this object
        %
        if isempty(S.page_memory_size_)
            % This if statement allows us to load old PixelData objects that
            % were saved in .mat files that do not have the 'page_memory_size_'
            % property
            S.page_memory_size_ = PixelData.DEFAULT_PAGE_SIZE;
        end
        obj = PixelData(S);
    end

    function validate_mem_alloc(mem_alloc)
        if ~isnumeric(mem_alloc)
            error('PIXELDATA:validate_mem_alloc', ...
                  ['Invalid mem_alloc. ''mem_alloc'' must be numeric, ' ...
                   'found class ''%s''.'], class(mem_alloc));
        elseif ~isscalar(mem_alloc)
            error('PIXELDATA:validate_mem_alloc', ...
                  ['Invalid mem_alloc. ''mem_alloc'' must be a scalar, ' ...
                   'found size ''%s''.'], mat2str(size(mem_alloc)));
        end
        MIN_RECOMMENDED_PG_SIZE = 100e6;
        bytes_in_pix = PixelData.DATA_POINT_SIZE*PixelData.DEFAULT_NUM_PIX_FIELDS;
        if mem_alloc < bytes_in_pix
            error('PIXELDATA:validate_mem_alloc', ...
                  ['Error setting pixel page size. Cannot set page '...
                   'size less than %i bytes, as this is less than one pixel.'], ...
                  bytes_in_pix);
        elseif mem_alloc < MIN_RECOMMENDED_PG_SIZE
            warning('PIXELDATA:validate_mem_alloc', ...
>>>>>>> cd83d541
                    ['A pixel page size of less than 100MB is not ' ...
                    'recommended. This may degrade performance.']);
            end
        end
        
    end
    
    methods
        
        % --- Pixel operations ---
        pix_out = append(obj, pix);
        [mean_signal, mean_variance] = compute_bin_data(obj, npix)
        pix_out = do_binary_op(obj, operand, binary_op, varargin);
        pix_out = do_unary_op(obj, unary_op);
        [ok, mess] = equal_to_tol(obj, other_pix, varargin);
        pix_out = get_data(obj, fields, abs_pix_indices);
        pix_out = get_pixels(obj, abs_pix_indices);
        pix_out = mask(obj, mask_array, npix);
        pix_out = noisify(obj, varargin);
        obj = move_to_page(obj, page_number);
        
        function obj = PixelData(arg, mem_alloc)
            % Construct a PixelData object from the given data. Default
            % construction initialises the underlying data as an empty (9 x 0)
            % array.
            %
            %   >> obj = PixelData(ones(9, 200))
            %
            %   >> obj = PixelData(200)  % intialise 200 pixels with underlying data set to zero
            %
            %   >> obj = PixelData(file_path)  % initialise pixel data from an sqw file
            %
            %   >> obj = PixelData(faccess_reader)  % initialise pixel data from an sqw file reader
            %
            %   >> obj = PixelData(faccess_reader, mem_alloc)  % set maximum memory allocation
            %
            % Input:
            % ------
            %   arg    A 9 x n matrix, where each row corresponds to a pixel and
            %          the columns correspond to the following:
            %             col 1: u1
            %             col 2: u2
            %             col 3: u3
            %             col 4: dE
            %             col 5: run_idx
            %             col 6: detector_idx
            %             col 7: energy_idx
            %             col 8: signal
            %             col 9: variance
            %
            %  arg    An integer specifying the desired number of pixels. The underlying
            %         data will be filled with zeros.
            %
            %  arg    A path to an SQW file.
            %
            %  arg    An instance of an sqw_binfile_common file reader.
            %
            %  mem_alloc    The maximum amount of memory allocated to hold pixel
            %               data in bytes. If pixels cannot all be held in memory
            %               at one time, they will be loaded from the file
            %               (specified by 'arg') when they are required. This
            %               argument does nothing if the class is constructed with
            %               in-memory data. (Optional)
            %
            obj.object_id_ = polyval(randi([0, 9], 1, 5), 10);
            if exist('mem_alloc', 'var')
                obj.validate_mem_alloc(mem_alloc);
                obj.page_memory_size_ = mem_alloc;
            else
                obj.page_memory_size_ = PixelData.DEFAULT_PAGE_SIZE;
            end
            
            if nargin == 0
                return
            end
            % In memory construction
            if isa(arg, 'PixelData')  % TODO make sure this works with file-backed
                if arg.is_file_backed_() && exist(arg.file_path, 'file')
                    % if the file exists we can create a file-backed instance
                    obj = PixelData(arg.file_path, arg.page_memory_size_);
                    obj.page_number_ = arg.page_number_;
                    obj.page_dirty_ = arg.page_dirty_;
                    obj.dirty_page_edited_ = arg.dirty_page_edited_;
                    arg.tmp_io_handler_.copy_folder(obj.object_id_);
                else
                    obj.num_pixels_ = size(arg.data, 2);
                end
                obj.data_ = arg.data;
                obj.page_memory_size_ = arg.page_memory_size_;
                obj.reset_changed_coord_range('coordinates')
                return;
            end
            
            if numel(arg) == 1 && isnumeric(arg) && floor(arg) == arg
                % input is an integer
                obj.data_ = zeros(obj.PIXEL_BLOCK_COLS_, arg);
                obj.num_pixels_ = arg;
                obj.pix_range_ = zeros(2,4);
                obj.page_range = zeros(2,4);
                return;
            end
            
            % File-backed construction
            if ischar(arg)
                % input is a file path
                f_accessor = sqw_formats_factory.instance().get_loader(arg);
                obj = obj.init_from_file_accessor_(f_accessor);
                return;
            end
            if isa(arg, 'sqw_binfile_common')
                % input is a file accessor
                obj = obj.init_from_file_accessor_(arg);
                return;
            end
            
            % Input sets underlying data
            if exist('mem_alloc', 'var') && ...
                    (obj.calculate_page_size_(mem_alloc) < size(arg, 2))
                error('PIXELDATA:PixelData', ...
                    ['The size of the input array cannot exceed the given ' ...
                    'memory_allocation.']);
            end
            obj.data_ = arg;
            obj.reset_changed_coord_range('coordinates')
            obj.num_pixels_ = size(arg, 2);
            obj.tmp_io_handler_ = PixelTmpFileHandler(obj.object_id_);
        end
        
        % --- Operator overrides ---
        function delete(obj)
            % Class destructor to delete any temporary files
            if ~isempty(obj.tmp_io_handler_)
                obj.tmp_io_handler_.delete_files();
            end
        end
<<<<<<< HEAD
        
        function is_empty = isempty(obj)
            % Return true if the PixelData object holds no pixel data
            is_empty = obj.num_pixels == 0;
        end
        
        function s = size(obj, varargin)
            % Return the size of the PixelData
            %   Axis 1 gives the number of columns, axis 2 gives the number of
            %   pixels. Along with Matlab convention, any other axis returns 1.
            if nargin == 1
                s = [obj.PIXEL_BLOCK_COLS_, obj.num_pixels];
            else
                s = ones(1, numel(varargin));
                for i = 1:numel(varargin)
                    dim = varargin{i};
                    if dim == 1
                        s(i) = obj.PIXEL_BLOCK_COLS_;
                    elseif dim == 2
                        s(i) = obj.num_pixels;
                    else
                        s(i) = size(obj.data, dim);
                    end
                end
            end
        end
        
        function nel = numel(obj)
            % Return the number of data points in the pixel data block
            %   If the data is file backed, this returns the number of values in
            %   the file.
            nel = obj.PIXEL_BLOCK_COLS_*obj.num_pixels;
=======
    end

    function is_empty = isempty(obj)
        % Return true if the PixelData object holds no pixel data
        is_empty = obj.num_pixels == 0;
    end

    function nel = numel(obj)
        % Return the number of data points in the pixel data block
        %   If the data is file backed, this returns the number of values in
        %   the file.
        nel = obj.PIXEL_BLOCK_COLS_*obj.num_pixels;
    end

    function pix_copy = copy(obj)
        % Make an independent copy of this object
        %  This method simply constructs a new PixelData instance by calling
        %  the constructor with the input object as an argument. Because of
        %  this, any properties that need to be explicitly copied must be
        %  copied within this classes "copy-constructor".
        pix_copy = PixelData(obj);
    end

    % --- Data management ---
    function has_more = has_more(obj)
        % Returns true if there are subsequent pixels stored in the file that
        % are not held in the current page
        %
        %    >> has_more = pix.has_more();
        %
        has_more = false;
        if ~obj.is_file_backed_()
            return;
        end
        if obj.page_size == 0 && obj.num_pixels > obj.base_page_size
            % If nothing has been loaded into the cache yet (page_size == 0),
            % the object acts as though the first page has been loaded. So
            % return true if there's more than one page worth of pixels
            has_more = true;
        else
            has_more = obj.pix_position_ + obj.base_page_size  <= obj.num_pixels;
>>>>>>> cd83d541
        end
        
        function pix_copy = copy(obj)
            % Make an independent copy of this object
            %  This method simply constructs a new PixelData instance by calling
            %  the constructor with the input object as an argument. Because of
            %  this, any properties that need to be explicitly copied must be
            %  copied within this classes "copy-constructor".
            pix_copy = PixelData(obj);
        end
        
        % --- Data management ---
        function has_more = has_more(obj)
            % Returns true if there are subsequent pixels stored in the file that
            % are not held in the current page
            %
            %    >> has_more = pix.has_more();
            %
            has_more = false;
            if ~obj.is_file_backed_()
                return;
            end
            if obj.page_size == 0 && obj.num_pixels > obj.base_page_size
                % If nothing has been loaded into the cache yet (page_size == 0),
                % the object acts as though the first page has been loaded. So
                % return true if there's more than one page worth of pixels
                has_more = true;
            else
                has_more = obj.pix_position_ + obj.base_page_size  <= obj.num_pixels;
            end
        end
        
        function obj = advance(obj)
            % Load the next page of pixel data from the file backing the object
            %
            % This function will throw a PIXELDATA:advance error if attempting to
            % advance past the final page of data in the file.
            %
            % This function does nothing if the pixel data is not file-backed.
            %
            if obj.is_file_backed_()
                if obj.page_is_dirty_(obj.page_number_) && obj.dirty_page_edited_
                    obj.write_dirty_page_();
                end
                try
                    obj = obj.move_to_page(obj.page_number_ + 1);
                catch ME
                    switch ME.identifier
                        case 'PIXELDATA:load_page_'
                            error('PIXELDATA:advance', ...
                                'Attempting to advance past final page of data in %s', ...
                                obj.file_path);
                        otherwise
                            rethrow(ME);
                    end
                end
            end
        end
        
        function obj = move_to_first_page(obj)
            % Reset the object to point to the first page of pixel data in the file
            % and clear the current cache
            %  This function does nothing if pixels are not file-backed.
            %
            obj.move_to_page(1);
        end
        
        % --- Getters / Setters ---
        function pixel_data = get.data(obj)
            obj = obj.load_current_page_if_data_empty_();
            pixel_data = obj.data_;
        end
        
        function set.data(obj, pixel_data)
            % This setter provides rules for public facing edits to the cached data
            if obj.page_size == 0
                % no pixels loaded, get our expected page size
                required_page_size = min(obj.base_page_size, obj.num_pixels);
            else
                required_page_size = obj.page_size;
            end
            
            if size(pixel_data, 2) ~= required_page_size
                msg = ['Cannot set pixel data, invalid dimensions. Axis 2 ' ...
                    'must have num elements matching current page size (%i), ' ...
                    'found ''%i''.'];
                error('PIXELDATA:data', msg, required_page_size, size(pixel_data, 2));
            end
            obj.data_ = pixel_data;
            obj.reset_changed_coord_range('coordinates');
            obj.set_page_dirty_(true);
        end
        
        function data = get.data_(obj)
            data = obj.raw_data_;
        end
        
        function set.data_(obj, pixel_data)
            % This setter provides rules for internally setting cached data
            %  This is the only method that should ever touch obj.raw_data_
            
            % The need for multiple layers of getters/setters for the raw data
            % should be removed when the public facing getters/setters are removed.
            if size(pixel_data, 1) ~= obj.PIXEL_BLOCK_COLS_
                msg = ['Cannot set pixel data, invalid dimensions. Axis 1 must '...
                    'have length %i, found ''%i''.'];
                error('PIXELDATA:data', msg, obj.PIXEL_BLOCK_COLS_, ...
                    size(pixel_data, 1));
            elseif ~isnumeric(pixel_data)
                msg = ['Cannot set pixel data, invalid type. Data must have a '...
                    'numeric type, found ''%s''.'];
                error('PIXELDATA:data', msg, class(pixel_data));
            end
            obj.raw_data_ = pixel_data;
        end
        
        function u1 = get.u1(obj)
            obj = obj.load_current_page_if_data_empty_();
            u1 = obj.data(obj.FIELD_INDEX_MAP_('u1'), :);
        end
        
        function set.u1(obj, u1)
            obj = obj.load_current_page_if_data_empty_();
            obj.data(obj.FIELD_INDEX_MAP_('u1'), :) = u1;
            obj.reset_changed_coord_range('u1');
            obj.set_page_dirty_(true);
        end
        
        function u2 = get.u2(obj)
            obj = obj.load_current_page_if_data_empty_();
            u2 = obj.data(obj.FIELD_INDEX_MAP_('u2'), :);
        end
        
        function set.u2(obj, u2)
            obj = obj.load_current_page_if_data_empty_();
            obj.data(obj.FIELD_INDEX_MAP_('u2'), :) = u2;
            obj.reset_changed_coord_range('u2');
            obj.set_page_dirty_(true);
        end
        
        function u3 = get.u3(obj)
            obj = obj.load_current_page_if_data_empty_();
            u3 = obj.data(obj.FIELD_INDEX_MAP_('u3'), :);
        end
        
        function set.u3(obj, u3)
            obj = obj.load_current_page_if_data_empty_();
            obj.data(obj.FIELD_INDEX_MAP_('u3'), :) = u3;
            obj.reset_changed_coord_range('u3');
            obj.set_page_dirty_(true);
        end
        
        function dE = get.dE(obj)
            obj = obj.load_current_page_if_data_empty_();
            dE = obj.data(obj.FIELD_INDEX_MAP_('dE'), :);
        end
        
        function set.dE(obj, dE)
            obj = obj.load_current_page_if_data_empty_();
            obj.data(obj.FIELD_INDEX_MAP_('dE'), :) = dE;
            obj.reset_changed_coord_range('dE');
            obj.set_page_dirty_(true);
        end
        
        function coord_data = get.coordinates(obj)
            obj = obj.load_current_page_if_data_empty_();
            coord_data = obj.data(obj.FIELD_INDEX_MAP_('coordinates'), :);
        end
        
        function set.coordinates(obj, coordinates)
            obj = obj.load_current_page_if_data_empty_();
            obj.data(obj.FIELD_INDEX_MAP_('coordinates'), :) = coordinates;
            obj.reset_changed_coord_range('coordinates');
            obj.set_page_dirty_(true);
        end
        
        function coord_data = get.q_coordinates(obj)
            obj = obj.load_current_page_if_data_empty_();
            coord_data = obj.data(obj.FIELD_INDEX_MAP_('q_coordinates'), :);
        end
        
        function set.q_coordinates(obj, q_coordinates)
            obj = obj.load_current_page_if_data_empty_();
            obj.data(obj.FIELD_INDEX_MAP_('q_coordinates'), :) = q_coordinates;
            obj.reset_changed_coord_range('q_coordinates');
            obj.set_page_dirty_(true);
        end
        
        function run_index = get.run_idx(obj)
            obj = obj.load_current_page_if_data_empty_();
            run_index = obj.data(obj.FIELD_INDEX_MAP_('run_idx'), :);
        end
        
        function set.run_idx(obj, iruns)
            obj = obj.load_current_page_if_data_empty_();
            obj.data(obj.FIELD_INDEX_MAP_('run_idx'), :) = iruns;
            obj.set_page_dirty_(true);
        end
        
        function detector_index = get.detector_idx(obj)
            obj = obj.load_current_page_if_data_empty_();
            detector_index = obj.data(obj.FIELD_INDEX_MAP_('detector_idx'), :);
        end
        
        function set.detector_idx(obj, detector_indices)
            obj = obj.load_current_page_if_data_empty_();
            obj.data(obj.FIELD_INDEX_MAP_('detector_idx'), :) = detector_indices;
            obj.set_page_dirty_(true);
        end
        
        function detector_index = get.energy_idx(obj)
            obj = obj.load_current_page_if_data_empty_();
            detector_index = obj.data(obj.FIELD_INDEX_MAP_('energy_idx'), :);
        end
        
        function set.energy_idx(obj, energies)
            obj = obj.load_current_page_if_data_empty_();
            obj.data(obj.FIELD_INDEX_MAP_('energy_idx'), :) = energies;
            obj.set_page_dirty_(true);
        end
        
        function signal = get.signal(obj)
            obj = obj.load_current_page_if_data_empty_();
            signal = obj.data(obj.FIELD_INDEX_MAP_('signal'), :);
        end
        
        function set.signal(obj, signal)
            obj = obj.load_current_page_if_data_empty_();
            obj.data(obj.FIELD_INDEX_MAP_('signal'), :) = signal;
            obj.set_page_dirty_(true);
        end
        
        function variance = get.variance(obj)
            obj = obj.load_current_page_if_data_empty_();
            variance = obj.data(obj.FIELD_INDEX_MAP_('variance'), :);
        end
        
        function set.variance(obj, variance)
            obj = obj.load_current_page_if_data_empty_();
            obj.data(obj.FIELD_INDEX_MAP_('variance'), :) = variance;
            obj.set_page_dirty_(true);
        end
        
        function num_pix = get.num_pixels(obj)
            num_pix = obj.num_pixels_;
        end
        
        function file_path = get.file_path(obj)
            file_path = obj.file_path_;
        end
        
        function page_size = get.page_size(obj)
            % The number of pixels that are held in the current page.
            if obj.num_pixels > 0 && obj.cache_is_empty_()
                % No pixels currently loaded, show the number that will be loaded
                % when a getter is called
                base_pg_size = obj.base_page_size;
                if base_pg_size*obj.page_number_ > obj.num_pixels
                    % In this case we're on the final page and there are fewer
                    % leftover pixels than would be in a full-size page
                    page_size = obj.num_pixels - base_pg_size*(obj.page_number_ - 1);
                else
                    page_size = min(base_pg_size, obj.num_pixels);
                end
            else
                page_size = size(obj.data_, 2);
            end
        end
        
        function pix_position = get.pix_position_(obj)
            pix_position = (obj.page_number_ - 1)*obj.base_page_size + 1;
        end
        
        function page_size = get.base_page_size(obj)
            page_size = obj.calculate_page_size_(obj.page_memory_size_);
        end
        
        function range = get.pix_range(obj)
            range  = obj.pix_range_;
        end
        function set_range(obj,pix_range)
            % Function allows to set the pixels range.
            %
            % Use with caution!!! No checks that the set range is correct
            % range for pixels, holded by the class are
            % performed, and the subsequent algorithms rely on pix range
            % to be correct.
            %
            % Necessary to set up the pixel range when filebased
            % pixels are modified by algorithm and correct range
            % calculations are expensive
            %
            if any(size(pix_range) ~=[2,4])
                error('PIXELDATA:InvalidArgument',...
                    'pixel_range should be [2x4] array');
            end
            obj.pix_range_ = pix_range;
        end
    end
    
    methods (Access=private)
        
        function obj = init_from_file_accessor_(obj, f_accessor)
            % Initialise a PixelData object from a file accessor
            obj.f_accessor_ = f_accessor;
            obj.file_path_ = fullfile(obj.f_accessor_.filepath, ...
                obj.f_accessor_.filename);
            obj.tmp_io_handler_ = PixelTmpFileHandler(obj.object_id_);
            obj.page_number_ = 1;
            obj.num_pixels_ = double(obj.f_accessor_.npixels);
            obj.pix_range_ = f_accessor.get_pix_range();
        end
        
        function obj = load_current_page_if_data_empty_(obj)
            % Check if there's any data in the current page and load a page if not
            %   This function does nothing if pixels are not file-backed.
            if obj.cache_is_empty_() && obj.is_file_backed_()
                obj = obj.load_page_(obj.page_number_);
            end
        end
        
        function obj = load_page_(obj, page_number)
            % Load the data for the given page index
            if obj.page_is_dirty_(page_number)
                % load page from tmp file
                obj.load_dirty_page_(page_number);
            else
                % load page from sqw file
                obj.load_clean_page_(page_number);
                obj.set_page_dirty_(false, page_number);
            end
            obj.page_number_ = page_number;
            obj.dirty_page_edited_ = false;
        end
        
        function obj = load_clean_page_(obj, page_number)
            % Load the given page of data from the sqw file backing this object
            pix_idx_start = (page_number - 1)*obj.base_page_size + 1;
            if pix_idx_start > obj.num_pixels
                error('PIXELDATA:load_page_', ...
                    'pix_idx_start exceeds number of pixels in file. %i >= %i', ...
                    pix_idx_start, obj.num_pixels);
            end
            % Get the index of the final pixel to read given the maximum page size
            pix_idx_end = min(pix_idx_start + obj.base_page_size - 1, obj.num_pixels);
            
            obj.data_ = obj.f_accessor_.get_pix(pix_idx_start, pix_idx_end);
            if obj.page_size == obj.num_pixels
                % Delete accessor and close the file if all pixels have been read
                obj.f_accessor_ = [];
            end
        end
        
        function obj = load_dirty_page_(obj, page_number)
            % Load a page of data from a tmp file
            obj.data_ = obj.tmp_io_handler_.load_page(page_number, ...
                obj.PIXEL_BLOCK_COLS_);
        end
        
        function obj = write_dirty_page_(obj)
            % Write the current page's pixels to a tmp file
            if isempty(obj.tmp_io_handler_)
                obj.tmp_io_handler_ = PixelTmpFileHandler(obj.object_id_);
            end
            obj.tmp_io_handler_.write_page(obj.page_number_, obj.data);
        end
        
        function is = page_is_dirty_(obj, page_number)
            % Return true if the given page is dirty
            is = ~(page_number > numel(obj.page_dirty_));
            is = is && obj.page_dirty_(page_number);
        end
        
        function obj = set_page_dirty_(obj, is_dirty, page_number)
            % Mark the given page as "dirty" i.e. the data in the cache does not
            % match the data in the original SQW file
            %
            % Input
            % -----
            % is_dirty     Logical specifying if the page is dirty
            % page_number  The page number to mark as dirty (default is current page)
            %
            if nargin == 2
                page_number = obj.page_number_;
            end
            obj.page_dirty_(page_number) = is_dirty;
            obj.dirty_page_edited_ = is_dirty;
        end
        
        function page_size = calculate_page_size_(obj, mem_alloc)
            % Calculate number of pixels that fit in the given memory allocation
            num_bytes_in_pixel = obj.DATA_POINT_SIZE*obj.PIXEL_BLOCK_COLS_;
            page_size = floor(mem_alloc/num_bytes_in_pixel);
            page_size = max(page_size, size(obj.raw_data_, 2));
        end
        
        function is = is_file_backed_(obj)
            % Return true if the pixel data is backed by a file or files. Returns
            % false if all pixel data is held in memory
            %
            is = ~isempty(obj.f_accessor_) || obj.get_num_pages_() > 1;
        end
        
        function is = cache_is_empty_(obj)
            % Return true if no pixels are currently held in memory
            is = isempty(obj.data_);
        end
        
        function num_pages = get_num_pages_(obj)
            num_pages = max(ceil(obj.num_pixels/obj.base_page_size), 1);
        end
        
        function reset_changed_coord_range(obj,field_name)
            % set appropriate range of pixel coordinates.
            % The coordinates are defined by the selected field
            %
            % Returns the range of the block of pixels, beeing set up
            % at current iteration
            %
            if isempty(obj.raw_data_)
                obj.pix_range_   = PixelData.EMPTY_RANGE_;
                obj.page_range = PixelData.EMPTY_RANGE_;
                return
            end
            ind = obj.FIELD_INDEX_MAP_(field_name);
            
            loc_range = [min(obj.raw_data_(ind,:),[],2),max(obj.raw_data_(ind,:),[],2)]';
            if obj.is_file_backed_()
                % this may break things down, as the range only expands
                range = [min(obj.pix_range_(1,ind),loc_range(1,:));...
                    max(obj.pix_range_(2,ind),loc_range(2,:))];
            else
                range = loc_range;
            end
            obj.pix_range_(:,ind) = range;
            obj.page_range(:,ind) = loc_range;
        end
    end
    
end<|MERGE_RESOLUTION|>--- conflicted
+++ resolved
@@ -1,5 +1,4 @@
 classdef PixelData < handle
-<<<<<<< HEAD
     % PixelData Provides an interface for access to pixel data
     %
     %   This class provides getters and setters for each data column in an SQW
@@ -109,7 +108,7 @@
     end
     
     properties (Constant)
-        DATA_POINT_SIZE = 8;  % num bytes in a float
+        DATA_POINT_SIZE = 8;  % num bytes in a double
         DEFAULT_NUM_PIX_FIELDS = 9;
         DEFAULT_PAGE_SIZE = realmax;  % this gives no paging by default
         % the range, an empty pixel class has
@@ -244,230 +243,6 @@
                     bytes_in_pix);
             elseif mem_alloc < MIN_RECOMMENDED_PG_SIZE
                 warning('PIXELDATA:validate_mem_alloc', ...
-=======
-% PixelData Provides an interface for access to pixel data
-%
-%   This class provides getters and setters for each data column in an SQW
-%   pixel array. You can access the data using the attributes listed below,
-%   using the get_data() method (to retrieve column data) or using the
-%   get_pixels() method (retrieve row data).
-%
-%   Construct this class with an 9 x N array, a file path to an SQW object or
-%   an instance of sqw_binfile_common.
-%
-%   >> pix_data = PixelData(data);
-%   >> pix_data = PixelData('/path/to/sqw.sqw');
-%   >> pix_data = PixelData('/path/to/sqw.sqw', mem_alloc);
-%   >> pix_data = PixelData(faccess_obj);
-%   >> pix_data = PixelData(faccess_obj, mem_alloc);
-%
-%   Constructing via a file or sqw_binfile_common will create a file-backed
-%   data object. No pixel data will be loaded from the file on construction.
-%   Data will be loaded when a getter is called e.g. pix_data.signal. Data will
-%   be loaded in pages such that the data held in memory will not exceed the
-%   size (in bytes) specified by private attribute page_memory_size_ - this can
-%   be set on construction (see mem_alloc above).
-%
-%   The file-backed operations work by loading "pages" of data into memory as
-%   required. If editing pixels, to avoid losing changes, if a page has been
-%   edited and the next page is then loaded, the "dirty" page will be written
-%   to a tmp file. This class's getters will then retrieve data from the tmp
-%   file if that data is requested from the "dirty" page. Note that "dirty"
-%   pages are written to tmp files as floats, but stored in memory as double.
-%   This means data is truncated when moving pages, hence pixel data should not
-%   be relied upon being accurate to double precision.
-%
-% Usage:
-%
-%   >> pix_data = PixelData(data)
-%   >> signal = pix_data.signal;
-%
-%  or equivalently:
-%
-%   >> pix_data = PixelData();
-%   >> pix_data.data = data;
-%   >> signal = pix_data.get_data('signal');
-%
-%  To retrieve multiple fields of data, e.g. run_idx and energy_idx, for pixels 1 to 10:
-%
-%   >> pix_data = PixelData(data);
-%   >> signal = pix_data.get_data({'run_idx', 'energy_idx'}, 1:10);
-%
-%  To retrieve data for pixels 1, 4 and 10 (returning another PixelData object):
-%
-%   >> pix_data = PixelData(data);
-%   >> pixel_subset = pix_data.get_pixels([1, 4, 10])
-%
-%  To sum the signal of a file-backed object where the page size is less than
-%  amount of data in the file:
-%
-%   >> pix = PixelData('my_data.sqw')
-%   >> signal_sum = 0;
-%   >> while pix.has_more()
-%   >>     signal_sum = signal_sum + pix.signal;
-%   >>     pix.advance();
-%   >> end
-%
-% Attributes:
-%   u1, u2, u3     The 1st, 2nd and 3rd dimension of the crystal coordinates in projection axes, units are per Angstrom (1 x n arrays)
-%   dE             The energy deltas of the pixels in meV (1 x n array)
-%   coordinates    The coords in projection axes of the pixel data [u1, u2, u3, dE] (4 x n array)
-%   q_coordinates  The spacial coords in projection axes of the pixel data [u1, u2, u3] (3 x n array)
-%   run_idx        The run index the pixel originated from (1 x n array)
-%   detector_idx   The detector group number in the detector listing for the pixels (1 x n array)
-%   energy_idx     The energy bin numbers (1 x n array)
-%   signal         The signal array (1 x n array)
-%   variance       The variance on the signal array (variance i.e. error bar squared) (1 x n array)
-%   num_pixels     The number of pixels in the data block
-%   data           The raw pixel data - usage of this attribute is discouraged, the structure
-%                  of the return value is not guaranteed
-%   page_size      The number of pixels in the currently loaded page
-%
-properties (Access=private)
-    FIELD_INDEX_MAP_ = containers.Map(...
-        {'u1', 'u2', 'u3', 'dE', ...
-         'coordinates', ...
-         'q_coordinates', ...
-         'run_idx', ...
-         'detector_idx', ...
-         'energy_idx', ...
-         'signal', ...
-         'variance'}, ...
-        {1, 2, 3, 4, 1:4, 1:3, 5, 6, 7, 8, 9});
-    PIXEL_BLOCK_COLS_ = PixelData.DEFAULT_NUM_PIX_FIELDS;
-
-    dirty_page_edited_ = false;  % true if a dirty page has been edited since it was loaded
-    f_accessor_;  % instance of faccess object to access pixel data from file
-    file_path_ = '';  % the path to the file backing this object - empty string if all data in memory
-    num_pixels_ = 0;  % the number of pixels in the object
-    object_id_;  % random unique identifier for this object, used for tmp file names
-    page_dirty_ = false;  % array mapping from page_number to whether that page is dirty
-    page_memory_size_;  % the maximum amount of memory a page can use
-    page_number_ = 1;  % the index of the currently loaded page
-    raw_data_ = zeros(PixelData.DEFAULT_NUM_PIX_FIELDS, 0);  % the underlying data cached in the object
-    tmp_io_handler_;  % a PixelTmpFileHandler object that handles reading/writing of tmp files
-end
-
-properties (Constant)
-    DATA_POINT_SIZE = 8;  % num bytes in a double
-    DEFAULT_NUM_PIX_FIELDS = 9;
-    DEFAULT_PAGE_SIZE = realmax;  % this gives no paging by default
-end
-
-properties (Dependent, Access=private)
-    data_;  % points to raw_data_ but with a layer of validation for setting correct array sizes
-
-    pix_position_;  % the pixel index in the file of the first pixel in the cache
-end
-
-properties (Dependent)
-    % Return the 1st, 2nd and 3rd dimension of the crystal cartesian orientation (1 x n arrays) [A^-1]
-    u1; u2; u3;
-
-    % Return the spatial dimensions of the crystal cartesian orientation (3 x n array)
-    q_coordinates;
-
-    % Returns the array of energy deltas of the pixels (1 x n array) [meV]
-    dE;
-
-    % Returns the coordinates of the pixels in the projection axes, i.e.: u1,
-    % u2, u3 and dE (4 x n array)
-    coordinates;
-
-    % The run index the pixel originated from (1 x n array)
-    run_idx;
-
-    % The detector group number in the detector listing for the pixels (1 x n array)
-    detector_idx;
-
-    % The energy bin numbers (1 x n array)
-    energy_idx;
-
-    % The signal array (1 x n array)
-    signal;
-
-    % The variance on the signal array (variance i.e. error bar squared) (1 x n array)
-    variance;
-
-    % The number of pixels in the data block
-    num_pixels;
-
-    % Returns the full raw pixel data block usage of this attribute is discouraged, the structure of the return value is not guaranteed
-    data;
-
-    % The file that the pixel data has been read from, empty if no file
-    file_path;
-
-    % The number of pixels in the current page
-    page_size;
-
-    % The number of pixels that can fit in one page of data
-    base_page_size;
-end
-
-methods (Static)
-
-    function obj = cat(varargin)
-        % Concatenate the given PixelData objects' pixels. This function performs
-        % a straight-forward data concatenation.
-        %
-        %   >> joined_pix = PixelData.cat(pix_data1, pix_data2);
-        %
-        % Input:
-        % ------
-        %   varargin    A cell array of PixelData objects
-        %
-        % Output:
-        % -------
-        %   obj         A PixelData object containing all the pixels in the inputted
-        %               PixelData objects
-        data_cell_array = cellfun(@(p) p.data, varargin, 'UniformOutput', false);
-        data = cat(2, data_cell_array{:});
-        obj = PixelData(data);
-    end
-
-    function obj = loadobj(S)
-        % Load a PixelData object from a .mat file
-        %
-        %   >> obj = loadobj(S)
-        %
-        % Input:
-        % ------
-        %   S       An instance of this object
-        %
-        % Output:
-        % -------
-        %   obj     An instance of this object
-        %
-        if isempty(S.page_memory_size_)
-            % This if statement allows us to load old PixelData objects that
-            % were saved in .mat files that do not have the 'page_memory_size_'
-            % property
-            S.page_memory_size_ = PixelData.DEFAULT_PAGE_SIZE;
-        end
-        obj = PixelData(S);
-    end
-
-    function validate_mem_alloc(mem_alloc)
-        if ~isnumeric(mem_alloc)
-            error('PIXELDATA:validate_mem_alloc', ...
-                  ['Invalid mem_alloc. ''mem_alloc'' must be numeric, ' ...
-                   'found class ''%s''.'], class(mem_alloc));
-        elseif ~isscalar(mem_alloc)
-            error('PIXELDATA:validate_mem_alloc', ...
-                  ['Invalid mem_alloc. ''mem_alloc'' must be a scalar, ' ...
-                   'found size ''%s''.'], mat2str(size(mem_alloc)));
-        end
-        MIN_RECOMMENDED_PG_SIZE = 100e6;
-        bytes_in_pix = PixelData.DATA_POINT_SIZE*PixelData.DEFAULT_NUM_PIX_FIELDS;
-        if mem_alloc < bytes_in_pix
-            error('PIXELDATA:validate_mem_alloc', ...
-                  ['Error setting pixel page size. Cannot set page '...
-                   'size less than %i bytes, as this is less than one pixel.'], ...
-                  bytes_in_pix);
-        elseif mem_alloc < MIN_RECOMMENDED_PG_SIZE
-            warning('PIXELDATA:validate_mem_alloc', ...
->>>>>>> cd83d541
                     ['A pixel page size of less than 100MB is not ' ...
                     'recommended. This may degrade performance.']);
             end
@@ -603,32 +378,10 @@
                 obj.tmp_io_handler_.delete_files();
             end
         end
-<<<<<<< HEAD
         
         function is_empty = isempty(obj)
             % Return true if the PixelData object holds no pixel data
             is_empty = obj.num_pixels == 0;
-        end
-        
-        function s = size(obj, varargin)
-            % Return the size of the PixelData
-            %   Axis 1 gives the number of columns, axis 2 gives the number of
-            %   pixels. Along with Matlab convention, any other axis returns 1.
-            if nargin == 1
-                s = [obj.PIXEL_BLOCK_COLS_, obj.num_pixels];
-            else
-                s = ones(1, numel(varargin));
-                for i = 1:numel(varargin)
-                    dim = varargin{i};
-                    if dim == 1
-                        s(i) = obj.PIXEL_BLOCK_COLS_;
-                    elseif dim == 2
-                        s(i) = obj.num_pixels;
-                    else
-                        s(i) = size(obj.data, dim);
-                    end
-                end
-            end
         end
         
         function nel = numel(obj)
@@ -636,49 +389,6 @@
             %   If the data is file backed, this returns the number of values in
             %   the file.
             nel = obj.PIXEL_BLOCK_COLS_*obj.num_pixels;
-=======
-    end
-
-    function is_empty = isempty(obj)
-        % Return true if the PixelData object holds no pixel data
-        is_empty = obj.num_pixels == 0;
-    end
-
-    function nel = numel(obj)
-        % Return the number of data points in the pixel data block
-        %   If the data is file backed, this returns the number of values in
-        %   the file.
-        nel = obj.PIXEL_BLOCK_COLS_*obj.num_pixels;
-    end
-
-    function pix_copy = copy(obj)
-        % Make an independent copy of this object
-        %  This method simply constructs a new PixelData instance by calling
-        %  the constructor with the input object as an argument. Because of
-        %  this, any properties that need to be explicitly copied must be
-        %  copied within this classes "copy-constructor".
-        pix_copy = PixelData(obj);
-    end
-
-    % --- Data management ---
-    function has_more = has_more(obj)
-        % Returns true if there are subsequent pixels stored in the file that
-        % are not held in the current page
-        %
-        %    >> has_more = pix.has_more();
-        %
-        has_more = false;
-        if ~obj.is_file_backed_()
-            return;
-        end
-        if obj.page_size == 0 && obj.num_pixels > obj.base_page_size
-            % If nothing has been loaded into the cache yet (page_size == 0),
-            % the object acts as though the first page has been loaded. So
-            % return true if there's more than one page worth of pixels
-            has_more = true;
-        else
-            has_more = obj.pix_position_ + obj.base_page_size  <= obj.num_pixels;
->>>>>>> cd83d541
         end
         
         function pix_copy = copy(obj)
