--- conflicted
+++ resolved
@@ -178,21 +178,12 @@
         % The number of pixels that can fit in one page of data
         base_page_size;
     end
-<<<<<<< HEAD
-
-    properties(Access=public, Hidden)
-        % Contains the range of a block of pixels, changed by set.pixels methods.
-        % Exposed to be used in algorithms, looping over the paged pixels and
-        % changing object using coordinate setters to calculate and set-up
-        % correct pixels range in conjunction with set_range method at the end of the loop.
-=======
     properties(Access=public,Hidden)
-        % the property contains the range(min/max value) of a block of pixels,
-        % changed by set.pixels methods. Exposed to be used in algorithms, 
-        % looping over the paged pixels and changing object using 
-        % coordinate setters to calculate and set-up correct global pixels 
+        % Contains the range(min/max value) of a block of pixels,
+        % changed by set.pixels methods. Exposed to be used in algorithms,
+        % looping over the paged pixels and changing object using
+        % coordinate setters to calculate and set-up correct global pixels
         % range in conjunction with set_range method at the end of the loop.
->>>>>>> e9dc7298
         page_range;
     end
 
@@ -279,11 +270,7 @@
         pix_out = noisify(obj, varargin);
         [page_num,total_number_of_pages] = move_to_page(obj, page_number);
         recalc_pix_range(obj);
-<<<<<<< HEAD
-
-=======
-        
->>>>>>> e9dc7298
+
         function obj = PixelData(arg, mem_alloc)
             % Construct a PixelData object from the given data. Default
             % construction initialises the underlying data as an empty (9 x 0)
@@ -440,11 +427,7 @@
                 has_more = obj.pix_position_ + obj.base_page_size  <= obj.num_pixels;
             end
         end
-<<<<<<< HEAD
-
-=======
-        
->>>>>>> e9dc7298
+
         function [current_page_num,total_num_pages] = advance(obj)
             % Load the next page of pixel data from the file backing the object
             %
@@ -452,18 +435,11 @@
             % advance past the final page of data in the file.
             %
             % This function does nothing if the pixel data is not file-backed.
-            % 
+            %
             % Returns:
             % current page number and total number of pages advance will
             % walk through to complete the algorithm
             %
-<<<<<<< HEAD
-            % Returns:
-            % current page number and total number of pages advance will
-            % walk through to complete the algorithm
-            %
-=======
->>>>>>> e9dc7298
             current_page_num = 1;
             total_num_pages  = 1;
             if obj.is_file_backed_()
@@ -711,11 +687,7 @@
             % Function allows to set the pixels range (min/max values of
             % pixels coordinates)
             %
-<<<<<<< HEAD
             % Use with caution!!! No checks that the set range is the
-=======
-            % Use with caution!!! No checks that the set range is the 
->>>>>>> e9dc7298
             % correct range for pixels, holded by the class are
             % performed, while subsequent algorithms may rely on pix range
             % to be correct. A out-of memory write can occur during rebinning
@@ -849,11 +821,7 @@
             % set appropriate range of pixel coordinates.
             % The coordinates are defined by the selected field
             %
-<<<<<<< HEAD
             % Sets up the property page_range defining the range of block
-=======
-            % Sets up the property page_range defining the range of block 
->>>>>>> e9dc7298
             % of pixels chaned at current iteration.
             %
             if isempty(obj.raw_data_)
