classdef PixelData < handle
<<<<<<< HEAD
% PixelData Provides an interface for access to pixel data
%
%   This class provides getters and setters for each data column in an SQW
%   pixel array. You can access the data using the attributes listed below,
%   using the get_data() method (to retrieve column data) or using the
%   get_pixels() method (retrieve row data).
%
%   Construct this class with an 9 x N array, a file path to an SQW object or
%   an instance of sqw_binfile_common.
%
%   >> pix_data = PixelData(data);
%   >> pix_data = PixelData('/path/to/sqw.sqw');
%   >> pix_data = PixelData('/path/to/sqw.sqw', mem_alloc);
%   >> pix_data = PixelData(faccess_obj);
%   >> pix_data = PixelData(faccess_obj, mem_alloc);
%
%   Constructing via a file or sqw_binfile_common will create a file-backed
%   data object. No pixel data will be loaded from the file on construction.
%   Data will be loaded when a getter is called e.g. pix_data.signal. Data will
%   be loaded in pages such that the data held in memory will not exceed the
%   size (in bytes) specified by private attribute page_memory_size_ - this can
%   be set on construction (see mem_alloc above).
%
%   The file-backed operations work by loading "pages" of data into memory as
%   required. If editing pixels, to avoid losing changes, if a page has been
%   edited and the next page is then loaded, the "dirty" page will be written
%   to a tmp file. This class's getters will then retrieve data from the tmp
%   file if that data is requested from the "dirty" page. Note that "dirty"
%   pages are written to tmp files as floats, but stored in memory as double.
%   This means data is truncated when moving pages, hence pixel data should not
%   be relied upon being accurate to double precision.
%
% Usage:
%
%   >> pix_data = PixelData(data)
%   >> signal = pix_data.signal;
%
%  or equivalently:
%
%   >> pix_data = PixelData();
%   >> pix_data.data = data;
%   >> signal = pix_data.get_data('signal');
%
%  To retrieve multiple fields of data, e.g. run_idx and energy_idx, for pixels 1 to 10:
%
%   >> pix_data = PixelData(data);
%   >> signal = pix_data.get_data({'run_idx', 'energy_idx'}, 1:10);
%
%  To retrieve data for pixels 1, 4 and 10 (returning another PixelData object):
%
%   >> pix_data = PixelData(data);
%   >> pixel_subset = pix_data.get_pixels([1, 4, 10])
%
%  To sum the signal of a file-backed object where the page size is less than
%  amount of data in the file:
%
%   >> pix = PixelData('my_data.sqw')
%   >> signal_sum = 0;
%   >> while pix.has_more()
%   >>     signal_sum = signal_sum + pix.signal;
%   >>     pix.advance();
%   >> end
%
% Attributes:
%   u1, u2, u3     The 1st, 2nd and 3rd dimension of the crystal coordinates in projection axes, units are per Angstrom (1 x n arrays)
%   dE             The energy deltas of the pixels in meV (1 x n array)
%   coordinates    The coords in projection axes of the pixel data [u1, u2, u3, dE] (4 x n array)
%   q_coordinates  The spacial coords in projection axes of the pixel data [u1, u2, u3] (3 x n array)
%   run_idx        The run index the pixel originated from (1 x n array)
%   detector_idx   The detector group number in the detector listing for the pixels (1 x n array)
%   energy_idx     The energy bin numbers (1 x n array)
%   signal         The signal array (1 x n array)
%   variance       The variance on the signal array (variance i.e. error bar squared) (1 x n array)
%   num_pixels     The number of pixels in the data block
%   data           The raw pixel data - usage of this attribute is discouraged, the structure
%                  of the return value is not guaranteed
%   page_size      The number of pixels in the currently loaded page
%
properties (Access=private)
    FIELD_INDEX_MAP_ = containers.Map(...
        {'u1', 'u2', 'u3', 'dE', ...
         'coordinates', ...
         'q_coordinates', ...
         'run_idx', ...
         'detector_idx', ...
         'energy_idx', ...
         'signal', ...
         'variance'}, ...
        {1, 2, 3, 4, 1:4, 1:3, 5, 6, 7, 8, 9});
    PIXEL_BLOCK_COLS_ = PixelData.DEFAULT_NUM_PIX_FIELDS;

    dirty_page_edited_ = false;  % true if a dirty page has been edited since it was loaded
    f_accessor_;  % instance of faccess object to access pixel data from file
    file_path_ = '';  % the path to the file backing this object - empty string if all data in memory
    num_pixels_ = 0;  % the number of pixels in the object
    object_id_;  % random unique identifier for this object, used for tmp file names
    page_dirty_ = false;  % array mapping from page_number to whether that page is dirty
    page_memory_size_;  % the maximum amount of memory a page can use
    page_number_ = 1;  % the index of the currently loaded page
    raw_data_ = zeros(PixelData.DEFAULT_NUM_PIX_FIELDS, 0);  % the underlying data cached in the object
    tmp_io_handler_;  % a PixelTmpFileHandler object that handles reading/writing of tmp files
end

properties (Constant)
    DATA_POINT_SIZE = 8;  % num bytes in a double
    DEFAULT_NUM_PIX_FIELDS = 9;
    DEFAULT_PAGE_SIZE = realmax;  % this gives no paging by default
end

properties (Dependent, Access=private)
    % Points to raw_data_ but with a layer of validation for setting correct array sizes
    data_;
    % The pixel index in the file of the first pixel in the cache
    pix_position_;
end

properties (Dependent)
    % The 1st dimension of the crystal cartesian orientation (1 x n array) [A^-1]
    u1;

    % The 2nd dimension of the crystal cartesian orientation (1 x n array) [A^-1]
    u2;

    % The 3rd dimension of the crystal cartesian orientation (1 x n array) [A^-1]
    u3;

    % The spatial dimensions of the crystal cartesian orientation (3 x n array)
    q_coordinates;

    % The array of energy deltas of the pixels (1 x n array) [meV]
    dE;

    % The coordinates of the pixels in, i.e.: u1, u2, u3 and dE (4 x n array)
    coordinates;

    % The run index the pixel originated from (1 x n array)
    run_idx;

    % The detector group number in the detector listing for the pixels (1 x n array)
    detector_idx;

    % The energy bin numbers (1 x n array)
    energy_idx;

    % The signal array (1 x n array)
    signal;

    % The variance on the signal array (variance i.e. error bar squared) (1 x n array)
    variance;

    % The number of pixels in the data block
    num_pixels;

    % Returns the full raw pixel data block usage of this attribute is discouraged, the structure of the return value is not guaranteed
    data;

    % The file that the pixel data has been read from, empty if no file
    file_path;

    % The number of pixels in the current page
    page_size;

    % The number of pixels that can fit in one page of data
    base_page_size;
end

methods (Static)

    function obj = cat(varargin)
        % Concatenate the given PixelData objects' pixels. This function performs
        % a straight-forward data concatenation.
        %
        %   >> joined_pix = PixelData.cat(pix_data1, pix_data2);
        %
        % Input:
        % ------
        %   varargin    A cell array of PixelData objects
        %
        % Output:
        % -------
        %   obj         A PixelData object containing all the pixels in the inputted
        %               PixelData objects
        data_cell_array = cellfun(@(p) p.data, varargin, 'UniformOutput', false);
        data = cat(2, data_cell_array{:});
        obj = PixelData(data);
    end

    function obj = loadobj(S)
        % Load a PixelData object from a .mat file
        %
        %   >> obj = loadobj(S)
        %
        % Input:
        % ------
        %   S       An instance of this object
        %
        % Output:
        % -------
        %   obj     An instance of this object
        %
        if isempty(S.page_memory_size_)
            % This if statement allows us to load old PixelData objects that
            % were saved in .mat files that do not have the 'page_memory_size_'
            % property
            S.page_memory_size_ = PixelData.DEFAULT_PAGE_SIZE;
        end
        obj = PixelData(S);
    end

    function validate_mem_alloc(mem_alloc)
        if ~isnumeric(mem_alloc)
            error('PIXELDATA:validate_mem_alloc', ...
                  ['Invalid mem_alloc. ''mem_alloc'' must be numeric, ' ...
                   'found class ''%s''.'], class(mem_alloc));
        elseif ~isscalar(mem_alloc)
            error('PIXELDATA:validate_mem_alloc', ...
                  ['Invalid mem_alloc. ''mem_alloc'' must be a scalar, ' ...
                   'found size ''%s''.'], mat2str(size(mem_alloc)));
        end
        MIN_RECOMMENDED_PG_SIZE = 100e6;
        bytes_in_pix = PixelData.DATA_POINT_SIZE*PixelData.DEFAULT_NUM_PIX_FIELDS;
        if mem_alloc < bytes_in_pix
            error('PIXELDATA:validate_mem_alloc', ...
                  ['Error setting pixel page size. Cannot set page '...
                   'size less than %i bytes, as this is less than one pixel.'], ...
                  bytes_in_pix);
        elseif mem_alloc < MIN_RECOMMENDED_PG_SIZE
            warning('PIXELDATA:validate_mem_alloc', ...
=======
    % PixelData Provides an interface for access to pixel data
    %
    %   This class provides getters and setters for each data column in an SQW
    %   pixel array. You can access the data using the attributes listed below,
    %   using the get_data() method (to retrieve column data) or using the
    %   get_pixels() method (retrieve row data).
    %
    %   Construct this class with an 9 x N array, a file path to an SQW object or
    %   an instance of sqw_binfile_common.
    %
    %   >> pix_data = PixelData(data);
    %   >> pix_data = PixelData('/path/to/sqw.sqw');
    %   >> pix_data = PixelData('/path/to/sqw.sqw', mem_alloc);
    %   >> pix_data = PixelData(faccess_obj);
    %   >> pix_data = PixelData(faccess_obj, mem_alloc);
    %
    %   Constructing via a file or sqw_binfile_common will create a file-backed
    %   data object. No pixel data will be loaded from the file on construction.
    %   Data will be loaded when a getter is called e.g. pix_data.signal. Data will
    %   be loaded in pages such that the data held in memory will not exceed the
    %   size (in bytes) specified by private attribute page_memory_size_ - this can
    %   be set on construction (see mem_alloc above).
    %
    %   The file-backed operations work by loading "pages" of data into memory as
    %   required. If editing pixels, to avoid losing changes, if a page has been
    %   edited and the next page is then loaded, the "dirty" page will be written
    %   to a tmp file. This class's getters will then retrieve data from the tmp
    %   file if that data is requested from the "dirty" page. Note that "dirty"
    %   pages are written to tmp files as floats, but stored in memory as double.
    %   This means data is truncated when moving pages, hence pixel data should not
    %   be relied upon being accurate to double precision.
    %
    % Usage:
    %
    %   >> pix_data = PixelData(data)
    %   >> signal = pix_data.signal;
    %
    %  or equivalently:
    %
    %   >> pix_data = PixelData();
    %   >> pix_data.data = data;
    %   >> signal = pix_data.get_data('signal');
    %
    %  To retrieve multiple fields of data, e.g. run_idx and energy_idx, for pixels 1 to 10:
    %
    %   >> pix_data = PixelData(data);
    %   >> signal = pix_data.get_data({'run_idx', 'energy_idx'}, 1:10);
    %
    %  To retrieve data for pixels 1, 4 and 10 (returning another PixelData object):
    %
    %   >> pix_data = PixelData(data);
    %   >> pixel_subset = pix_data.get_pixels([1, 4, 10])
    %
    %  To sum the signal of a file-backed object where the page size is less than
    %  amount of data in the file:
    %
    %   >> pix = PixelData('my_data.sqw')
    %   >> signal_sum = 0;
    %   >> while pix.has_more()
    %   >>     signal_sum = signal_sum + pix.signal;
    %   >>     pix.advance();
    %   >> end
    %
    %PixelData Properties:
    %   u1, u2, u3     - The 1st, 2nd and 3rd dimension of the Crystal
    %                    Cartezian coordinates in projection axes, units are per Angstrom (1 x n arrays)
    %   dE             - The energy transfer value for each pixel in meV (1 x n array)
    %   coordinates    - The coords in projection axes of the pixel data [u1, u2, u3, dE] (4 x n array)
    %   q_coordinates  - The spacial coords in projection axes of the pixel data [u1, u2, u3] (3 x n array)
    %   run_idx        - The run index the pixel originated from (1 x n array)
    %   detector_idx   - The detector group number in the detector listing for the pixels (1 x n array)
    %   energy_idx     - The energy bin numbers (1 x n array)
    %   signal         - The signal array (1 x n array).
    %   variance       - The variance on the signal array (variance i.e. error bar squared) (1 x n array)
    %
    %   num_pixels     - The number of pixels in the data block.
    %   pix_range      - [2x4] array of the range of pixels coordinates in Crystal Cartesian coordinate system.
    %
    %   data           - The raw pixel data - usage of this attribute is discouraged, the structure
    %                    of the return value is not guaranteed.
    %   page_size      - The number of pixels in the currently loaded page.
    %
    properties (Access=private)
        FIELD_INDEX_MAP_ = containers.Map(...
            {'u1', 'u2', 'u3', 'dE', ...
            'coordinates', ...
            'q_coordinates', ...
            'run_idx', ...
            'detector_idx', ...
            'energy_idx', ...
            'signal', ...
            'variance'}, ...
            {1, 2, 3, 4, 1:4, 1:3, 5, 6, 7, 8, 9});
        PIXEL_BLOCK_COLS_ = PixelData.DEFAULT_NUM_PIX_FIELDS;
        
        dirty_page_edited_ = false;  % true if a dirty page has been edited since it was loaded
        f_accessor_;  % instance of faccess object to access pixel data from file
        file_path_ = '';  % the path to the file backing this object - empty string if all data in memory
        num_pixels_ = 0;  % the number of pixels in the object
        object_id_;  % random unique identifier for this object, used for tmp file names
        page_dirty_ = false;  % array mapping from page_number to whether that page is dirty
        page_memory_size_;  % the maximum amount of memory a page can use
        page_number_ = 1;  % the index of the currently loaded page
        raw_data_ = zeros(PixelData.DEFAULT_NUM_PIX_FIELDS, 0);  % the underlying data cached in the object
        tmp_io_handler_;  % a PixelTmpFileHandler object that handles reading/writing of tmp files
        pix_range_=PixelData.EMPTY_RANGE_; % range of pixels in Crystal cartesian coordinate system
    end
    
    properties (Constant)
        DATA_POINT_SIZE = 8;  % num bytes in a double
        DEFAULT_NUM_PIX_FIELDS = 9;
        DEFAULT_PAGE_SIZE = realmax;  % this gives no paging by default
        % the range, an empty pixel class has
        EMPTY_RANGE_ = [inf,inf,inf,inf;-inf,-inf,-inf,-inf];
    end
    
    properties (Dependent, Access=private)
        data_;  % points to raw_data_ but with a layer of validation for setting correct array sizes
        
        pix_position_;  % the pixel index in the file of the first pixel in the cache
    end
    
    properties (Dependent)
        % Return the 1st, 2nd and 3rd dimension of the crystal cartesian orientation (1 x n arrays) [A^-1]
        u1; u2; u3;
        
        % Return the spatial dimensions of the crystal cartesian orientation (3 x n array)
        q_coordinates;
        
        % Returns the array of energy deltas of the pixels (1 x n array) [meV]
        dE;
        
        % Returns the coordinates of the pixels in the projection axes, i.e.: u1,
        % u2, u3 and dE (4 x n array)
        coordinates;
        
        % The run index the pixel originated from (1 x n array)
        run_idx;
        
        % The detector group number in the detector listing for the pixels (1 x n array)
        detector_idx;
        
        % The energy bin numbers (1 x n array)
        energy_idx;
        
        % The signal array (1 x n array)
        signal;
        
        % The variance on the signal array (variance i.e. error bar squared) (1 x n array)
        variance;
        
        % The number of pixels in the data block
        num_pixels;
        
        % Returns range of pixels coordinates in Crystal Cartesian coordinate
        % system. [2x4] array of [min;max] values of pixels coordinates
        % field. If data are file-based and you are setting pixels coordinates,
        % this value may get invalid, as the range never shrinks.
        pix_range;
        
        % Returns the full raw pixel data block. Usage of this attribute is
        % discouraged, the structure of the return value is not guaranteed
        data;
        
        % The file that the pixel data has been read from, empty if no file
        file_path;
        
        % The number of pixels in the current page
        page_size;
        
        % The number of pixels that can fit in one page of data
        base_page_size;
    end
    properties(Access=public,Hidden)
        % the property contains the range of a block of pixels, changed
        % by set.pixels methods. Exposed to be used in algorithms, looping
        % over the paged pixels and changing object using coordinate setters
        % to calculate and set-up correct pixels range
        % in conjunction with set_range method at the end of the loop.
        page_range;
    end
    
    methods (Static)
        
        function obj = cat(varargin)
            % Concatenate the given PixelData objects' pixels. This function performs
            % a straight-forward data concatenation.
            %
            %   >> joined_pix = PixelData.cat(pix_data1, pix_data2);
            %
            % Input:
            % ------
            %   varargin    A cell array of PixelData objects
            %
            % Output:
            % -------
            %   obj         A PixelData object containing all the pixels in the inputted
            %               PixelData objects
            data_cell_array = cellfun(@(p) p.data, varargin, 'UniformOutput', false);
            data = cat(2, data_cell_array{:});
            obj = PixelData(data);
        end
        
        function obj = loadobj(S)
            % Load a PixelData object from a .mat file
            %
            %   >> obj = loadobj(S)
            %
            % Input:
            % ------
            %   S       An instance of this object
            %
            % Output:
            % -------
            %   obj     An instance of this object
            %
            if isempty(S.page_memory_size_)
                % This if statement allows us to load old PixelData objects that
                % were saved in .mat files that do not have the 'page_memory_size_'
                % property
                S.page_memory_size_ = PixelData.DEFAULT_PAGE_SIZE;
            end
            obj = PixelData(S);
        end
        
        function validate_mem_alloc(mem_alloc)
            if ~isnumeric(mem_alloc)
                error('PIXELDATA:validate_mem_alloc', ...
                    ['Invalid mem_alloc. ''mem_alloc'' must be numeric, ' ...
                    'found class ''%s''.'], class(mem_alloc));
            elseif ~isscalar(mem_alloc)
                error('PIXELDATA:validate_mem_alloc', ...
                    ['Invalid mem_alloc. ''mem_alloc'' must be a scalar, ' ...
                    'found size ''%s''.'], mat2str(size(mem_alloc)));
            end
            MIN_RECOMMENDED_PG_SIZE = 100e6;
            bytes_in_pix = PixelData.DATA_POINT_SIZE*PixelData.DEFAULT_NUM_PIX_FIELDS;
            if mem_alloc < bytes_in_pix
                error('PIXELDATA:validate_mem_alloc', ...
                    ['Error setting pixel page size. Cannot set page '...
                    'size less than %i bytes, as this is less than one pixel.'], ...
                    bytes_in_pix);
            elseif mem_alloc < MIN_RECOMMENDED_PG_SIZE
                warning('PIXELDATA:validate_mem_alloc', ...
>>>>>>> 4d7cec8c
                    ['A pixel page size of less than 100MB is not ' ...
                    'recommended. This may degrade performance.']);
            end
        end
<<<<<<< HEAD
    end

end

methods

    % --- Pixel operations ---
    pix_out = append(obj, pix);
    [mean_signal, mean_variance] = compute_bin_data(obj, npix)
    pix_out = do_binary_op(obj, operand, binary_op, varargin);
    pix_out = do_unary_op(obj, unary_op);
    [ok, mess] = equal_to_tol(obj, other_pix, varargin);
    pix_out = get_data(obj, fields, abs_pix_indices);
    pix_out = get_pix_in_ranges(obj, abs_indices_starts, abs_indices_ends);
    pix_out = get_pixels(obj, abs_pix_indices);
    pix_out = mask(obj, mask_array, npix);
    pix_out = noisify(obj, varargin);
    obj = move_to_page(obj, page_number);

    function obj = PixelData(arg, mem_alloc)
        % Construct a PixelData object from the given data. Default
        % construction initialises the underlying data as an empty (9 x 0)
        % array.
        %
        %   >> obj = PixelData(ones(9, 200))
        %
        %   >> obj = PixelData(200)  % intialise 200 pixels with underlying data set to zero
        %
        %   >> obj = PixelData(file_path)  % initialise pixel data from an sqw file
        %
        %   >> obj = PixelData(faccess_reader)  % initialise pixel data from an sqw file reader
        %
        %   >> obj = PixelData(faccess_reader, mem_alloc)  % set maximum memory allocation
        %
        % Input:
        % ------
        %   arg    A 9 x n matrix, where each row corresponds to a pixel and
        %          the columns correspond to the following:
        %             col 1: u1
        %             col 2: u2
        %             col 3: u3
        %             col 4: dE
        %             col 5: run_idx
        %             col 6: detector_idx
        %             col 7: energy_idx
        %             col 8: signal
        %             col 9: variance
        %
        %  arg    An integer specifying the desired number of pixels. The underlying
        %         data will be filled with zeros.
        %
        %  arg    A path to an SQW file.
        %
        %  arg    An instance of an sqw_binfile_common file reader.
        %
        %  mem_alloc    The maximum amount of memory allocated to hold pixel
        %               data in bytes. If pixels cannot all be held in memory
        %               at one time, they will be loaded from the file
        %               (specified by 'arg') when they are required. This
        %               argument does nothing if the class is constructed with
        %               in-memory data. (Optional)
        %
        obj.object_id_ = polyval(randi([0, 9], 1, 5), 10);
        if exist('mem_alloc', 'var')
            obj.validate_mem_alloc(mem_alloc);
            obj.page_memory_size_ = mem_alloc;
        else
            obj.page_memory_size_ = PixelData.DEFAULT_PAGE_SIZE;
        end

        if nargin == 0
            return
        end
        % In memory construction
        if isa(arg, 'PixelData')  % TODO make sure this works with file-backed
            if arg.is_file_backed_() && exist(arg.file_path, 'file')
                % if the file exists we can create a file-backed instance
                obj = PixelData(arg.file_path, arg.page_memory_size_);
                obj.page_number_ = arg.page_number_;
                obj.page_dirty_ = arg.page_dirty_;
                obj.dirty_page_edited_ = arg.dirty_page_edited_;
                arg.tmp_io_handler_.copy_folder(obj.object_id_);
=======
        
    end
    
    methods
        
        % --- Pixel operations ---
        pix_out = append(obj, pix);
        [mean_signal, mean_variance] = compute_bin_data(obj, npix)
        pix_out = do_binary_op(obj, operand, binary_op, varargin);
        pix_out = do_unary_op(obj, unary_op);
        [ok, mess] = equal_to_tol(obj, other_pix, varargin);
        pix_out = get_data(obj, fields, abs_pix_indices);
        pix_out = get_pixels(obj, abs_pix_indices);
        pix_out = mask(obj, mask_array, npix);
        pix_out = noisify(obj, varargin);
        obj = move_to_page(obj, page_number);
        
        function obj = PixelData(arg, mem_alloc)
            % Construct a PixelData object from the given data. Default
            % construction initialises the underlying data as an empty (9 x 0)
            % array.
            %
            %   >> obj = PixelData(ones(9, 200))
            %
            %   >> obj = PixelData(200)  % intialise 200 pixels with underlying data set to zero
            %
            %   >> obj = PixelData(file_path)  % initialise pixel data from an sqw file
            %
            %   >> obj = PixelData(faccess_reader)  % initialise pixel data from an sqw file reader
            %
            %   >> obj = PixelData(faccess_reader, mem_alloc)  % set maximum memory allocation
            %
            % Input:
            % ------
            %   arg    A 9 x n matrix, where each row corresponds to a pixel and
            %          the columns correspond to the following:
            %             col 1: u1
            %             col 2: u2
            %             col 3: u3
            %             col 4: dE
            %             col 5: run_idx
            %             col 6: detector_idx
            %             col 7: energy_idx
            %             col 8: signal
            %             col 9: variance
            %
            %  arg    An integer specifying the desired number of pixels. The underlying
            %         data will be filled with zeros.
            %
            %  arg    A path to an SQW file.
            %
            %  arg    An instance of an sqw_binfile_common file reader.
            %
            %  mem_alloc    The maximum amount of memory allocated to hold pixel
            %               data in bytes. If pixels cannot all be held in memory
            %               at one time, they will be loaded from the file
            %               (specified by 'arg') when they are required. This
            %               argument does nothing if the class is constructed with
            %               in-memory data. (Optional)
            %
            obj.object_id_ = polyval(randi([0, 9], 1, 5), 10);
            if exist('mem_alloc', 'var')
                obj.validate_mem_alloc(mem_alloc);
                obj.page_memory_size_ = mem_alloc;
>>>>>>> 4d7cec8c
            else
                obj.page_memory_size_ = PixelData.DEFAULT_PAGE_SIZE;
            end
            
            if nargin == 0
                return
            end
            % In memory construction
            if isa(arg, 'PixelData')  % TODO make sure this works with file-backed
                if arg.is_file_backed_() && exist(arg.file_path, 'file')
                    % if the file exists we can create a file-backed instance
                    obj = PixelData(arg.file_path, arg.page_memory_size_);
                    obj.page_number_ = arg.page_number_;
                    obj.page_dirty_ = arg.page_dirty_;
                    obj.dirty_page_edited_ = arg.dirty_page_edited_;
                    arg.tmp_io_handler_.copy_folder(obj.object_id_);
                else
                    obj.num_pixels_ = size(arg.data, 2);
                end
                obj.data_ = arg.data;
                obj.page_memory_size_ = arg.page_memory_size_;
                obj.reset_changed_coord_range('coordinates')
                return;
            end
            
            if numel(arg) == 1 && isnumeric(arg) && floor(arg) == arg
                % input is an integer
                obj.data_ = zeros(obj.PIXEL_BLOCK_COLS_, arg);
                obj.num_pixels_ = arg;
                obj.pix_range_ = zeros(2,4);
                obj.page_range = zeros(2,4);
                return;
            end
            
            % File-backed construction
            if ischar(arg)
                % input is a file path
                f_accessor = sqw_formats_factory.instance().get_loader(arg);
                obj = obj.init_from_file_accessor_(f_accessor);
                return;
            end
            if isa(arg, 'sqw_binfile_common')
                % input is a file accessor
                obj = obj.init_from_file_accessor_(arg);
                return;
            end
            
            % Input sets underlying data
            if exist('mem_alloc', 'var') && ...
                    (obj.calculate_page_size_(mem_alloc) < size(arg, 2))
                error('PIXELDATA:PixelData', ...
                    ['The size of the input array cannot exceed the given ' ...
                    'memory_allocation.']);
            end
            obj.data_ = arg;
            obj.reset_changed_coord_range('coordinates')
            obj.num_pixels_ = size(arg, 2);
            obj.tmp_io_handler_ = PixelTmpFileHandler(obj.object_id_);
        end
        
        % --- Operator overrides ---
        function delete(obj)
            % Class destructor to delete any temporary files
            if ~isempty(obj.tmp_io_handler_)
                obj.tmp_io_handler_.delete_files();
            end
        end
        
        function is_empty = isempty(obj)
            % Return true if the PixelData object holds no pixel data
            is_empty = obj.num_pixels == 0;
        end
        
        function nel = numel(obj)
            % Return the number of data points in the pixel data block
            %   If the data is file backed, this returns the number of values in
            %   the file.
            nel = obj.PIXEL_BLOCK_COLS_*obj.num_pixels;
        end
        
        function pix_copy = copy(obj)
            % Make an independent copy of this object
            %  This method simply constructs a new PixelData instance by calling
            %  the constructor with the input object as an argument. Because of
            %  this, any properties that need to be explicitly copied must be
            %  copied within this classes "copy-constructor".
            pix_copy = PixelData(obj);
        end
        
        % --- Data management ---
        function has_more = has_more(obj)
            % Returns true if there are subsequent pixels stored in the file that
            % are not held in the current page
            %
            %    >> has_more = pix.has_more();
            %
            has_more = false;
            if ~obj.is_file_backed_()
                return;
            end
            if obj.page_size == 0 && obj.num_pixels > obj.base_page_size
                % If nothing has been loaded into the cache yet (page_size == 0),
                % the object acts as though the first page has been loaded. So
                % return true if there's more than one page worth of pixels
                has_more = true;
            else
                has_more = obj.pix_position_ + obj.base_page_size  <= obj.num_pixels;
            end
        end
        
        function obj = advance(obj)
            % Load the next page of pixel data from the file backing the object
            %
            % This function will throw a PIXELDATA:advance error if attempting to
            % advance past the final page of data in the file.
            %
            % This function does nothing if the pixel data is not file-backed.
            %
            if obj.is_file_backed_()
                if obj.page_is_dirty_(obj.page_number_) && obj.dirty_page_edited_
                    obj.write_dirty_page_();
                end
                try
                    obj = obj.move_to_page(obj.page_number_ + 1);
                catch ME
                    switch ME.identifier
                        case 'PIXELDATA:load_page_'
                            error('PIXELDATA:advance', ...
                                'Attempting to advance past final page of data in %s', ...
                                obj.file_path);
                        otherwise
                            rethrow(ME);
                    end
                end
            end
        end
        
        function obj = move_to_first_page(obj)
            % Reset the object to point to the first page of pixel data in the file
            % and clear the current cache
            %  This function does nothing if pixels are not file-backed.
            %
            obj.move_to_page(1);
        end
        
        % --- Getters / Setters ---
        function pixel_data = get.data(obj)
            obj = obj.load_current_page_if_data_empty_();
            pixel_data = obj.data_;
        end
        
        function set.data(obj, pixel_data)
            % This setter provides rules for public facing edits to the cached data
            if obj.page_size == 0
                % no pixels loaded, get our expected page size
                required_page_size = min(obj.base_page_size, obj.num_pixels);
            else
                required_page_size = obj.page_size;
            end
            
            if size(pixel_data, 2) ~= required_page_size
                msg = ['Cannot set pixel data, invalid dimensions. Axis 2 ' ...
                    'must have num elements matching current page size (%i), ' ...
                    'found ''%i''.'];
                error('PIXELDATA:data', msg, required_page_size, size(pixel_data, 2));
            end
            obj.data_ = pixel_data;
            obj.reset_changed_coord_range('coordinates');
            obj.set_page_dirty_(true);
        end
        
        function data = get.data_(obj)
            data = obj.raw_data_;
        end
        
        function set.data_(obj, pixel_data)
            % This setter provides rules for internally setting cached data
            %  This is the only method that should ever touch obj.raw_data_
            
            % The need for multiple layers of getters/setters for the raw data
            % should be removed when the public facing getters/setters are removed.
            if size(pixel_data, 1) ~= obj.PIXEL_BLOCK_COLS_
                msg = ['Cannot set pixel data, invalid dimensions. Axis 1 must '...
                    'have length %i, found ''%i''.'];
                error('PIXELDATA:data', msg, obj.PIXEL_BLOCK_COLS_, ...
                    size(pixel_data, 1));
            elseif ~isnumeric(pixel_data)
                msg = ['Cannot set pixel data, invalid type. Data must have a '...
                    'numeric type, found ''%s''.'];
                error('PIXELDATA:data', msg, class(pixel_data));
            end
            obj.raw_data_ = pixel_data;
        end
        
        function u1 = get.u1(obj)
            obj = obj.load_current_page_if_data_empty_();
            u1 = obj.data(obj.FIELD_INDEX_MAP_('u1'), :);
        end
        
        function set.u1(obj, u1)
            obj = obj.load_current_page_if_data_empty_();
            obj.data(obj.FIELD_INDEX_MAP_('u1'), :) = u1;
            obj.reset_changed_coord_range('u1');
            obj.set_page_dirty_(true);
        end
        
        function u2 = get.u2(obj)
            obj = obj.load_current_page_if_data_empty_();
            u2 = obj.data(obj.FIELD_INDEX_MAP_('u2'), :);
        end
        
        function set.u2(obj, u2)
            obj = obj.load_current_page_if_data_empty_();
            obj.data(obj.FIELD_INDEX_MAP_('u2'), :) = u2;
            obj.reset_changed_coord_range('u2');
            obj.set_page_dirty_(true);
        end
        
        function u3 = get.u3(obj)
            obj = obj.load_current_page_if_data_empty_();
            u3 = obj.data(obj.FIELD_INDEX_MAP_('u3'), :);
        end
        
        function set.u3(obj, u3)
            obj = obj.load_current_page_if_data_empty_();
            obj.data(obj.FIELD_INDEX_MAP_('u3'), :) = u3;
            obj.reset_changed_coord_range('u3');
            obj.set_page_dirty_(true);
        end
        
        function dE = get.dE(obj)
            obj = obj.load_current_page_if_data_empty_();
            dE = obj.data(obj.FIELD_INDEX_MAP_('dE'), :);
        end
        
        function set.dE(obj, dE)
            obj = obj.load_current_page_if_data_empty_();
            obj.data(obj.FIELD_INDEX_MAP_('dE'), :) = dE;
            obj.reset_changed_coord_range('dE');
            obj.set_page_dirty_(true);
        end
        
        function coord_data = get.coordinates(obj)
            obj = obj.load_current_page_if_data_empty_();
            coord_data = obj.data(obj.FIELD_INDEX_MAP_('coordinates'), :);
        end
        
        function set.coordinates(obj, coordinates)
            obj = obj.load_current_page_if_data_empty_();
            obj.data(obj.FIELD_INDEX_MAP_('coordinates'), :) = coordinates;
            obj.reset_changed_coord_range('coordinates');
            obj.set_page_dirty_(true);
        end
        
        function coord_data = get.q_coordinates(obj)
            obj = obj.load_current_page_if_data_empty_();
            coord_data = obj.data(obj.FIELD_INDEX_MAP_('q_coordinates'), :);
        end
        
        function set.q_coordinates(obj, q_coordinates)
            obj = obj.load_current_page_if_data_empty_();
            obj.data(obj.FIELD_INDEX_MAP_('q_coordinates'), :) = q_coordinates;
            obj.reset_changed_coord_range('q_coordinates');
            obj.set_page_dirty_(true);
        end
        
        function run_index = get.run_idx(obj)
            obj = obj.load_current_page_if_data_empty_();
            run_index = obj.data(obj.FIELD_INDEX_MAP_('run_idx'), :);
        end
        
        function set.run_idx(obj, iruns)
            obj = obj.load_current_page_if_data_empty_();
            obj.data(obj.FIELD_INDEX_MAP_('run_idx'), :) = iruns;
            obj.set_page_dirty_(true);
        end
        
        function detector_index = get.detector_idx(obj)
            obj = obj.load_current_page_if_data_empty_();
            detector_index = obj.data(obj.FIELD_INDEX_MAP_('detector_idx'), :);
        end
        
        function set.detector_idx(obj, detector_indices)
            obj = obj.load_current_page_if_data_empty_();
            obj.data(obj.FIELD_INDEX_MAP_('detector_idx'), :) = detector_indices;
            obj.set_page_dirty_(true);
        end
        
        function detector_index = get.energy_idx(obj)
            obj = obj.load_current_page_if_data_empty_();
            detector_index = obj.data(obj.FIELD_INDEX_MAP_('energy_idx'), :);
        end
        
        function set.energy_idx(obj, energies)
            obj = obj.load_current_page_if_data_empty_();
            obj.data(obj.FIELD_INDEX_MAP_('energy_idx'), :) = energies;
            obj.set_page_dirty_(true);
        end
        
        function signal = get.signal(obj)
            obj = obj.load_current_page_if_data_empty_();
            signal = obj.data(obj.FIELD_INDEX_MAP_('signal'), :);
        end
        
        function set.signal(obj, signal)
            obj = obj.load_current_page_if_data_empty_();
            obj.data(obj.FIELD_INDEX_MAP_('signal'), :) = signal;
            obj.set_page_dirty_(true);
        end
        
        function variance = get.variance(obj)
            obj = obj.load_current_page_if_data_empty_();
            variance = obj.data(obj.FIELD_INDEX_MAP_('variance'), :);
        end
        
        function set.variance(obj, variance)
            obj = obj.load_current_page_if_data_empty_();
            obj.data(obj.FIELD_INDEX_MAP_('variance'), :) = variance;
            obj.set_page_dirty_(true);
        end
        
        function num_pix = get.num_pixels(obj)
            num_pix = obj.num_pixels_;
        end
        
        function file_path = get.file_path(obj)
            file_path = obj.file_path_;
        end
        
        function page_size = get.page_size(obj)
            % The number of pixels that are held in the current page.
            if obj.num_pixels > 0 && obj.cache_is_empty_()
                % No pixels currently loaded, show the number that will be loaded
                % when a getter is called
                base_pg_size = obj.base_page_size;
                if base_pg_size*obj.page_number_ > obj.num_pixels
                    % In this case we're on the final page and there are fewer
                    % leftover pixels than would be in a full-size page
                    page_size = obj.num_pixels - base_pg_size*(obj.page_number_ - 1);
                else
                    page_size = min(base_pg_size, obj.num_pixels);
                end
            else
                page_size = size(obj.data_, 2);
            end
        end
        
        function pix_position = get.pix_position_(obj)
            pix_position = (obj.page_number_ - 1)*obj.base_page_size + 1;
        end
        
        function page_size = get.base_page_size(obj)
            page_size = obj.calculate_page_size_(obj.page_memory_size_);
        end
        
        function range = get.pix_range(obj)
            range  = obj.pix_range_;
        end
        function set_range(obj,pix_range)
            % Function allows to set the pixels range.
            %
            % Use with caution!!! No checks that the set range is correct
            % range for pixels, holded by the class are
            % performed, and the subsequent algorithms rely on pix range
            % to be correct.
            %
            % Necessary to set up the pixel range when filebased
            % pixels are modified by algorithm and correct range
            % calculations are expensive
            %
            if any(size(pix_range) ~=[2,4])
                error('PIXELDATA:InvalidArgument',...
                    'pixel_range should be [2x4] array');
            end
            obj.pix_range_ = pix_range;
        end
    end
    
    methods (Access=private)
        
        function obj = init_from_file_accessor_(obj, f_accessor)
            % Initialise a PixelData object from a file accessor
            obj.f_accessor_ = f_accessor;
            obj.file_path_ = fullfile(obj.f_accessor_.filepath, ...
                obj.f_accessor_.filename);
            obj.tmp_io_handler_ = PixelTmpFileHandler(obj.object_id_);
            obj.page_number_ = 1;
            obj.num_pixels_ = double(obj.f_accessor_.npixels);
            obj.pix_range_ = f_accessor.get_pix_range();
        end
        
        function obj = load_current_page_if_data_empty_(obj)
            % Check if there's any data in the current page and load a page if not
            %   This function does nothing if pixels are not file-backed.
            if obj.cache_is_empty_() && obj.is_file_backed_()
                obj = obj.load_page_(obj.page_number_);
            end
        end
        
        function obj = load_page_(obj, page_number)
            % Load the data for the given page index
            if obj.page_is_dirty_(page_number)
                % load page from tmp file
                obj.load_dirty_page_(page_number);
            else
                % load page from sqw file
                obj.load_clean_page_(page_number);
                obj.set_page_dirty_(false, page_number);
            end
            obj.page_number_ = page_number;
            obj.dirty_page_edited_ = false;
        end
        
        function obj = load_clean_page_(obj, page_number)
            % Load the given page of data from the sqw file backing this object
            pix_idx_start = (page_number - 1)*obj.base_page_size + 1;
            if pix_idx_start > obj.num_pixels
                error('PIXELDATA:load_page_', ...
                    'pix_idx_start exceeds number of pixels in file. %i >= %i', ...
                    pix_idx_start, obj.num_pixels);
            end
            % Get the index of the final pixel to read given the maximum page size
            pix_idx_end = min(pix_idx_start + obj.base_page_size - 1, obj.num_pixels);
            
            obj.data_ = obj.f_accessor_.get_pix(pix_idx_start, pix_idx_end);
            if obj.page_size == obj.num_pixels
                % Delete accessor and close the file if all pixels have been read
                obj.f_accessor_ = [];
            end
        end
        
        function obj = load_dirty_page_(obj, page_number)
            % Load a page of data from a tmp file
            obj.data_ = obj.tmp_io_handler_.load_page(page_number, ...
                obj.PIXEL_BLOCK_COLS_);
        end
        
        function obj = write_dirty_page_(obj)
            % Write the current page's pixels to a tmp file
            if isempty(obj.tmp_io_handler_)
                obj.tmp_io_handler_ = PixelTmpFileHandler(obj.object_id_);
            end
            obj.tmp_io_handler_.write_page(obj.page_number_, obj.data);
        end
        
        function is = page_is_dirty_(obj, page_number)
            % Return true if the given page is dirty
            is = ~(page_number > numel(obj.page_dirty_));
            is = is && obj.page_dirty_(page_number);
        end
        
        function obj = set_page_dirty_(obj, is_dirty, page_number)
            % Mark the given page as "dirty" i.e. the data in the cache does not
            % match the data in the original SQW file
            %
            % Input
            % -----
            % is_dirty     Logical specifying if the page is dirty
            % page_number  The page number to mark as dirty (default is current page)
            %
            if nargin == 2
                page_number = obj.page_number_;
            end
            obj.page_dirty_(page_number) = is_dirty;
            obj.dirty_page_edited_ = is_dirty;
        end
        
        function page_size = calculate_page_size_(obj, mem_alloc)
            % Calculate number of pixels that fit in the given memory allocation
            num_bytes_in_pixel = obj.DATA_POINT_SIZE*obj.PIXEL_BLOCK_COLS_;
            page_size = floor(mem_alloc/num_bytes_in_pixel);
            page_size = max(page_size, size(obj.raw_data_, 2));
        end
        
        function is = is_file_backed_(obj)
            % Return true if the pixel data is backed by a file or files. Returns
            % false if all pixel data is held in memory
            %
            is = ~isempty(obj.f_accessor_) || obj.get_num_pages_() > 1;
        end
        
        function is = cache_is_empty_(obj)
            % Return true if no pixels are currently held in memory
            is = isempty(obj.data_);
        end
        
        function num_pages = get_num_pages_(obj)
            num_pages = max(ceil(obj.num_pixels/obj.base_page_size), 1);
        end
        
        function reset_changed_coord_range(obj,field_name)
            % set appropriate range of pixel coordinates.
            % The coordinates are defined by the selected field
            %
            % Returns the range of the block of pixels, beeing set up
            % at current iteration
            %
            if isempty(obj.raw_data_)
                obj.pix_range_   = PixelData.EMPTY_RANGE_;
                obj.page_range = PixelData.EMPTY_RANGE_;
                return
            end
            ind = obj.FIELD_INDEX_MAP_(field_name);
            
            loc_range = [min(obj.raw_data_(ind,:),[],2),max(obj.raw_data_(ind,:),[],2)]';
            if obj.is_file_backed_()
                % this may break things down, as the range only expands
                range = [min(obj.pix_range_(1,ind),loc_range(1,:));...
                    max(obj.pix_range_(2,ind),loc_range(2,:))];
            else
                range = loc_range;
            end
            obj.pix_range_(:,ind) = range;
            obj.page_range(:,ind) = loc_range;
        end
    end
    
end<|MERGE_RESOLUTION|>--- conflicted
+++ resolved
@@ -1,234 +1,4 @@
 classdef PixelData < handle
-<<<<<<< HEAD
-% PixelData Provides an interface for access to pixel data
-%
-%   This class provides getters and setters for each data column in an SQW
-%   pixel array. You can access the data using the attributes listed below,
-%   using the get_data() method (to retrieve column data) or using the
-%   get_pixels() method (retrieve row data).
-%
-%   Construct this class with an 9 x N array, a file path to an SQW object or
-%   an instance of sqw_binfile_common.
-%
-%   >> pix_data = PixelData(data);
-%   >> pix_data = PixelData('/path/to/sqw.sqw');
-%   >> pix_data = PixelData('/path/to/sqw.sqw', mem_alloc);
-%   >> pix_data = PixelData(faccess_obj);
-%   >> pix_data = PixelData(faccess_obj, mem_alloc);
-%
-%   Constructing via a file or sqw_binfile_common will create a file-backed
-%   data object. No pixel data will be loaded from the file on construction.
-%   Data will be loaded when a getter is called e.g. pix_data.signal. Data will
-%   be loaded in pages such that the data held in memory will not exceed the
-%   size (in bytes) specified by private attribute page_memory_size_ - this can
-%   be set on construction (see mem_alloc above).
-%
-%   The file-backed operations work by loading "pages" of data into memory as
-%   required. If editing pixels, to avoid losing changes, if a page has been
-%   edited and the next page is then loaded, the "dirty" page will be written
-%   to a tmp file. This class's getters will then retrieve data from the tmp
-%   file if that data is requested from the "dirty" page. Note that "dirty"
-%   pages are written to tmp files as floats, but stored in memory as double.
-%   This means data is truncated when moving pages, hence pixel data should not
-%   be relied upon being accurate to double precision.
-%
-% Usage:
-%
-%   >> pix_data = PixelData(data)
-%   >> signal = pix_data.signal;
-%
-%  or equivalently:
-%
-%   >> pix_data = PixelData();
-%   >> pix_data.data = data;
-%   >> signal = pix_data.get_data('signal');
-%
-%  To retrieve multiple fields of data, e.g. run_idx and energy_idx, for pixels 1 to 10:
-%
-%   >> pix_data = PixelData(data);
-%   >> signal = pix_data.get_data({'run_idx', 'energy_idx'}, 1:10);
-%
-%  To retrieve data for pixels 1, 4 and 10 (returning another PixelData object):
-%
-%   >> pix_data = PixelData(data);
-%   >> pixel_subset = pix_data.get_pixels([1, 4, 10])
-%
-%  To sum the signal of a file-backed object where the page size is less than
-%  amount of data in the file:
-%
-%   >> pix = PixelData('my_data.sqw')
-%   >> signal_sum = 0;
-%   >> while pix.has_more()
-%   >>     signal_sum = signal_sum + pix.signal;
-%   >>     pix.advance();
-%   >> end
-%
-% Attributes:
-%   u1, u2, u3     The 1st, 2nd and 3rd dimension of the crystal coordinates in projection axes, units are per Angstrom (1 x n arrays)
-%   dE             The energy deltas of the pixels in meV (1 x n array)
-%   coordinates    The coords in projection axes of the pixel data [u1, u2, u3, dE] (4 x n array)
-%   q_coordinates  The spacial coords in projection axes of the pixel data [u1, u2, u3] (3 x n array)
-%   run_idx        The run index the pixel originated from (1 x n array)
-%   detector_idx   The detector group number in the detector listing for the pixels (1 x n array)
-%   energy_idx     The energy bin numbers (1 x n array)
-%   signal         The signal array (1 x n array)
-%   variance       The variance on the signal array (variance i.e. error bar squared) (1 x n array)
-%   num_pixels     The number of pixels in the data block
-%   data           The raw pixel data - usage of this attribute is discouraged, the structure
-%                  of the return value is not guaranteed
-%   page_size      The number of pixels in the currently loaded page
-%
-properties (Access=private)
-    FIELD_INDEX_MAP_ = containers.Map(...
-        {'u1', 'u2', 'u3', 'dE', ...
-         'coordinates', ...
-         'q_coordinates', ...
-         'run_idx', ...
-         'detector_idx', ...
-         'energy_idx', ...
-         'signal', ...
-         'variance'}, ...
-        {1, 2, 3, 4, 1:4, 1:3, 5, 6, 7, 8, 9});
-    PIXEL_BLOCK_COLS_ = PixelData.DEFAULT_NUM_PIX_FIELDS;
-
-    dirty_page_edited_ = false;  % true if a dirty page has been edited since it was loaded
-    f_accessor_;  % instance of faccess object to access pixel data from file
-    file_path_ = '';  % the path to the file backing this object - empty string if all data in memory
-    num_pixels_ = 0;  % the number of pixels in the object
-    object_id_;  % random unique identifier for this object, used for tmp file names
-    page_dirty_ = false;  % array mapping from page_number to whether that page is dirty
-    page_memory_size_;  % the maximum amount of memory a page can use
-    page_number_ = 1;  % the index of the currently loaded page
-    raw_data_ = zeros(PixelData.DEFAULT_NUM_PIX_FIELDS, 0);  % the underlying data cached in the object
-    tmp_io_handler_;  % a PixelTmpFileHandler object that handles reading/writing of tmp files
-end
-
-properties (Constant)
-    DATA_POINT_SIZE = 8;  % num bytes in a double
-    DEFAULT_NUM_PIX_FIELDS = 9;
-    DEFAULT_PAGE_SIZE = realmax;  % this gives no paging by default
-end
-
-properties (Dependent, Access=private)
-    % Points to raw_data_ but with a layer of validation for setting correct array sizes
-    data_;
-    % The pixel index in the file of the first pixel in the cache
-    pix_position_;
-end
-
-properties (Dependent)
-    % The 1st dimension of the crystal cartesian orientation (1 x n array) [A^-1]
-    u1;
-
-    % The 2nd dimension of the crystal cartesian orientation (1 x n array) [A^-1]
-    u2;
-
-    % The 3rd dimension of the crystal cartesian orientation (1 x n array) [A^-1]
-    u3;
-
-    % The spatial dimensions of the crystal cartesian orientation (3 x n array)
-    q_coordinates;
-
-    % The array of energy deltas of the pixels (1 x n array) [meV]
-    dE;
-
-    % The coordinates of the pixels in, i.e.: u1, u2, u3 and dE (4 x n array)
-    coordinates;
-
-    % The run index the pixel originated from (1 x n array)
-    run_idx;
-
-    % The detector group number in the detector listing for the pixels (1 x n array)
-    detector_idx;
-
-    % The energy bin numbers (1 x n array)
-    energy_idx;
-
-    % The signal array (1 x n array)
-    signal;
-
-    % The variance on the signal array (variance i.e. error bar squared) (1 x n array)
-    variance;
-
-    % The number of pixels in the data block
-    num_pixels;
-
-    % Returns the full raw pixel data block usage of this attribute is discouraged, the structure of the return value is not guaranteed
-    data;
-
-    % The file that the pixel data has been read from, empty if no file
-    file_path;
-
-    % The number of pixels in the current page
-    page_size;
-
-    % The number of pixels that can fit in one page of data
-    base_page_size;
-end
-
-methods (Static)
-
-    function obj = cat(varargin)
-        % Concatenate the given PixelData objects' pixels. This function performs
-        % a straight-forward data concatenation.
-        %
-        %   >> joined_pix = PixelData.cat(pix_data1, pix_data2);
-        %
-        % Input:
-        % ------
-        %   varargin    A cell array of PixelData objects
-        %
-        % Output:
-        % -------
-        %   obj         A PixelData object containing all the pixels in the inputted
-        %               PixelData objects
-        data_cell_array = cellfun(@(p) p.data, varargin, 'UniformOutput', false);
-        data = cat(2, data_cell_array{:});
-        obj = PixelData(data);
-    end
-
-    function obj = loadobj(S)
-        % Load a PixelData object from a .mat file
-        %
-        %   >> obj = loadobj(S)
-        %
-        % Input:
-        % ------
-        %   S       An instance of this object
-        %
-        % Output:
-        % -------
-        %   obj     An instance of this object
-        %
-        if isempty(S.page_memory_size_)
-            % This if statement allows us to load old PixelData objects that
-            % were saved in .mat files that do not have the 'page_memory_size_'
-            % property
-            S.page_memory_size_ = PixelData.DEFAULT_PAGE_SIZE;
-        end
-        obj = PixelData(S);
-    end
-
-    function validate_mem_alloc(mem_alloc)
-        if ~isnumeric(mem_alloc)
-            error('PIXELDATA:validate_mem_alloc', ...
-                  ['Invalid mem_alloc. ''mem_alloc'' must be numeric, ' ...
-                   'found class ''%s''.'], class(mem_alloc));
-        elseif ~isscalar(mem_alloc)
-            error('PIXELDATA:validate_mem_alloc', ...
-                  ['Invalid mem_alloc. ''mem_alloc'' must be a scalar, ' ...
-                   'found size ''%s''.'], mat2str(size(mem_alloc)));
-        end
-        MIN_RECOMMENDED_PG_SIZE = 100e6;
-        bytes_in_pix = PixelData.DATA_POINT_SIZE*PixelData.DEFAULT_NUM_PIX_FIELDS;
-        if mem_alloc < bytes_in_pix
-            error('PIXELDATA:validate_mem_alloc', ...
-                  ['Error setting pixel page size. Cannot set page '...
-                   'size less than %i bytes, as this is less than one pixel.'], ...
-                  bytes_in_pix);
-        elseif mem_alloc < MIN_RECOMMENDED_PG_SIZE
-            warning('PIXELDATA:validate_mem_alloc', ...
-=======
     % PixelData Provides an interface for access to pixel data
     %
     %   This class provides getters and setters for each data column in an SQW
@@ -292,8 +62,8 @@
     %   >>     pix.advance();
     %   >> end
     %
-    %PixelData Properties:
-    %   u1, u2, u3     - The 1st, 2nd and 3rd dimension of the Crystal
+    % Properties:
+    %   u1, u2, u3     - The 1st, 2nd and 3rd dimensions of the Crystal
     %                    Cartezian coordinates in projection axes, units are per Angstrom (1 x n arrays)
     %   dE             - The energy transfer value for each pixel in meV (1 x n array)
     %   coordinates    - The coords in projection axes of the pixel data [u1, u2, u3, dE] (4 x n array)
@@ -323,7 +93,7 @@
             'variance'}, ...
             {1, 2, 3, 4, 1:4, 1:3, 5, 6, 7, 8, 9});
         PIXEL_BLOCK_COLS_ = PixelData.DEFAULT_NUM_PIX_FIELDS;
-        
+
         dirty_page_edited_ = false;  % true if a dirty page has been edited since it was loaded
         f_accessor_;  % instance of faccess object to access pixel data from file
         file_path_ = '';  % the path to the file backing this object - empty string if all data in memory
@@ -334,9 +104,9 @@
         page_number_ = 1;  % the index of the currently loaded page
         raw_data_ = zeros(PixelData.DEFAULT_NUM_PIX_FIELDS, 0);  % the underlying data cached in the object
         tmp_io_handler_;  % a PixelTmpFileHandler object that handles reading/writing of tmp files
-        pix_range_=PixelData.EMPTY_RANGE_; % range of pixels in Crystal cartesian coordinate system
+        pix_range_= PixelData.EMPTY_RANGE_;  % range of pixels in Crystal cartesian coordinate system
     end
-    
+
     properties (Constant)
         DATA_POINT_SIZE = 8;  % num bytes in a double
         DEFAULT_NUM_PIX_FIELDS = 9;
@@ -344,75 +114,81 @@
         % the range, an empty pixel class has
         EMPTY_RANGE_ = [inf,inf,inf,inf;-inf,-inf,-inf,-inf];
     end
-    
+
     properties (Dependent, Access=private)
         data_;  % points to raw_data_ but with a layer of validation for setting correct array sizes
-        
+
         pix_position_;  % the pixel index in the file of the first pixel in the cache
     end
-    
+
     properties (Dependent)
-        % Return the 1st, 2nd and 3rd dimension of the crystal cartesian orientation (1 x n arrays) [A^-1]
-        u1; u2; u3;
-        
-        % Return the spatial dimensions of the crystal cartesian orientation (3 x n array)
+        % The 1st dimension of the crystal cartesian orientation (1 x n array) [A^-1]
+        u1;
+
+        % The 2nd dimension of the crystal cartesian orientation (1 x n array) [A^-1]
+        u2;
+
+        % The 3rd dimension of the crystal cartesian orientation (1 x n array) [A^-1]
+        u3;
+
+        % The spatial dimensions of the crystal cartesian orientation (3 x n array)
         q_coordinates;
-        
-        % Returns the array of energy deltas of the pixels (1 x n array) [meV]
+
+        % The array of energy deltas of the pixels (1 x n array) [meV]
         dE;
-        
-        % Returns the coordinates of the pixels in the projection axes, i.e.: u1,
+
+        % The coordinates of the pixels in the projection axes, i.e.: u1,
         % u2, u3 and dE (4 x n array)
         coordinates;
-        
+
         % The run index the pixel originated from (1 x n array)
         run_idx;
-        
+
         % The detector group number in the detector listing for the pixels (1 x n array)
         detector_idx;
-        
+
         % The energy bin numbers (1 x n array)
         energy_idx;
-        
+
         % The signal array (1 x n array)
         signal;
-        
+
         % The variance on the signal array (variance i.e. error bar squared) (1 x n array)
         variance;
-        
+
         % The number of pixels in the data block
         num_pixels;
-        
-        % Returns range of pixels coordinates in Crystal Cartesian coordinate
+
+        % The range of pixels coordinates in Crystal Cartesian coordinate
         % system. [2x4] array of [min;max] values of pixels coordinates
         % field. If data are file-based and you are setting pixels coordinates,
         % this value may get invalid, as the range never shrinks.
         pix_range;
-        
-        % Returns the full raw pixel data block. Usage of this attribute is
+
+        % The full raw pixel data block. Usage of this attribute is
         % discouraged, the structure of the return value is not guaranteed
         data;
-        
+
         % The file that the pixel data has been read from, empty if no file
         file_path;
-        
+
         % The number of pixels in the current page
         page_size;
-        
+
         % The number of pixels that can fit in one page of data
         base_page_size;
     end
-    properties(Access=public,Hidden)
-        % the property contains the range of a block of pixels, changed
-        % by set.pixels methods. Exposed to be used in algorithms, looping
-        % over the paged pixels and changing object using coordinate setters
-        % to calculate and set-up correct pixels range
-        % in conjunction with set_range method at the end of the loop.
+
+    properties(Access=public, Hidden)
+        % Contains the range of a block of pixels, changed by set.pixels methods.
+        % Exposed to be used in algorithms, looping over the paged pixels and
+        % changing object using coordinate setters to calculate and set-up
+        % correct pixels range in conjunction with set_range method at the end of the loop.
         page_range;
     end
-    
+
     methods (Static)
-        
+
         function obj = cat(varargin)
             % Concatenate the given PixelData objects' pixels. This function performs
             % a straight-forward data concatenation.
@@ -431,7 +207,7 @@
             data = cat(2, data_cell_array{:});
             obj = PixelData(data);
         end
-        
+
         function obj = loadobj(S)
             % Load a PixelData object from a .mat file
             %
@@ -453,7 +229,7 @@
             end
             obj = PixelData(S);
         end
-        
+
         function validate_mem_alloc(mem_alloc)
             if ~isnumeric(mem_alloc)
                 error('PIXELDATA:validate_mem_alloc', ...
@@ -473,100 +249,14 @@
                     bytes_in_pix);
             elseif mem_alloc < MIN_RECOMMENDED_PG_SIZE
                 warning('PIXELDATA:validate_mem_alloc', ...
->>>>>>> 4d7cec8c
                     ['A pixel page size of less than 100MB is not ' ...
                     'recommended. This may degrade performance.']);
             end
         end
-<<<<<<< HEAD
+
     end
 
-end
-
-methods
-
-    % --- Pixel operations ---
-    pix_out = append(obj, pix);
-    [mean_signal, mean_variance] = compute_bin_data(obj, npix)
-    pix_out = do_binary_op(obj, operand, binary_op, varargin);
-    pix_out = do_unary_op(obj, unary_op);
-    [ok, mess] = equal_to_tol(obj, other_pix, varargin);
-    pix_out = get_data(obj, fields, abs_pix_indices);
-    pix_out = get_pix_in_ranges(obj, abs_indices_starts, abs_indices_ends);
-    pix_out = get_pixels(obj, abs_pix_indices);
-    pix_out = mask(obj, mask_array, npix);
-    pix_out = noisify(obj, varargin);
-    obj = move_to_page(obj, page_number);
-
-    function obj = PixelData(arg, mem_alloc)
-        % Construct a PixelData object from the given data. Default
-        % construction initialises the underlying data as an empty (9 x 0)
-        % array.
-        %
-        %   >> obj = PixelData(ones(9, 200))
-        %
-        %   >> obj = PixelData(200)  % intialise 200 pixels with underlying data set to zero
-        %
-        %   >> obj = PixelData(file_path)  % initialise pixel data from an sqw file
-        %
-        %   >> obj = PixelData(faccess_reader)  % initialise pixel data from an sqw file reader
-        %
-        %   >> obj = PixelData(faccess_reader, mem_alloc)  % set maximum memory allocation
-        %
-        % Input:
-        % ------
-        %   arg    A 9 x n matrix, where each row corresponds to a pixel and
-        %          the columns correspond to the following:
-        %             col 1: u1
-        %             col 2: u2
-        %             col 3: u3
-        %             col 4: dE
-        %             col 5: run_idx
-        %             col 6: detector_idx
-        %             col 7: energy_idx
-        %             col 8: signal
-        %             col 9: variance
-        %
-        %  arg    An integer specifying the desired number of pixels. The underlying
-        %         data will be filled with zeros.
-        %
-        %  arg    A path to an SQW file.
-        %
-        %  arg    An instance of an sqw_binfile_common file reader.
-        %
-        %  mem_alloc    The maximum amount of memory allocated to hold pixel
-        %               data in bytes. If pixels cannot all be held in memory
-        %               at one time, they will be loaded from the file
-        %               (specified by 'arg') when they are required. This
-        %               argument does nothing if the class is constructed with
-        %               in-memory data. (Optional)
-        %
-        obj.object_id_ = polyval(randi([0, 9], 1, 5), 10);
-        if exist('mem_alloc', 'var')
-            obj.validate_mem_alloc(mem_alloc);
-            obj.page_memory_size_ = mem_alloc;
-        else
-            obj.page_memory_size_ = PixelData.DEFAULT_PAGE_SIZE;
-        end
-
-        if nargin == 0
-            return
-        end
-        % In memory construction
-        if isa(arg, 'PixelData')  % TODO make sure this works with file-backed
-            if arg.is_file_backed_() && exist(arg.file_path, 'file')
-                % if the file exists we can create a file-backed instance
-                obj = PixelData(arg.file_path, arg.page_memory_size_);
-                obj.page_number_ = arg.page_number_;
-                obj.page_dirty_ = arg.page_dirty_;
-                obj.dirty_page_edited_ = arg.dirty_page_edited_;
-                arg.tmp_io_handler_.copy_folder(obj.object_id_);
-=======
-        
-    end
-    
     methods
-        
         % --- Pixel operations ---
         pix_out = append(obj, pix);
         [mean_signal, mean_variance] = compute_bin_data(obj, npix)
@@ -574,11 +264,12 @@
         pix_out = do_unary_op(obj, unary_op);
         [ok, mess] = equal_to_tol(obj, other_pix, varargin);
         pix_out = get_data(obj, fields, abs_pix_indices);
+        pix_out = get_pix_in_ranges(obj, abs_indices_starts, abs_indices_ends);
         pix_out = get_pixels(obj, abs_pix_indices);
         pix_out = mask(obj, mask_array, npix);
         pix_out = noisify(obj, varargin);
         obj = move_to_page(obj, page_number);
-        
+
         function obj = PixelData(arg, mem_alloc)
             % Construct a PixelData object from the given data. Default
             % construction initialises the underlying data as an empty (9 x 0)
@@ -626,11 +317,10 @@
             if exist('mem_alloc', 'var')
                 obj.validate_mem_alloc(mem_alloc);
                 obj.page_memory_size_ = mem_alloc;
->>>>>>> 4d7cec8c
             else
                 obj.page_memory_size_ = PixelData.DEFAULT_PAGE_SIZE;
             end
-            
+
             if nargin == 0
                 return
             end
@@ -651,7 +341,7 @@
                 obj.reset_changed_coord_range('coordinates')
                 return;
             end
-            
+
             if numel(arg) == 1 && isnumeric(arg) && floor(arg) == arg
                 % input is an integer
                 obj.data_ = zeros(obj.PIXEL_BLOCK_COLS_, arg);
@@ -660,7 +350,7 @@
                 obj.page_range = zeros(2,4);
                 return;
             end
-            
+
             % File-backed construction
             if ischar(arg)
                 % input is a file path
@@ -673,7 +363,7 @@
                 obj = obj.init_from_file_accessor_(arg);
                 return;
             end
-            
+
             % Input sets underlying data
             if exist('mem_alloc', 'var') && ...
                     (obj.calculate_page_size_(mem_alloc) < size(arg, 2))
@@ -686,7 +376,7 @@
             obj.num_pixels_ = size(arg, 2);
             obj.tmp_io_handler_ = PixelTmpFileHandler(obj.object_id_);
         end
-        
+
         % --- Operator overrides ---
         function delete(obj)
             % Class destructor to delete any temporary files
@@ -694,19 +384,19 @@
                 obj.tmp_io_handler_.delete_files();
             end
         end
-        
+
         function is_empty = isempty(obj)
             % Return true if the PixelData object holds no pixel data
             is_empty = obj.num_pixels == 0;
         end
-        
+
         function nel = numel(obj)
             % Return the number of data points in the pixel data block
             %   If the data is file backed, this returns the number of values in
             %   the file.
             nel = obj.PIXEL_BLOCK_COLS_*obj.num_pixels;
         end
-        
+
         function pix_copy = copy(obj)
             % Make an independent copy of this object
             %  This method simply constructs a new PixelData instance by calling
@@ -715,7 +405,7 @@
             %  copied within this classes "copy-constructor".
             pix_copy = PixelData(obj);
         end
-        
+
         % --- Data management ---
         function has_more = has_more(obj)
             % Returns true if there are subsequent pixels stored in the file that
@@ -736,7 +426,7 @@
                 has_more = obj.pix_position_ + obj.base_page_size  <= obj.num_pixels;
             end
         end
-        
+
         function obj = advance(obj)
             % Load the next page of pixel data from the file backing the object
             %
@@ -763,7 +453,7 @@
                 end
             end
         end
-        
+
         function obj = move_to_first_page(obj)
             % Reset the object to point to the first page of pixel data in the file
             % and clear the current cache
@@ -771,13 +461,13 @@
             %
             obj.move_to_page(1);
         end
-        
+
         % --- Getters / Setters ---
         function pixel_data = get.data(obj)
             obj = obj.load_current_page_if_data_empty_();
             pixel_data = obj.data_;
         end
-        
+
         function set.data(obj, pixel_data)
             % This setter provides rules for public facing edits to the cached data
             if obj.page_size == 0
@@ -786,7 +476,7 @@
             else
                 required_page_size = obj.page_size;
             end
-            
+
             if size(pixel_data, 2) ~= required_page_size
                 msg = ['Cannot set pixel data, invalid dimensions. Axis 2 ' ...
                     'must have num elements matching current page size (%i), ' ...
@@ -797,15 +487,15 @@
             obj.reset_changed_coord_range('coordinates');
             obj.set_page_dirty_(true);
         end
-        
+
         function data = get.data_(obj)
             data = obj.raw_data_;
         end
-        
+
         function set.data_(obj, pixel_data)
             % This setter provides rules for internally setting cached data
             %  This is the only method that should ever touch obj.raw_data_
-            
+
             % The need for multiple layers of getters/setters for the raw data
             % should be removed when the public facing getters/setters are removed.
             if size(pixel_data, 1) ~= obj.PIXEL_BLOCK_COLS_
@@ -820,142 +510,142 @@
             end
             obj.raw_data_ = pixel_data;
         end
-        
+
         function u1 = get.u1(obj)
             obj = obj.load_current_page_if_data_empty_();
             u1 = obj.data(obj.FIELD_INDEX_MAP_('u1'), :);
         end
-        
+
         function set.u1(obj, u1)
             obj = obj.load_current_page_if_data_empty_();
             obj.data(obj.FIELD_INDEX_MAP_('u1'), :) = u1;
             obj.reset_changed_coord_range('u1');
             obj.set_page_dirty_(true);
         end
-        
+
         function u2 = get.u2(obj)
             obj = obj.load_current_page_if_data_empty_();
             u2 = obj.data(obj.FIELD_INDEX_MAP_('u2'), :);
         end
-        
+
         function set.u2(obj, u2)
             obj = obj.load_current_page_if_data_empty_();
             obj.data(obj.FIELD_INDEX_MAP_('u2'), :) = u2;
             obj.reset_changed_coord_range('u2');
             obj.set_page_dirty_(true);
         end
-        
+
         function u3 = get.u3(obj)
             obj = obj.load_current_page_if_data_empty_();
             u3 = obj.data(obj.FIELD_INDEX_MAP_('u3'), :);
         end
-        
+
         function set.u3(obj, u3)
             obj = obj.load_current_page_if_data_empty_();
             obj.data(obj.FIELD_INDEX_MAP_('u3'), :) = u3;
             obj.reset_changed_coord_range('u3');
             obj.set_page_dirty_(true);
         end
-        
+
         function dE = get.dE(obj)
             obj = obj.load_current_page_if_data_empty_();
             dE = obj.data(obj.FIELD_INDEX_MAP_('dE'), :);
         end
-        
+
         function set.dE(obj, dE)
             obj = obj.load_current_page_if_data_empty_();
             obj.data(obj.FIELD_INDEX_MAP_('dE'), :) = dE;
             obj.reset_changed_coord_range('dE');
             obj.set_page_dirty_(true);
         end
-        
+
         function coord_data = get.coordinates(obj)
             obj = obj.load_current_page_if_data_empty_();
             coord_data = obj.data(obj.FIELD_INDEX_MAP_('coordinates'), :);
         end
-        
+
         function set.coordinates(obj, coordinates)
             obj = obj.load_current_page_if_data_empty_();
             obj.data(obj.FIELD_INDEX_MAP_('coordinates'), :) = coordinates;
             obj.reset_changed_coord_range('coordinates');
             obj.set_page_dirty_(true);
         end
-        
+
         function coord_data = get.q_coordinates(obj)
             obj = obj.load_current_page_if_data_empty_();
             coord_data = obj.data(obj.FIELD_INDEX_MAP_('q_coordinates'), :);
         end
-        
+
         function set.q_coordinates(obj, q_coordinates)
             obj = obj.load_current_page_if_data_empty_();
             obj.data(obj.FIELD_INDEX_MAP_('q_coordinates'), :) = q_coordinates;
             obj.reset_changed_coord_range('q_coordinates');
             obj.set_page_dirty_(true);
         end
-        
+
         function run_index = get.run_idx(obj)
             obj = obj.load_current_page_if_data_empty_();
             run_index = obj.data(obj.FIELD_INDEX_MAP_('run_idx'), :);
         end
-        
+
         function set.run_idx(obj, iruns)
             obj = obj.load_current_page_if_data_empty_();
             obj.data(obj.FIELD_INDEX_MAP_('run_idx'), :) = iruns;
             obj.set_page_dirty_(true);
         end
-        
+
         function detector_index = get.detector_idx(obj)
             obj = obj.load_current_page_if_data_empty_();
             detector_index = obj.data(obj.FIELD_INDEX_MAP_('detector_idx'), :);
         end
-        
+
         function set.detector_idx(obj, detector_indices)
             obj = obj.load_current_page_if_data_empty_();
             obj.data(obj.FIELD_INDEX_MAP_('detector_idx'), :) = detector_indices;
             obj.set_page_dirty_(true);
         end
-        
+
         function detector_index = get.energy_idx(obj)
             obj = obj.load_current_page_if_data_empty_();
             detector_index = obj.data(obj.FIELD_INDEX_MAP_('energy_idx'), :);
         end
-        
+
         function set.energy_idx(obj, energies)
             obj = obj.load_current_page_if_data_empty_();
             obj.data(obj.FIELD_INDEX_MAP_('energy_idx'), :) = energies;
             obj.set_page_dirty_(true);
         end
-        
+
         function signal = get.signal(obj)
             obj = obj.load_current_page_if_data_empty_();
             signal = obj.data(obj.FIELD_INDEX_MAP_('signal'), :);
         end
-        
+
         function set.signal(obj, signal)
             obj = obj.load_current_page_if_data_empty_();
             obj.data(obj.FIELD_INDEX_MAP_('signal'), :) = signal;
             obj.set_page_dirty_(true);
         end
-        
+
         function variance = get.variance(obj)
             obj = obj.load_current_page_if_data_empty_();
             variance = obj.data(obj.FIELD_INDEX_MAP_('variance'), :);
         end
-        
+
         function set.variance(obj, variance)
             obj = obj.load_current_page_if_data_empty_();
             obj.data(obj.FIELD_INDEX_MAP_('variance'), :) = variance;
             obj.set_page_dirty_(true);
         end
-        
+
         function num_pix = get.num_pixels(obj)
             num_pix = obj.num_pixels_;
         end
-        
+
         function file_path = get.file_path(obj)
             file_path = obj.file_path_;
         end
-        
+
         function page_size = get.page_size(obj)
             % The number of pixels that are held in the current page.
             if obj.num_pixels > 0 && obj.cache_is_empty_()
@@ -973,15 +663,15 @@
                 page_size = size(obj.data_, 2);
             end
         end
-        
+
         function pix_position = get.pix_position_(obj)
             pix_position = (obj.page_number_ - 1)*obj.base_page_size + 1;
         end
-        
+
         function page_size = get.base_page_size(obj)
             page_size = obj.calculate_page_size_(obj.page_memory_size_);
         end
-        
+
         function range = get.pix_range(obj)
             range  = obj.pix_range_;
         end
@@ -1004,9 +694,9 @@
             obj.pix_range_ = pix_range;
         end
     end
-    
+
     methods (Access=private)
-        
+
         function obj = init_from_file_accessor_(obj, f_accessor)
             % Initialise a PixelData object from a file accessor
             obj.f_accessor_ = f_accessor;
@@ -1017,7 +707,7 @@
             obj.num_pixels_ = double(obj.f_accessor_.npixels);
             obj.pix_range_ = f_accessor.get_pix_range();
         end
-        
+
         function obj = load_current_page_if_data_empty_(obj)
             % Check if there's any data in the current page and load a page if not
             %   This function does nothing if pixels are not file-backed.
@@ -1025,7 +715,7 @@
                 obj = obj.load_page_(obj.page_number_);
             end
         end
-        
+
         function obj = load_page_(obj, page_number)
             % Load the data for the given page index
             if obj.page_is_dirty_(page_number)
@@ -1039,7 +729,7 @@
             obj.page_number_ = page_number;
             obj.dirty_page_edited_ = false;
         end
-        
+
         function obj = load_clean_page_(obj, page_number)
             % Load the given page of data from the sqw file backing this object
             pix_idx_start = (page_number - 1)*obj.base_page_size + 1;
@@ -1050,20 +740,20 @@
             end
             % Get the index of the final pixel to read given the maximum page size
             pix_idx_end = min(pix_idx_start + obj.base_page_size - 1, obj.num_pixels);
-            
+
             obj.data_ = obj.f_accessor_.get_pix(pix_idx_start, pix_idx_end);
             if obj.page_size == obj.num_pixels
                 % Delete accessor and close the file if all pixels have been read
                 obj.f_accessor_ = [];
             end
         end
-        
+
         function obj = load_dirty_page_(obj, page_number)
             % Load a page of data from a tmp file
             obj.data_ = obj.tmp_io_handler_.load_page(page_number, ...
                 obj.PIXEL_BLOCK_COLS_);
         end
-        
+
         function obj = write_dirty_page_(obj)
             % Write the current page's pixels to a tmp file
             if isempty(obj.tmp_io_handler_)
@@ -1071,13 +761,13 @@
             end
             obj.tmp_io_handler_.write_page(obj.page_number_, obj.data);
         end
-        
+
         function is = page_is_dirty_(obj, page_number)
             % Return true if the given page is dirty
             is = ~(page_number > numel(obj.page_dirty_));
             is = is && obj.page_dirty_(page_number);
         end
-        
+
         function obj = set_page_dirty_(obj, is_dirty, page_number)
             % Mark the given page as "dirty" i.e. the data in the cache does not
             % match the data in the original SQW file
@@ -1093,30 +783,30 @@
             obj.page_dirty_(page_number) = is_dirty;
             obj.dirty_page_edited_ = is_dirty;
         end
-        
+
         function page_size = calculate_page_size_(obj, mem_alloc)
             % Calculate number of pixels that fit in the given memory allocation
             num_bytes_in_pixel = obj.DATA_POINT_SIZE*obj.PIXEL_BLOCK_COLS_;
             page_size = floor(mem_alloc/num_bytes_in_pixel);
             page_size = max(page_size, size(obj.raw_data_, 2));
         end
-        
+
         function is = is_file_backed_(obj)
             % Return true if the pixel data is backed by a file or files. Returns
             % false if all pixel data is held in memory
             %
             is = ~isempty(obj.f_accessor_) || obj.get_num_pages_() > 1;
         end
-        
+
         function is = cache_is_empty_(obj)
             % Return true if no pixels are currently held in memory
             is = isempty(obj.data_);
         end
-        
+
         function num_pages = get_num_pages_(obj)
             num_pages = max(ceil(obj.num_pixels/obj.base_page_size), 1);
         end
-        
+
         function reset_changed_coord_range(obj,field_name)
             % set appropriate range of pixel coordinates.
             % The coordinates are defined by the selected field
@@ -1130,7 +820,7 @@
                 return
             end
             ind = obj.FIELD_INDEX_MAP_(field_name);
-            
+
             loc_range = [min(obj.raw_data_(ind,:),[],2),max(obj.raw_data_(ind,:),[],2)]';
             if obj.is_file_backed_()
                 % this may break things down, as the range only expands
@@ -1143,5 +833,5 @@
             obj.page_range(:,ind) = loc_range;
         end
     end
-    
+
 end