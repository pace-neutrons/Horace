function obj = binary_op_sigvar_(obj, operand, binary_op, flip, npix)
%% BINARY_OP_SIGVAR_ perform a binary operation between this and a sigvar
%
validate_inputs(obj, operand, npix);

obj.move_to_first_page();
[npix_chunks, idxs] = split_vector_fixed_sum(npix(:), obj.base_page_size);
for page_number = 1:numel(npix_chunks)
    npix_for_page = npix_chunks{page_number};
    idx = idxs(:, page_number);

    sigvar_pix = sigvar(obj.signal, obj.variance);
    if ~isequal(size(npix), [1, 1])
<<<<<<< HEAD
        sigvar_obj = sigvar(...
            replicate_array(operand.s(start_idx:end_idx), npix_chunk(:))', ...
            replicate_array(operand.e(start_idx:end_idx), npix_chunk(:))' ...
=======
        sigvar_dnd = sigvar(...
            replicate_array(operand.s(idx(1):idx(2)), npix_for_page(:))', ...
            replicate_array(operand.e(idx(1):idx(2)), npix_for_page(:))' ...
>>>>>>> acb1a203
        );
    end

    [obj.signal, obj.variance] = ...
            sigvar_binary_op_(sigvar_pix, sigvar_obj, binary_op, flip);

    if obj.has_more()
        obj.advance();
    else
        break;
    end
end

end % function


% -----------------------------------------------------------------------------
<<<<<<< HEAD
function npix_cum_sum = validate_inputs(pix, operand, npix)
    operand_size = sigvar_size(operand);
    if ~isequal(operand_size, [1, 1]) && ~isequal(operand_size, size(npix))
        error('PIXELDATA:do_binary_op', ...
            ['sigvar operand must have size [1,1] or size equal to the inputted ' ...
            'npix array.\nFound sigvar size %s, and npix size %s'], ...
            iarray_to_matstr(operand_size), iarray_to_matstr(size(npix)));
=======
function validate_inputs(pix, operand, npix)
    dnd_size = sigvar_size(operand);
    if ~isequal(dnd_size, [1, 1]) && ~isequal(dnd_size, size(npix))
        error( ...
            'PIXELDATA:do_binary_op', ...
            ['sigvar operand''s signal array must have size [1  1] or size ' ...
             'equal to the inputted npix array.\n' ...
             'Found operand signal array size [%s], and npix size [%s]'], ...
            num2str(dnd_size), num2str(size(npix)));
>>>>>>> acb1a203
    end

    num_pix = sum(npix(:));
    if num_pix ~= pix.num_pixels
        error('PIXELDATA:binary_op_sigvar_', ...
            ['Cannot perform binary operation. Sum of ''npix'' must be ' ...
            'equal to the number of pixels in the PixelData object.\n' ...
            'Found ''%i'' pixels in npix but ''%i'' in PixelData.'], ...
            num_pix, pix.num_pixels);
    end
end<|MERGE_RESOLUTION|>--- conflicted
+++ resolved
@@ -11,15 +11,9 @@
 
     sigvar_pix = sigvar(obj.signal, obj.variance);
     if ~isequal(size(npix), [1, 1])
-<<<<<<< HEAD
         sigvar_obj = sigvar(...
-            replicate_array(operand.s(start_idx:end_idx), npix_chunk(:))', ...
-            replicate_array(operand.e(start_idx:end_idx), npix_chunk(:))' ...
-=======
-        sigvar_dnd = sigvar(...
             replicate_array(operand.s(idx(1):idx(2)), npix_for_page(:))', ...
             replicate_array(operand.e(idx(1):idx(2)), npix_for_page(:))' ...
->>>>>>> acb1a203
         );
     end
 
@@ -37,15 +31,6 @@
 
 
 % -----------------------------------------------------------------------------
-<<<<<<< HEAD
-function npix_cum_sum = validate_inputs(pix, operand, npix)
-    operand_size = sigvar_size(operand);
-    if ~isequal(operand_size, [1, 1]) && ~isequal(operand_size, size(npix))
-        error('PIXELDATA:do_binary_op', ...
-            ['sigvar operand must have size [1,1] or size equal to the inputted ' ...
-            'npix array.\nFound sigvar size %s, and npix size %s'], ...
-            iarray_to_matstr(operand_size), iarray_to_matstr(size(npix)));
-=======
 function validate_inputs(pix, operand, npix)
     dnd_size = sigvar_size(operand);
     if ~isequal(dnd_size, [1, 1]) && ~isequal(dnd_size, size(npix))
@@ -55,7 +40,6 @@
              'equal to the inputted npix array.\n' ...
              'Found operand signal array size [%s], and npix size [%s]'], ...
             num2str(dnd_size), num2str(size(npix)));
->>>>>>> acb1a203
     end
 
     num_pix = sum(npix(:));
