classdef main_header_cl < serializable
    % Class describes the main header of the Horace sqw object
    %
    % NOTE:
    % In addition to containing the file creation information, the class
    % is designed to maintain the proper file creation date.
    % To set up file creation date, actual creation date have to be
    % assigned to the obj.creation_date  property. Then the date becames
    % defined and maintained in various class load/save operations.
    %
    % e.g:
    %  >> obj = main_header_cl();
    %  >> now = obj.creation_date;
    %  >> obj.creation_date = now;
    %
    % The pattern should be used to set up the file creation date in all
    % algorithms, intended to create new sqw files
    %
    % Construct an instanciation of main header class
    %
    % obj = main_header_cl();
    % obj = main_header_cl(filename);
    % obj = main_header_cl(filename,filepath);
    % obj = main_header_cl(filename,filepath,title);
    % obj = main_header_cl(filename,filepath,title,nfiles);
    %OR:
    % obj = main_header_cl(cl_struc);
    % where cl_struc is the structure, containing any set of public
    % properties available to contructor with their correspondent values
    %

    properties(Dependent)
        % the properties describe the header structure
        filename; % the name of the file, where the
        filepath; % the path, where the file has been initially created
        title;    % title (description) of the sqw object
        nfiles;   % number of runs contributed into the sqw file this header
        %           is responsible for

        creation_date; % The date when this header (in the sqw file) was created

        % method returns false, if the file creation date is not stored
        % together with binary data in old binary files
        creation_date_defined;
    end
    properties(Dependent,Hidden)
        % return filename mangled with the creation date, used to write
        % creation date together with filename in old style v3 binary
        % Horace files
        filename_with_cdate;
        % hidden property allowing save/restore creation_date_defined
        % property used by loadobj/saveobj methods only
        creation_date_defined_privately;
    end

    properties(Access = protected)
        filename_ = '';
        filepath_ = '';
        title_    = '';
        nfiles_   = 0;
        creation_date_ = '';
        creation_date_defined_ = false;
<<<<<<< HEAD
    end

    properties(Constant)
        dt_format = 'yyyy-mm-ddTHH:MM:SS';
    end

=======
    end

    properties(Constant)
        dt_format = 'yyyy-mm-ddTHH:MM:SS';
    end

>>>>>>> ece522ca
    properties(Constant,Access = protected)
        % fields used with serializable interface. Keep order of fields
        % unchanged, as setting creation_date sets also creation_date_defined_
        % and creation_date_defined_privately sets/reads creation_date_defined_
        % (contrary to usual convention, but necessary for supporting old
        % mat and sqw files, which do not have these proerties stored within them)
        fields_to_save_ = {'filename','filepath','title','nfiles',...
            'creation_date','creation_date_defined_privately'};
    end

    methods
        function obj = main_header_cl(varargin)
            % Construct an instance of main header class
            %
            % obj = main_header();
            % obj = main_header(filename);
            % obj = main_header(filename,filepath);
            % obj = main_header(filename,filepath,title);
            % obj = main_header(filename,filepath,title,nfiles);

            switch nargin
<<<<<<< HEAD
                case 0
                    return;

                case 1
                    arg = varargin{1};

                    if isa(arg,'main_header')
                        obj = arg;

                    elseif isstruct(arg)
                        obj = serializable.from_struct(arg,obj);
                        if isfield(arg,'filename_with_cdate')
                            obj.filename_with_cdate = arg.filename_with_cdate;
                        end

                    elseif ischar(arg)
                        obj.filename = arg;

                    else
                        error('HORACE:main_header:invalid_argument',...
                            'Can not construct main header from parameter %s',...
                            evalc('disp(arg))'))
                    end

                otherwise

                    param_names_list = obj.saveableFields();
                    [obj,remains] = obj.set_positional_and_key_val_arguments(...
                        param_names_list(1:4),varargin{:});

                    if ~isempty(remains)
                        error('HORACE:main_header:invalid_argument',...
                            'Too many arguments provided on instantiation, excess args: %s', evalc('disp(remains)'))
                    end
=======
              case 0
                return;

              case 1
                arg = varargin{1};

                if isa(arg,'main_header')
                    obj = arg;

                elseif isstruct(arg)
                    obj = serializable.from_struct(arg,obj);
                    if isfield(arg,'filename_with_cdate')
                        obj.filename_with_cdate = arg.filename_with_cdate;
                    end

                elseif ischar(arg)
                    obj.filename = arg;

                else
                    error('HORACE:main_header:invalid_argument',...
                        'Can not construct main header from parameter %s',...
                        evalc('disp(arg))'))
                end

              otherwise

                param_names_list = obj.saveableFields();
                [obj,remains] = obj.set_positional_and_key_val_arguments(...
                    param_names_list(1:4),varargin{:});

                if ~isempty(remains)
                    error('HORACE:main_header:invalid_argument',...
                          'Too many arguments provided on instantiation, excess args: %s', evalc('disp(remains)'))
                end
>>>>>>> ece522ca
            end
        end

        function tit = get.title(obj)
            tit = obj.title_;
        end

        function obj = set.title(obj,val)
            if ~(ischar(val) || isstring(val))
                error('HORACE:main_header:invalid_argument', ...
<<<<<<< HEAD
                    'Bad title (%s). title must be string or char array.', ...
                    evalc('disp(val)'));
=======
                      'Bad title (%s). title must be string or char array.', ...
                      evalc('disp(val)'));
>>>>>>> ece522ca
            end
            obj.title_ = val;
        end

        function tit = get.filename(obj)
            tit = obj.filename_;
        end

        function obj = set.filename(obj,val)
            if ~(ischar(val) || isstring(val))
                error('HORACE:main_header:invalid_argument', ...
<<<<<<< HEAD
                    'Bad filename (%s). filename must be string or char array.', ...
                    evalc('disp(val)'));
=======
                      'Bad filename (%s). filename must be string or char array.', ...
                      evalc('disp(val)'));
>>>>>>> ece522ca
            end
            obj.filename_ = val;
        end

        function tit = get.filepath(obj)
            tit = obj.filepath_;
        end

        function obj = set.filepath(obj,val)
            if ~(ischar(val) || isstring(val))
                error('HORACE:main_header:invalid_argument', ...
<<<<<<< HEAD
                    'Bad filepath (%s). filepath must be string or char array.', ...
                    evalc('disp(val)'));
=======
                      'Bad filepath (%s). filepath must be string or char array.', ...
                      evalc('disp(val)'));
>>>>>>> ece522ca
            end
            obj.filepath_ = val;
        end

        function nf = get.nfiles(obj)
            nf = obj.nfiles_;
        end

        function obj = set.nfiles(obj,val)
            if ~isnumeric(val) || val<0 || ~isscalar(val)
                error('HORACE:main_header:invalid_argument', ...
<<<<<<< HEAD
                    'Bad nfiles (%s). Number of files must be a non-negative scalar numeric value.',...
                    evalc('disp(val)'));
=======
                      'Bad nfiles (%s). Number of files must be a non-negative scalar numeric value.',...
                      evalc('disp(val)'));
>>>>>>> ece522ca
            end
            obj.nfiles_ = val;
        end

        %------------------------------------------------------------------

        function cd = get.creation_date(obj)
<<<<<<< HEAD
            % Retrieve file creation date either from stored value, or
            % from system file date.
            if obj.creation_date_defined_
                dt = obj.creation_date_;
            else % assume that creation date is unknown and
                % will be set as creation date of the file later and
                % explicitly.
                % Return either file date if file exist or
                % actual date, if it does not
=======
        % Retrieve file creation date either from stored value, or
        % from system file date.
            if obj.creation_date_defined_
                dt = obj.creation_date_;
            else % assume that creation date is unknown and
                 % will be set as creation date of the file later and
                 % explicitly.
                 % Return either file date if file exist or
                 % actual date, if it does not
>>>>>>> ece522ca
                file = fullfile(obj.filepath,obj.filename);

                if ~isfile(file)
                    dt = datetime("now");
                else
                    finf= dir(file);
                    dt = datetime(finf.date);
                end

            end
            cd = obj.DT_out_transf_(dt);
        end

        function obj = set.creation_date(obj,val)
            % explicitly set up creation date and make it "known"
            if ischar(val)
                dt = obj.convert_datetime_from_str(val);
            elseif isa(val,'datetime')
                dt  = val;
            else
                error('HORACE:main_header:invalid_argument', ...
<<<<<<< HEAD
                    'Bad creation date (%s). File creation date must be datetime class or string, compatible with datetime function according to format %s.', ...
                    evalc('disp(val)'), obj.dt_format);
=======
                      'Bad creation date (%s). File creation date must be datetime class or string, compatible with datetime function according to format %s.', ...
                      evalc('disp(val)'), obj.dt_format);
>>>>>>> ece522ca
            end

            obj.creation_date_    = dt;
            obj.creation_date_defined_ = true;
        end

        function is = get.creation_date_defined(obj)
            is = obj.creation_date_defined_;
        end

        %------------------------------------------------------------------
        % hidden properties, do not use unless understand deeply why they
        % are here
        function is = get.creation_date_defined_privately(obj)
            is = obj.creation_date_defined_;
        end

        function obj = set.creation_date_defined_privately(obj,val)
            obj.creation_date_defined_ = logical(val);
        end

        %------------------------------------------------------------------
        % sqw_binfile_common interface
        %------------------------------------------------------------------
        function fnc = get.filename_with_cdate(obj)
            % this method is used to mangle filename with file creation
            % date and used to save them in a Horace binary file
            % version 3.XXX and lower
            if obj.creation_date_defined_
                fnc = [obj.filename,'$',obj.creation_date];
            else
                % if creation date have not been defined, get only filename
                fnc = obj.filename;
            end
        end

        function obj = set.filename_with_cdate(obj,val)
            % Take filename and file creation date as it would be
            % stored in Horace binary file version 3.xxxx, separate it into parts
            % and set parts as appropriate properties of the main_header class.
            %
            % If filename is mangled with file creation date, the file
            % creation date becomes "known";
            obj = set_filename_with_cdate_(obj,val);
        end

        %------------------------------------------------------------------

        function ver  = classVersion(~)
            % define version of the class to store in mat-files
            % and nxsqw data format. Each new version would presumably read
            % the older version, so version substitution is based on this
            % number
            ver = 1;
        end

        function flds = saveableFields(~)
            flds = main_header_cl.fields_to_save_;
        end

    end

    methods(Static)
        % Utility routines:
        function datt = convert_datetime_from_str(in_str)
            % convert main_header_cl's generated time string into
            % datetime format (datetime format differs from date(vec|num|str) format)
            tmp = datevec(in_str, main_header_cl.dt_format);
            datt = datetime(tmp);
        end

        function tstr = convert_datetime_to_str(date_time)
            % convert datetime class into main_header_cl's specific string,
            % containing date and time.
            tstr = main_header_cl.DT_out_transf_(date_time);
        end
    end

    methods(Static,Access=protected)
        function dtstr = DT_out_transf_(dt)
            % transform date-time into the requested string
            if ~isa(dt,'datetime')
                warning('HORACE:main_header_cl:invalid_argument', ...
                    'call to class-protected function with invalid argument. Something wrong with class usave')
                dt = datetime('now');
            end

            dtstr = datestr(dt, main_header_cl.dt_format);
        end
    end
end<|MERGE_RESOLUTION|>--- conflicted
+++ resolved
@@ -45,7 +45,7 @@
     end
     properties(Dependent,Hidden)
         % return filename mangled with the creation date, used to write
-        % creation date together with filename in old style v3 binary
+        % creation data together with filename in old style v3 binary
         % Horace files
         filename_with_cdate;
         % hidden property allowing save/restore creation_date_defined
@@ -60,27 +60,16 @@
         nfiles_   = 0;
         creation_date_ = '';
         creation_date_defined_ = false;
-<<<<<<< HEAD
     end
 
     properties(Constant)
         dt_format = 'yyyy-mm-ddTHH:MM:SS';
     end
 
-=======
-    end
-
-    properties(Constant)
-        dt_format = 'yyyy-mm-ddTHH:MM:SS';
-    end
-
->>>>>>> ece522ca
     properties(Constant,Access = protected)
         % fields used with serializable interface. Keep order of fields
-        % unchanged, as setting creation_date sets also creation_date_defined_
-        % and creation_date_defined_privately sets/reads creation_date_defined_
-        % (contrary to usual convention, but necessary for supporting old
-        % mat and sqw files, which do not have these proerties stored within them)
+        % unchanged, as setting creation_date sets also no_cr_data_known_
+        % and creation_date_defined_privately should override this
         fields_to_save_ = {'filename','filepath','title','nfiles',...
             'creation_date','creation_date_defined_privately'};
     end
@@ -96,42 +85,6 @@
             % obj = main_header(filename,filepath,title,nfiles);
 
             switch nargin
-<<<<<<< HEAD
-                case 0
-                    return;
-
-                case 1
-                    arg = varargin{1};
-
-                    if isa(arg,'main_header')
-                        obj = arg;
-
-                    elseif isstruct(arg)
-                        obj = serializable.from_struct(arg,obj);
-                        if isfield(arg,'filename_with_cdate')
-                            obj.filename_with_cdate = arg.filename_with_cdate;
-                        end
-
-                    elseif ischar(arg)
-                        obj.filename = arg;
-
-                    else
-                        error('HORACE:main_header:invalid_argument',...
-                            'Can not construct main header from parameter %s',...
-                            evalc('disp(arg))'))
-                    end
-
-                otherwise
-
-                    param_names_list = obj.saveableFields();
-                    [obj,remains] = obj.set_positional_and_key_val_arguments(...
-                        param_names_list(1:4),varargin{:});
-
-                    if ~isempty(remains)
-                        error('HORACE:main_header:invalid_argument',...
-                            'Too many arguments provided on instantiation, excess args: %s', evalc('disp(remains)'))
-                    end
-=======
               case 0
                 return;
 
@@ -166,7 +119,6 @@
                     error('HORACE:main_header:invalid_argument',...
                           'Too many arguments provided on instantiation, excess args: %s', evalc('disp(remains)'))
                 end
->>>>>>> ece522ca
             end
         end
 
@@ -177,13 +129,8 @@
         function obj = set.title(obj,val)
             if ~(ischar(val) || isstring(val))
                 error('HORACE:main_header:invalid_argument', ...
-<<<<<<< HEAD
-                    'Bad title (%s). title must be string or char array.', ...
-                    evalc('disp(val)'));
-=======
                       'Bad title (%s). title must be string or char array.', ...
                       evalc('disp(val)'));
->>>>>>> ece522ca
             end
             obj.title_ = val;
         end
@@ -195,13 +142,8 @@
         function obj = set.filename(obj,val)
             if ~(ischar(val) || isstring(val))
                 error('HORACE:main_header:invalid_argument', ...
-<<<<<<< HEAD
-                    'Bad filename (%s). filename must be string or char array.', ...
-                    evalc('disp(val)'));
-=======
                       'Bad filename (%s). filename must be string or char array.', ...
                       evalc('disp(val)'));
->>>>>>> ece522ca
             end
             obj.filename_ = val;
         end
@@ -213,13 +155,8 @@
         function obj = set.filepath(obj,val)
             if ~(ischar(val) || isstring(val))
                 error('HORACE:main_header:invalid_argument', ...
-<<<<<<< HEAD
-                    'Bad filepath (%s). filepath must be string or char array.', ...
-                    evalc('disp(val)'));
-=======
                       'Bad filepath (%s). filepath must be string or char array.', ...
                       evalc('disp(val)'));
->>>>>>> ece522ca
             end
             obj.filepath_ = val;
         end
@@ -231,13 +168,8 @@
         function obj = set.nfiles(obj,val)
             if ~isnumeric(val) || val<0 || ~isscalar(val)
                 error('HORACE:main_header:invalid_argument', ...
-<<<<<<< HEAD
-                    'Bad nfiles (%s). Number of files must be a non-negative scalar numeric value.',...
-                    evalc('disp(val)'));
-=======
                       'Bad nfiles (%s). Number of files must be a non-negative scalar numeric value.',...
                       evalc('disp(val)'));
->>>>>>> ece522ca
             end
             obj.nfiles_ = val;
         end
@@ -245,17 +177,6 @@
         %------------------------------------------------------------------
 
         function cd = get.creation_date(obj)
-<<<<<<< HEAD
-            % Retrieve file creation date either from stored value, or
-            % from system file date.
-            if obj.creation_date_defined_
-                dt = obj.creation_date_;
-            else % assume that creation date is unknown and
-                % will be set as creation date of the file later and
-                % explicitly.
-                % Return either file date if file exist or
-                % actual date, if it does not
-=======
         % Retrieve file creation date either from stored value, or
         % from system file date.
             if obj.creation_date_defined_
@@ -265,7 +186,6 @@
                  % explicitly.
                  % Return either file date if file exist or
                  % actual date, if it does not
->>>>>>> ece522ca
                 file = fullfile(obj.filepath,obj.filename);
 
                 if ~isfile(file)
@@ -287,13 +207,8 @@
                 dt  = val;
             else
                 error('HORACE:main_header:invalid_argument', ...
-<<<<<<< HEAD
-                    'Bad creation date (%s). File creation date must be datetime class or string, compatible with datetime function according to format %s.', ...
-                    evalc('disp(val)'), obj.dt_format);
-=======
                       'Bad creation date (%s). File creation date must be datetime class or string, compatible with datetime function according to format %s.', ...
                       evalc('disp(val)'), obj.dt_format);
->>>>>>> ece522ca
             end
 
             obj.creation_date_    = dt;
