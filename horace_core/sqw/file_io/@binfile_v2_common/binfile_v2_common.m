classdef binfile_v2_common < horace_binfile_interface
    % Class contains common methods and code used to access binary dnd
    % files.
    %
    % The fields, defined by class are specific to binary access to sqw
    % files
    %
    % Binary sqw/dnd-file accessors inherit this class, use common methods,
    % defined in this class, implement remaining methods, inherited from
    % horace_binfile_interface and overload the methods, which have different
    % data access requests.
    %
    % binfile_v2_common Methods:
    % ----------------------------------------------------------------
    % Properties:
    % See Property Summary chapter.
    % ----------------------------------------------------------------
    % reopen_to_write    - open new or reopen existing file in write mode
    %                      (all existing contents will be ignored, though
    %                       may be maintained if the file exists, but additional
    %                      measure to be taken)
    % set_file_to_update - open new or reopen existing file for updating
    %                      existing information in  it (where possible)
    %
    % ----------------------------------------------------------------
    % Data accessors:
    % get_data           - get all dnd data without packing them into dnd
    %                      object.
    % get_sqw            - retrieve the whole dnd object.
    % get_dnd            - retrieve dnd object as dnd object (even from an sqw file).
    % ----------------------------------------------------------------
    % Data mutators:
    % put_sqw  - save sqw/dnd object stored in memory into binary sqw file
    %            as dnd object.
    % put_dnd  - save sqw/dnd object stored in memory into binary sqw file
    %            as dnd object.
    %
    % There is also range of auxiliary methods used by the get/put_sqw/dnd
    % methods, and allowing to save/restore any part of binary sqw file
    % ----------------------------------------------------------------
    %
    %
    properties(Access=protected)
        % position (in bytes from start of the file of the appropriate part
        % of Horace data information and the size of this part.
        % 26 is standard position in modern sqw file format.
        data_pos_=26;

        % signal information location (in bytes)
        s_pos_=0;
        % error information location (in bytes)
        e_pos_=0;
        % position of the npix field
        npix_pos_='undefined';

        % end of dnd info position
        dnd_eof_pos_=0;
        % contains structure with accurate positions of all data fields
        % to use for accurate replacement of these fields during update
        % operations
        data_fields_locations_=[];
        %
        % a pointer to eof position, used to identify the state of IO
        % operations showing position where the data have actually been
        % written
        real_eof_pos_ = 0; % does it give any advantage? TODO: not currently used or consistent
        %
        upgrade_map_ = [];
        % internal parameters used to control the process of upgrading
        % headers with run_id. Should be disabled in upgrade mode
        upgrade_headers_ = true;

        %True if convert all read fields (except pixels) into double
        convert_to_double_ = true;

        % LEGACY: type of binary data stored in file
        data_type_ = 'undefined';
        % sizes of the image array, containing in
        dnd_dimensions_ = 'undefined'
    end
    %
    properties(Dependent)
        % Dimensions of the Horace image (dnd object), stored in the file.
        % (Legacy property. Use num_dim instead)
        dnd_dimensions

        % Legacy type of data written in the file, describing the information
        % stored in a sqw file
        %
        % Possible types are:
        %   type 'b'    fields: filename,...,dax,s,e
        %   type 'b+'   fields: filename,...,dax,s,e,npix
        %   type 'a'    fields: filename,...,dax,s,e,npix,img_db_range,pix
        %   type 'a-'   fields: filename,...,dax,s,e,npix,img_db_range.
        %
        % all modern data files are either b+ (dnd) or a+ (sqw data) type
        % files.
        data_type
        % Legacy field:
        % if all numeric types, read from a file to be converted to double.
        % (except pixels)
        convert_to_double

        % Legacy field: true if existing file should be upgraded false
        % -- overwritten
        upgrade_mode;
        % interfaces to binary access outside of this class:
        % initial location of dnd data fields
        data_position;
    end
    methods(Static)
        % convert all numerical types of a structure into double
        val = do_convert_to_double(val)
    end

    methods(Access = protected)
        %
        function obj=init_from_sqw_obj(obj,varargin)
            % initialize the structure of sqw file using sqw/dnd object as
            % input
            %
            % method should be overloaded or expanded by children if more
            % complex then common logic is used
            %
            % Usage:
            %>>obj = obj.init_from_sqw_obj(sqw_object)
            %>>obj = obj.init_from_sqw_obj(sqw_object,target_file_name)
            %
            % where:
            % sqw_object  - full sqw object to write into a file
            % target_file_name - file to save data in. If the file exist,
            %                    and is sqw file, the method will try to
            %                    open file in update mode. If it is not
            %                    possible, the file is open in overwrite
            %                    mode.
            % Stores the sqw object in internal field to allow put
            % methods to work.
            [obj,inobj]= obj.init_dnd_info(varargin{:});
            obj.sqw_holder_= inobj;
        end
        %
        function [obj,inobj] = init_dnd_info(obj,varargin)
            % init dnd file position information.
            %
            if nargin < 2
                error('SQW_FILE_IO:runtime_error',...
                    'binfile_v2_common:init_from_sqw_obj method should be invoked with at least an existing sqw or dnd object provided');
            end
            if isa(varargin{1},'sqw') || is_sqw_struct(varargin{1})
                inobj = obj.extract_correct_subobj('data',varargin{:});
            else % dnd (the common logic verified that it is dnd)
                inobj  = varargin{1};
            end
            obj = init_from_sqw_(obj,inobj,varargin{2:end});
        end
        %
        function obj=init_from_sqw_file(obj,varargin)
            % Initialize the structure of faccess class using sqw file as input
            %
            % method should be overloaded or expanded by children if more
            % complex then common logic is used
            %
            % Usage:
            % >>obj = obj.init_from_sqw_file(filename)
            % Where:
            % filename - the file to load data from.
            %
            obj= init_dnd_structure_field_by_field_(obj,varargin{:});
        end
        %
        %
        function [sub_obj,external] = extract_correct_subobj(obj,obj_name,varargin)
            % auxiliary function helping to extract correct sub-object from
            % input or internal object
            % Usage:
            %>>[sub_obj,external] = obj.extract_correct_subobj(obj_name,varargin)
            % Where:
            %obj_name - the name of sqw object field to extract (e.g.
            %            header, main_header, data etc...)
            %varargin - if provided, an sqw or dnd object. The field is
            %            extracted from internal object if varargin is
            %            empty.
            %Returns:
            % sub_obj - the object with the name provided
            % external - true if varargin is provided and false otherwise.
            %
            if isempty(varargin)
                inobj = obj.sqw_holder_;
                external = false;
            else
                inobj = varargin{1};
                external = true;
            end
            if isa(inobj,'sqw')
                sub_obj = inobj.(obj_name);
            else % dnd object and this has been verified in calling function
                sub_obj = inobj;
            end
        end
        %
        %
        function [obj,missinig_fields] = copy_contents(obj,other_obj,keep_internals)
            % the main part of the copy constructor, copying the contents
            % of the one class into another including opening the
            % corresponding file with the same access rights
            %
            % Copied to all children classes to support overloading as
            % private properties are not accessible from parents
            %
            % keep_internals -- if true, do not overwrite service fields
            %                   not related to position information
            %
            if ~exist('keep_internals','var')
                keep_internals = false;
            end
            [obj,missinig_fields] = copy_contents_(obj,other_obj,keep_internals);
        end
        %
        function is_sqw = get_sqw_type(~)
            is_sqw = false;
        end
        function obj_type = get_format_for_object(~)
            % main part of the format_for_object getter, specifying for
            % what class saving the file format is intended
            obj_type = 'dnd';
        end
        function new_ldr = do_class_dependent_updates(old_ldr,new_ldr,varargin)
            % Update any binary file version < 4.0 to recent file version
            % (version 4) using direct loading data into memory
            %
            % Common implementation is for dnd version. SQW version
            % overloads this
            if old_ldr.faccess_version ~= new_ldr.faccess_version
                dnd_obj = old_ldr.get_dnd();
                new_ldr.sqw_holder = dnd_obj;
                new_ldr = new_ldr.put_dnd();
                old_ldr.delete();
            end
        end
        %
        function pos = get_npix_position(obj)
            % overloadable accessor to npix position
            %
            % return the position of the npix field in the file
            pos = obj.npix_pos_;
        end
    end
    % ACCESSORS AND CONSTRUCTOR
    methods
        %------   Auxiliary methods Used in upgrade
        function type = get.upgrade_mode(obj)
            % return true if object is set up for upgrade
            type = ~isempty(obj.upgrade_map_);
        end
        %
        function obj = set.upgrade_mode(obj,mode)
            obj.upgrade_headers_ = false;
            obj = set_upgrade_mode_(obj,mode);
        end
        % -------------------------------------------
        function  pos = get.data_position(obj)
            % return the position of the start of the dnd data fields
            % in the file (usually its start of main header for sqw or  filename
            % filename for dnd file)
            pos = obj.data_pos_;
        end
        function ff=get.data_type(obj)
            ff = obj.data_type_;
        end

        function conv = get.convert_to_double(obj)
            % if true, convert all numerical values read from an sqw file
            % into double precision
            conv = obj.convert_to_double_;
        end
        %
        function obj = set.convert_to_double(obj,val)
            lval = logical(val);
            obj.convert_to_double_ = lval;
        end
        function dims = get.dnd_dimensions(obj)
            % return image binning (legacy field). Use num_dim instead
            dims = obj.dnd_dimensions_;
        end
    end
    %----------------------------------------------------------------------
    % OTHER CLASS METHODS
    methods % defined by this class
        function [obj,file_exist,old_ldr] = set_file_to_update(obj,filename)
            if ~exist('filename','var')
                filename = obj.full_filename;
            end
            [obj,file_exist,old_ldr] = set_file_to_update@horace_binfile_interface(obj,filename,nargout);
            if old_ldr == obj
                if file_exist
                    obj.upgrade_headers_ = false;
                else
                    obj.upgrade_headers_ = true;
                    return;
                end
            end
            obj=define_upgrade_map_(obj,file_exist,old_ldr);
        end
        % ----------------------------------------------------------------
        function [obj,permissions] = reopen_to_write(obj,filename)
            % Reopen existing file to overwrite or write new data to it
            % or open new target file to save data.
            if ~exist('filename','var')
                filename = '';
            end
            [obj,permissions] = reopen_to_write@horace_binfile_interface(obj,filename);
            if strcmp(permissions,'rb+')
                obj.upgrade_headers_ = false;
            else
                obj.upgrade_headers_ = true;
            end
        end
        %
        % ----------------------------------------------------------------
        % read main dnd data  from properly initialized binary file.
        [dnd_data,obj] = get_data(obj,varargin);
        % write only image signal and error data
        obj = put_image(obj, s, e);

        function [data_str,obj] = get_se_npix(obj,varargin)
            % Read signal, error and npix information and return them as
            % the fields of sqw data structure:
            %
            % Usage:
            %>>data_struct = obj.get_se_npix();
            %>>data_struct = obj.get_se_npix(data_struct);
            %
            % Where the first form creates structure with fields s,e,npix,
            % containing signal, error and npix information correspondingly
            % and the second form appends or replaces these fields in the
            % structure provided as input.
            % Notes:
            % 1) Used as part of get_data method.
            % 2) Depending on the value of the property convert_to_double,
            %    s and e are either single or double precision arrays.
            %    npix is always uint64
            data_str = get_se_npix_data_(obj,varargin{:});
        end
<<<<<<< HEAD
        % get block of npix data, describing 
        obj = get_npix_block(obj,pos_start,pos_end);                
=======
        % get block of npix data, describing pixel distribution over the
        % requested bins.
        npix = get_npix_block(obj,pos_start,pos_end);
>>>>>>> 431da2c2
        %
        % retrieve the whole dnd object from properly initialized dnd file
        % and treat it like an sqw object
        [sqw_obj,varargout] = get_sqw(obj,varargin);
        % retrieve full dnd object from sqw file containing dnd or dnd and
        % sqw information
        function [dnd_obj,obj] = get_dnd(obj,varargin)
            [dnd_obj,obj] = obj.get_data(varargin{:});
        end
        function [dnd_meta,obj] = get_dnd_metadata(obj,varargin)
            ds = obj.get_data('-head');
            dnd_meta = dnd_metadata(ds);
        end

        function pix_range = get_pix_range(~)
            % get [2x4] array of min/max ranges of the pixels contributing
            % into an object. Empty for DND object

            pix_range = double.empty(0,4);
        end
        %
        function img_db_range = get_img_db_range(obj,varargin)
            % get [2x4] array of min/max ranges of the image where pixels
            % are rebinned into
            if nargin==1
                ds = obj.get_data('-head');
            else
                ds = varargin{1};
            end
            if isfield(ds,'img_db_range')
                img_db_range  = ds.img_db_range;
            else
                img_db_range = line_axes.calc_img_db_range(ds);
            end
        end
        function hd = head(obj,varargin)
            % the function returns standard head information about sqw/dnd file
            [ok,mess,full] = parse_char_options(varargin,'-full');
            if ~ok
                error('HORACE:binfile_v2_common:invalid_argument',mess);
            end
            if full
                data = obj.get_data('-verbatim');
            else
                data = obj.get_data('-verbatim','-head');
            end
            flds = DnDBase.head_form(full);
            cdi = ismember(flds,'creation_date');
            flds = flds(~cdi);
            hd = struct();

            % HACK. This should be dealt with some day. u_to_rlu should go
            if ~isfield(data,'u_to_rlu') && isfield(data,'u_to_rlu_legacy')
                data.u_to_rlu = data.u_to_rlu_legacy;
            end

            for i=1:numel(flds)
                fld = flds{i};
                hd.(fld) = data.(fld);
            end
            if isstruct(data)
                hd.creation_date = datetime('now');
                hd.offset = hd.offset';
                for i=1:numel(hd.p)
                    hd.p{i} = hd.p{i}';
                end
            else
                hd.creation_date = data.creation_date;
            end
        end

        %
        %------   Mutators:
        % Save new or fully overwrite existing sqw file
        obj = put_sqw(obj,varargin);
        % Consisting of:
        % 1) store or update application header
        % 2) store dnd information ('-update' option updates this
        % information within existing file)
        obj = put_dnd_metadata(obj,varargin);
        % write dnd image data, namely s, err and npix ('-update' option updates this
        % information within existing file)
        [obj,varargout] = put_dnd_data(obj,varargin);
        %
        obj = put_dnd(obj,varargin)
        %
        %
        function pos_info = get_pos_info(obj)
            % return structure, containing position of every data field in the
            % file (when object is initialized)
            pos_info = get_pos_info_(obj);
        end
        %----------------------------------------------------
        function [inst,obj] = get_instrument(obj,varargin)
            % get instrument, stored in a file. If no instrument is
            % defined, return empty structure.
            inst = struct();
        end
        %
        function [samp,obj] = get_sample(obj,varargin)
            % get sample, stored in a file. If no sample is defined, return
            % empty structure.
            samp = struct();
        end
        %
        %
        function obj=delete(obj)
            % Close existing file and clear dynamic file information
            %
            obj = delete@horace_binfile_interface(obj);
            obj.data_type_      = 'undefined';
            obj.dnd_dimensions_ = 'undefined';
            obj.real_eof_pos_ = 0;
            obj.upgrade_map_ = [];
            obj.upgrade_headers_= true;
        end
        %
        %
        function data_form = get_dnd_form(obj,varargin)
            % Return the structure of the data file header in the form
            % it is written on hdd.
            % Usage:
            %>>df = obj.get_dnd_form();
            %>>df = obj.get_dnd_form('-head');
            %>>df = obj.get_dnd_form('-const');
            %>>df = obj.get_dnd_form('-data');
            %
            % where the options:
            % '-head' returns metadata field only and
            % '-const' returns partial metadata which do not change size on hdd
            % '-data'  returns format for data fields, namely signal, error
            %          and npix. This information may be used to identify
            %          the size, these fields occupy on hdd
            %
            % Fields in the full structure are:
            %
            % ------------------------------
            %   data.filename   Name of sqw file that is being read, excluding path
            %   data.filepath   Path to sqw file that is being read, including terminating file separator
            %          [Note that the filename and filepath that are written to file are ignored; we fill with the
            %           values corresponding to the file that is being read.]
            %
            %   data.title      Title of sqw data structure
            %   data.alatt      Lattice parameters for data field (Ang^-1)
            %   data.angdeg     Lattice angles for data field (degrees)
            %   data.offset    Offset of origin of projection axes in r.l.u.
            % and energy ie. [h; k; l; en] [column vector]
            %   data.u_to_rlu_legacy   Matrix (4x4) of projection axes in hkle representation
            %                      u(:,1) first vector - u(1:3,1) r.l.u., u(4,1) energy etc.
            %   data.ulen      Length of projection axes vectors in Ang^-1 or meV [row vector]
            %   data.label     Labels of the projection axes [1x4 cell array of character strings]
            %   data.iax       Index of integration axes into the projection axes  [row vector]
            %                  Always in increasing numerical order
            %                  e.g. if data is 2D, data.iax=[1,3] means
            %                  summation has been performed along u1 and u3 axes
            %   data.iint       Integration range along each of the integration axes. [iint(2,length(iax))]
            %                       e.g. in 2D case above, is the matrix vector [u1_lo, u3_lo; u1_hi, u3_hi]
            %   data.pax        Index of plot axes into the projection axes  [row vector]
            %                  Always in increasing numerical order
            %                       e.g. if data is 3D, data.pax=[1,2,4] means u1, u2, u4 axes are x,y,z in any plotting
            %                                       2D, data.pax=[2,4]     "   u2, u4,    axes are x,y   in any plotting
            %   data.p          Cell array containing bin boundaries along the plot axes [column vectors]
            %                       i.e. row cell array{data.p{1}, data.p{2} ...}
            %                   (for as many plot axes as given by length of data.pax)
            %   data.dax        Index into data.pax of the axes for display purposes. For example we may have
            %                  data.pax=[1,3,4] and data.dax=[3,1,2]
            %                  This means that the first plot axis is data.pax(3)=4,
            %                  the second is data.pax(1)=1, the third is
            %                  data.pax(2)=3. The reason for data.dax is to
            %                  allow the display axes to be permuted but
            %                  without the contents of the fields p, s,..pix
            %                  needing to be reordered [row vector]
            %   data.s          Cumulative signal.  [size(data.s)=(length(data.p1)-1, length(data.p2)-1, ...)]
            %   data.e          Cumulative variance [size(data.e)=(length(data.p1)-1, length(data.p2)-1, ...)]
            %   data.npix       No. contributing pixels to each bin of the plot axes.
            %                  [size(data.pix)=(length(data.p1)-1, length(data.p2)-1, ...)]
            %   data.img_range -- in old formats, belongs to dnd but is
            %                  written only when pixels are written
            %
            argi = varargin;
            if strcmp(obj.data_type,'un') % we want full data if datatype is undefined
                argi={};
            end

            data_form = process_format_fields_(argi{:});
        end
        %
        function sqw_obj = get_sqw_internal(obj)
            % return internal sqw object, stored within class or empty
            % string such object is not present
            %
            % internal iSQW object set up when accessor is initialized
            % by an sqw object to write data.
            % It references external sqw object to write
            sqw_obj  = obj.sqw_holder_;
        end
        %
        %
        function obj = deactivate(obj)
            % Close respective file keeping all internal information about
            % this file in memory.
            %
            % To use for MPI transfers between workers when open file can
            % not be transferred between workers but everything else can
            obj = deactivate@horace_binfile_interface(obj);
            obj.upgrade_headers_ = true;
        end
        %
    end
    %
    methods(Static)
        % function extracts first and last field in the structure pos_fields
        % correspondent to the structure form_fields
        [fn_start,fn_end,is_last] = extract_field_range(pos_fields,form_fields);

    end
    %==================================================================
    % SERIALIZABLE INTERFACE
    properties(Constant,Access=private,Hidden=true)
        % list of fileldnames to save on hdd to be able to recover
        % all substantial parts of appropriate sqw file
        fields_to_save_ = {'data_type_';'dnd_dimensions_';'data_pos_';'s_pos_';'e_pos_';
            'npix_pos_';'dnd_eof_pos_';'data_fields_locations_'};
    end
    %----------------------------------------------------------------------
    methods
        function strc = to_bare_struct(obj,varargin)
            base_cont = to_bare_struct@horace_binfile_interface(obj,varargin{:});
            flds = binfile_v2_common.fields_to_save_;
            cont = cellfun(@(x)obj.(x),flds,'UniformOutput',false);

            base_flds = fieldnames(base_cont);
            base_cont = struct2cell(base_cont);
            flds  = [base_flds(:);flds(:)];
            cont = [base_cont(:);cont(:)];
            %
            strc = cell2struct(cont,flds);
        end

        function obj=from_bare_struct(obj,indata)
            obj = from_bare_struct@horace_binfile_interface(obj,indata);
            %
            flds = binfile_v2_common.fields_to_save_;
            for i=1:numel(flds)
                name = flds{i};
                obj.(name) = indata.(name);
            end
        end
        function flds = saveableFields(obj)
            add_flds = binfile_v2_common.fields_to_save_;
            flds = saveableFields@horace_binfile_interface(obj);
            flds = [flds(:);add_flds(:)];
        end

    end
    methods(Static)
        function obj = loadobj(inputs,varargin)
            inobj = binfile_v2_common();
            obj = loadobj@serializable(inputs,inobj,varargin{:});
        end
    end
end<|MERGE_RESOLUTION|>--- conflicted
+++ resolved
@@ -341,14 +341,9 @@
             %    npix is always uint64
             data_str = get_se_npix_data_(obj,varargin{:});
         end
-<<<<<<< HEAD
-        % get block of npix data, describing 
-        obj = get_npix_block(obj,pos_start,pos_end);                
-=======
         % get block of npix data, describing pixel distribution over the
         % requested bins.
         npix = get_npix_block(obj,pos_start,pos_end);
->>>>>>> 431da2c2
         %
         % retrieve the whole dnd object from properly initialized dnd file
         % and treat it like an sqw object
