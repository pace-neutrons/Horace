classdef sqw_formats_factory < handle
    % Provides and initializes appropriate sqw file accessor
    % given sqw file name or preferred sqw file accessor
    % for given sqw/dnd object or sqw/dnd object type.
    %
    % sqw file accessor is used to read/write the whole or partial sqw data
    % from/to a various sqw format file(s).
    %
    % Usage:
    %>> accessor = sqw_formats_factory.instance().get_loader(filename)
    % Get appropriate accessor to read sqw/dnd data from disk
    % or:
    %>> accessor = sqw_formats_factory.instance().get_pref_access(sqw/dnd object)
    % Get appropriate accessor to write sqw/dnd data to hdd.
    % The accessor has to be initialized later (see details in the method description
    % and accessors init method.)
    %
    %sqw_formats_factory Methods:
    % instance      - main method to access unique instance of the factory
    %                  (singleton).
    %
    %User methods:
    % get_loader  -     returns loader suitable for to get data from the file
    %                   with the name provided.
    % get_pref_access - returns non-initialized accessor appropriate to
    %                   save the type of data provided as input.
    %
    %Developers method:
    % check_compatibility - verifies if position info from one sqw file accessor can be
    %                       used to initialize another accessor.
    %
    %
    %
    properties(Access=private) %
        % List of registered file accessors:
        % Add all new file readers which inherit from sqw_file_interface and dnd_file_interface
        % to this list in the order of expected frequency of their appearance.
        supported_accessors_ = {faccess_sqw_v3_3(),faccess_sqw_v3(),...
            faccess_sqw_v3_2(),...
            faccess_sqw_v2(),faccess_dnd_v2(),faccess_sqw_prototype()};
        %
        % Rules to load/save different classes:
        % sqw2 corresponds to sqw file in indirect mode with varying efixed
<<<<<<< HEAD
        written_types_ = {'sqw_old','sqw2','dnd','d0d_old','d1d_old','d2d_old','d3d_old','d4d_old'};
        % number of loader in the list of loaders to use with correspondent class
        access_to_type_ind_ = {1,2,4,4,4,4,4,4};
=======
        written_types_ = {'sqw','sqw2','dnd','d0d','d1d','d2d','d3d','d4d'};
        % number of loader in the list of loaders above to use for saving
        % correspondent class
        access_to_type_ind_ = {1,3,5,5,5,5,5,5};
>>>>>>> ebbaad07
        types_map_ ;
    end
    properties(Dependent)
        % return list of the non-initialized accessor classes subscribed to
        % the factory
        supported_accessors
    end
    
    methods(Access=private)
        % Guard the constructor against external invocation.  We only want
        % to allow a single instance of this class.  See description in
        % Singleton pattern.
        function obj = sqw_formats_factory()
            %sqw_formats_factory constructor: Initialize your custom properties.
            obj.types_map_= containers.Map(obj.written_types_ ,...
                obj.access_to_type_ind_);
        end
    end
    
    methods(Static)
        % Concrete implementation.
        function obj = instance()
            % return single global initialized instance of this class
            % (singleton instance)
            %
            % The class is a singleton and calling this function is
            % the only way to access the public class methods.
            % e.g.:
            %>>ld = sqw_formats_factory.instance().get_loader(filename)
            %
            % returns initialized loader
            %
            persistent uniqueLoaders_factory_Instance
            if isempty(uniqueLoaders_factory_Instance)
                obj = sqw_formats_factory();
                uniqueLoaders_factory_Instance = obj;
            else
                obj = uniqueLoaders_factory_Instance;
            end
        end
    end
    
    methods % Public Access
        function loader = get_loader(obj,sqw_file_name,varargin)
            % Returns initiated loader which can load the data from the specified data file.
            %
            %Usage:
            %>>loader=loaders_factory.instance().get_loader(sqw_file_name);
            %
            % where:
            %>>data_file_name  -- the name of the file, which is the source of the data
            %                     or the cellarray of such names.
            %                     If cellarray of the names provided, the method returns
            %                     cellarray of loaders.
            %
            % On error throws SQW_FILE_IO:runtime_error exception with message, explaining the reason for error.
            %                    The errors are usually caused by missing or not-recognized (non-sqw) input files.
            %
            if iscell(sqw_file_name) % process range of files
                loader = cellfun(@(x)(obj.get_loader(x)),sqw_file_name,...
                    'UniformOutput',false);
                return;
            end
            if ~isnumeric(sqw_file_name)
                [ok,mess,full_data_name] = check_file_exist(sqw_file_name,'*');
            end
            if ~ok
                mess = regexprep(mess,'[\\]','/');
                error('SQW_FILE_IO:runtime_error','get_loader: %s',mess);
            end
            % read initial bytes of binary file and interpret them as Horace headers to identify file format.
            % Returns header block and open file handle not to open file again
            [head_struc,fh] = dnd_file_interface.get_file_header(full_data_name);
            
            for i=1:numel(obj.supported_accessors_)
                loader = obj.supported_accessors_{i};
                % check if loader should load the file. Initiate loaders
                % with open file handle if loader recognizes file format
                % as its own.
                [ok,objinit] = loader.should_load_stream(head_struc,fh);
                if ok
                    % if loader can load, initialize loader to be able
                    % to read the file.
                    try
                        loader=loader.init(objinit,varargin{:});
                        return
                    catch ME
                        err = MException('SQW_FILE_IO:runtime_error',...
                            ['get_loader: Error initializing selected loader: %s : %s\n',...
                            'invalid file format or damaged file?'],...
                            class(loader),ME.message);
                        err = addCause(ME,err);
                        rethrow(err);
                    end
                    return
                end
            end
            % no appropriate loader found.
            fclose(fh);
            if strcmp(head_struc.name,'horace')
                error('SQW_FILE_IO:runtime_error',...
                    ['get_loader: this Horace package does not support the sqw',...
                    ' file version %d found in file: %s\n',...
                    ' Update your Horace installation.'],...
                    head_struc.version,full_data_name);
            else
                error('SQW_FILE_IO:runtime_error',...
                    ['get_loader: Existing readers can not understand format of file: %s\n',...
                    ' Is it not a sqw file?'],...
                    full_data_name);
            end
            
        end
        %
        function loader = get_pref_access(obj,varargin)
            % Returns the version of the accessor recommended to use for writing sqw files
            % by default or accessor necessary for writing the particular class provided as
            % input.
            %
            %Usage:
            %>>loader = sqw_formats_factory.instance().get_pref_access();
            %           -- returns default accessor suitable for most files.
            %>>loader = sqw_formats_factory.instance().get_pref_access('dnd')
            % or
            %>>loader = sqw_formats_factory.instance().get_pref_access('sqw_old')
            %         -- returns preferred accessor for dnd or sqw object
            %            correspondingly
            %
            %>>loader = sqw_formats_factory.instance().get_pref_access(object)
            %         -- returns preferred accessor for the object of type
            %             provided, where allowed types are sqw,dnd,d0d,d1d,d2d,d3d,d4d.
            %
            %            Throws 'SQW_FILE_IO:invalid_argument' if the type
            %            is not among the types specified above.
            %
            if nargin <2
                loader = obj.supported_accessors_{1};
                return
            end
            if ischar(varargin{1})
                the_type = varargin{1};
            else
                the_type = class(varargin{1});
                if isa(varargin{1},'sqw_old')
                    sobj = varargin{1};
                    header =sobj.header;
                    if iscell(header)
                        header = header{1};
                    elseif isempty(header)
                        loader = obj.supported_accessors_{1};
                        return;
                    end
                    emode = header.emode;
                    if emode == 2
                        nefix = numel(header.efix);
                        if nefix>1
                            the_type = 'sqw2';
                        end
                    end
                end
            end
            if obj.types_map_.isKey(the_type)
                ld_num = obj.types_map_(the_type);
                loader = obj.supported_accessors_{ld_num};
            else
                error('SQW_FILE_IO:invalid_argument',...
                    'get_pref_access: input class %s does not have registered accessor',...
                    the_type)
            end
        end
        %
        function is_compartible = check_compatibility(obj,obj1,obj2)
            % Check if second loader can be used to upgrade the first one
            %
            %Usage:
            %is_com =sqw_formats_factory.instance().check_compatibility(obj1,obj2)
            %        where obj1 and obj2 are the instances of sqw-file
            %        accessors, known to the factory.
            %
            % is_com is true if position info of obj1 is compatible with
            %        pos_info stored in obj2 and is subset of position
            %        info of object 2
            %
            % currently returns true either for the same type of
            % accessors (class(obj1)==class(obj2)) or when
            % class(obj1) == 'faccess_sqw_v2' and class(obj2) == 'faccess_sqw_v3'.
            %
            %NOTE:
            % faccess_sqw_v3 is not compatible with faccess_sqw_v3_2 as
            % contains different information about detectors incident energies.
            if isa(obj2,class(obj1))
                is_compartible = true;
                return
            end
            if isa(obj1,'faccess_sqw_v2') && isa(obj2,'faccess_sqw_v3_3') || ...
                    isa(obj1,'faccess_sqw_v2') && isa(obj2,'faccess_sqw_v3') || ...
                    isa(obj1,'faccess_sqw_v3') && isa(obj2,'faccess_sqw_v3_3')
                is_compartible = true;
            else
                is_compartible = false;
            end
        end
        
        %
        function obj_list = get.supported_accessors(obj)
            obj_list = obj.supported_accessors_;
        end
    end
end
<|MERGE_RESOLUTION|>--- conflicted
+++ resolved
@@ -35,22 +35,20 @@
         % List of registered file accessors:
         % Add all new file readers which inherit from sqw_file_interface and dnd_file_interface
         % to this list in the order of expected frequency of their appearance.
-        supported_accessors_ = {faccess_sqw_v3_3(),faccess_sqw_v3(),...
-            faccess_sqw_v3_2(),...
-            faccess_sqw_v2(),faccess_dnd_v2(),faccess_sqw_prototype()};
+        supported_accessors_ = { ...
+            faccess_sqw_v3_3(), ...
+            faccess_sqw_v3(), ...
+            faccess_sqw_v3_2(), ...
+            faccess_sqw_v2(), ...
+            faccess_dnd_v2(), ...
+            faccess_sqw_prototype()};
         %
         % Rules to load/save different classes:
         % sqw2 corresponds to sqw file in indirect mode with varying efixed
-<<<<<<< HEAD
         written_types_ = {'sqw_old','sqw2','dnd','d0d_old','d1d_old','d2d_old','d3d_old','d4d_old'};
-        % number of loader in the list of loaders to use with correspondent class
-        access_to_type_ind_ = {1,2,4,4,4,4,4,4};
-=======
-        written_types_ = {'sqw','sqw2','dnd','d0d','d1d','d2d','d3d','d4d'};
         % number of loader in the list of loaders above to use for saving
         % correspondent class
         access_to_type_ind_ = {1,3,5,5,5,5,5,5};
->>>>>>> ebbaad07
         types_map_ ;
     end
     properties(Dependent)
@@ -58,7 +56,7 @@
         % the factory
         supported_accessors
     end
-    
+
     methods(Access=private)
         % Guard the constructor against external invocation.  We only want
         % to allow a single instance of this class.  See description in
@@ -69,7 +67,7 @@
                 obj.access_to_type_ind_);
         end
     end
-    
+
     methods(Static)
         % Concrete implementation.
         function obj = instance()
@@ -92,7 +90,7 @@
             end
         end
     end
-    
+
     methods % Public Access
         function loader = get_loader(obj,sqw_file_name,varargin)
             % Returns initiated loader which can load the data from the specified data file.
@@ -124,7 +122,7 @@
             % read initial bytes of binary file and interpret them as Horace headers to identify file format.
             % Returns header block and open file handle not to open file again
             [head_struc,fh] = dnd_file_interface.get_file_header(full_data_name);
-            
+
             for i=1:numel(obj.supported_accessors_)
                 loader = obj.supported_accessors_{i};
                 % check if loader should load the file. Initiate loaders
@@ -162,7 +160,7 @@
                     ' Is it not a sqw file?'],...
                     full_data_name);
             end
-            
+
         end
         %
         function loader = get_pref_access(obj,varargin)
@@ -175,7 +173,7 @@
             %           -- returns default accessor suitable for most files.
             %>>loader = sqw_formats_factory.instance().get_pref_access('dnd')
             % or
-            %>>loader = sqw_formats_factory.instance().get_pref_access('sqw_old')
+            %>>loader = sqw_formats_factory.instance().get_pref_access('sqw')
             %         -- returns preferred accessor for dnd or sqw object
             %            correspondingly
             %
@@ -253,7 +251,7 @@
                 is_compartible = false;
             end
         end
-        
+
         %
         function obj_list = get.supported_accessors(obj)
             obj_list = obj.supported_accessors_;
