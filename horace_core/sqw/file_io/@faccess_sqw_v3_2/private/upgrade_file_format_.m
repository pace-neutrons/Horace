--- conflicted
+++ resolved
@@ -26,11 +26,7 @@
 %
 %
 if isempty(new_obj.sqw_holder_)
-<<<<<<< HEAD
     
-=======
-
->>>>>>> 96cd8bc7
 end
 
 clear_sqw_holder = false;
@@ -82,11 +78,8 @@
 else
     heads = head;
 end
-<<<<<<< HEAD
 exp = Experiment(heads);
 sq = sq.change_header(exp);
-=======
-sq.header = heads;
 runid = zeros(numel(heads),1);
 for i=1:numel(heads)
     if iscell(heads)
@@ -100,7 +93,6 @@
     runid = ids;
 end
 sq.runid_map = runid;
->>>>>>> 96cd8bc7
 
 function hd= gen_head(head,x)
 hd = head;
