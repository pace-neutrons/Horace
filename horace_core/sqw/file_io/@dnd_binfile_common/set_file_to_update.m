function  [obj,file_exist] = set_file_to_update(obj,filename)
% Set filename to save sqw data and open file for write/append/update
% operations
%
% Usage
% >> obj = obj.set_file_to_update(); % reopen existing file for
%          write/update operations and initialize appropriate update information
%
% >> obj = obj.set_file_to_update(new_filename);
%
% Open new or existing sqw file to perform write/append operations
%
%
if ~exist('filename','var')
    filename = '';
end

file_exist = false;

if nargout < 1
    error('HORACE:dnd_binfile_common:invalid_argument',...
        'set_file_to_update has to return its value in output object')
end

log_level = config_store.instance().get_value('herbert_config','log_level');

old_ldr = [];
if nargin>1
    new_filename = filename;
    if ~ischar(new_filename)
        error('HORACE:dnd_binfile_common:invalid_argument',...
            'set_file_to_update: new filename to save needs to be a string')
    end
    if exist(new_filename,'file')
        file_exist = true;
        try
            old_ldr = sqw_formats_factory.instance().get_loader(new_filename,'-upgrade');
        catch
            file_exist = false;
            if log_level > 1
                fprintf('*** Existing file:  %s will be overwritten.\n',new_filename);
            end

        end

    end
else
    if isempty(obj.filename)
        error('HORACE:dnd_binfile_common:invalid_argument',...
            'set_file_to_update: trying to reopen existing file for writing but its filename is empty')
    end
    new_filename  = fullfile(obj.filepath,obj.filename);
    if obj.file_id_ > 0
        file_exist = true;
        [old_filename,access_rights] = fopen(obj.file_id_);
        if strcmp(new_filename,old_filename)
            if ismember(access_rights,{'+wb','rb+'}) % nothing to do;
                return;
            else
                clear obj.file_closer_;
                if obj.file_id_ > 0  % this should never happen unless subtle MATLAB bug
                    fclose(obj.file_id_);
                    obj.file_id_ = -1;
                end
            end
        end
    else
        if exist(new_filename,'file')
            file_exist = true;
        end
    end
end
%
upgrading_this = false;

if file_exist
    if ischar(obj.num_dim) % existing reader is not defined. Lets return loader,
        obj = old_ldr.reopen_to_write(); %already selected as best for this file by loaders factory
        return
    else
        upgrading_this = true;
    end
    perm = 'rb+';
else
    perm = 'wb+';
end
%-------------------------------------------------------------------------
[fp,fn,fext] = fileparts(new_filename);
if isempty(fp)
    fp = '.';
end

fn = [fn,fext];
fp = [fp,filesep];
obj.filename_ = fn;
obj.filepath_ = fp;

if isempty(old_ldr)
    old_ldr = obj;
end
%
obj.file_id_ = fopen([fp,fn],perm);
%
if obj.file_id_ <=0
    error('HORACE:dnd_binfile_common:io_error',...
        'set_file_to_update: Can not open file %s to write data',[fp,fn])
end
obj.file_closer_ = onCleanup(@()obj.fclose());
%-------------------------------------------------------------------------

if file_exist
    obj.upgrade_headers_ = false;    
    if upgrading_this
        this_pos = old_ldr.get_pos_info();
        upgrade_map = const_blocks_map(this_pos);
        obj.upgrade_map_ = upgrade_map;
        if log_level>1;   fprintf('*** Existing file:  %s can be upgraded with new object data.\n',new_filename);  end
        return;
    end


    if isempty(old_ldr) && log_level > 1
        fprintf('*** Existing file:  %s will be overwritten.\n',new_filename);
        return
    end
    can_upgrade = sqw_formats_factory.instance().check_compatibility(old_ldr,obj);
    if ~can_upgrade
        if log_level > 1;  fprintf('*** Existing file:  %s will be overwritten.\n',new_filename);end
        return
    end
    [ok,upgrade_map] = check_upgrade(obj,old_ldr,log_level);
    if ~ok
        obj.upgrade_map_ = [];
        if log_level > 1; fprintf('*** Existing file:  %s will be overwritten.\n',new_filename); end
    else
        old_ldr = old_ldr.fclose(); % close old loader input file to avoid copying file permissions
        obj = obj.copy_contents(old_ldr,true);
        obj.upgrade_map_ = upgrade_map;
        if log_level>1;   fprintf('*** Existing file:  %s can be upgraded with new object data.\n',new_filename);  end
    end
<<<<<<< HEAD

=======
>>>>>>> 69be14a9
else
    obj.upgrade_map_ = [];
    obj.upgrade_headers_ = true;    
end


function [ok,upgrade_map_obj] = check_upgrade(obj,old_ldr,log_level)
%
this_pos = obj.get_pos_info();
this_map = const_blocks_map(this_pos);



other_pos       = old_ldr.get_pos_info();
upgrade_map_obj = const_blocks_map(other_pos);

[ok,mess] = upgrade_map_obj.check_equal_sizes(this_map);
if ~ok && log_level>1
    fprintf('*** %s\n',mess);
end

<|MERGE_RESOLUTION|>--- conflicted
+++ resolved
@@ -138,13 +138,10 @@
         obj.upgrade_map_ = upgrade_map;
         if log_level>1;   fprintf('*** Existing file:  %s can be upgraded with new object data.\n',new_filename);  end
     end
-<<<<<<< HEAD
 
-=======
->>>>>>> 69be14a9
 else
     obj.upgrade_map_ = [];
-    obj.upgrade_headers_ = true;    
+    obj.upgrade_headers_ = true;
 end
 
 
