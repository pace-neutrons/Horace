function [exper,obj]  = get_exp_info(obj,varargin)
% Get full data header or headers for sqw file written in format v4
%
% If instrument and sample are present in the file (not the empty
% structures) it loads instruments and samples from the file and attaches
% them to the header(s)
%
% Usage:
%>>exp_info = obj.get_exp_info();       -- get header number 1
%>>exp_info = obj.get_exp_info(1);      -- get header number 1
%>>exp_info = obj.get_exp_info(number); -- get header with specified number
%>>exp_info = obj.get_exp_info(numbers);-- where numbers are array of numbers
%                                          return headers with these numbers
%
%>>exp_info = obj.get_exp_info('-all');
%>>exp_info = obj.get_exp_info('-no_samp_inst'); % do not set up sample and instrument to header
%                    even if they are defined in the file, except the basic sample and inst,
%                    defined in version 2
%
% First three forms return single header, first two return header number 1.

%NOTE:
% The sample number corresponds to the header number.
% TODO: Clarify, % should it be run_id?
%
[argi,samp_inst_number] = parse_get_inst_sample_arg_(obj,varargin{:});
% after that, the only parameters may
[ok,mess,no_isamp_inst,argi]= parse_char_options(argi,{'-no_sampinst'});
if ~ok
    error('HORACE:faccess_sqw_v4:invalid_argument',mess);
end
% at this stage, arguments can only describe initialization
[obj,exp_data] = obj.get_sqw_block('bl_experiment_info_expdata',argi{:});
if no_isamp_inst
    if ~isinf(samp_inst_number)
        exp_data = exp_data(samp_inst_number);
<<<<<<< HEAD
    end    
    exper = Experiment(IX_detector_array(),IX_null_inst(),IX_null_sample,exp_data);
=======
    end
    exper = Experiment([],IX_null_inst(),IX_null_sample,exp_data);
>>>>>>> 66a6f162
    return;
end
[obj,Inst] = obj.get_sqw_block('bl_experiment_info_instruments');
[obj,samp] = obj.get_sqw_block('bl_experiment_info_samples');

if ~isinf(samp_inst_number)
    exp_data = exp_data(samp_inst_number);
    Inst =     Inst(samp_inst_number);
    samp =     samp(samp_inst_number);
end
<<<<<<< HEAD
exper    = Experiment(IX_detector_array(),Inst,samp,exp_data);
=======
if isa(exp_data,'sqw') % data set to the sqw object
    exper    = exp_data.experiment_info;
else
    exper    = Experiment([],Inst,samp,exp_data);
end
>>>>>>> 66a6f162
<|MERGE_RESOLUTION|>--- conflicted
+++ resolved
@@ -34,13 +34,8 @@
 if no_isamp_inst
     if ~isinf(samp_inst_number)
         exp_data = exp_data(samp_inst_number);
-<<<<<<< HEAD
     end    
     exper = Experiment(IX_detector_array(),IX_null_inst(),IX_null_sample,exp_data);
-=======
-    end
-    exper = Experiment([],IX_null_inst(),IX_null_sample,exp_data);
->>>>>>> 66a6f162
     return;
 end
 [obj,Inst] = obj.get_sqw_block('bl_experiment_info_instruments');
@@ -51,12 +46,9 @@
     Inst =     Inst(samp_inst_number);
     samp =     samp(samp_inst_number);
 end
-<<<<<<< HEAD
-exper    = Experiment(IX_detector_array(),Inst,samp,exp_data);
-=======
 if isa(exp_data,'sqw') % data set to the sqw object
+    error('wondering where this happens');
     exper    = exp_data.experiment_info;
 else
-    exper    = Experiment([],Inst,samp,exp_data);
-end
->>>>>>> 66a6f162
+    exper    = Experiment(IX_detector_array(),Inst,samp,exp_data);
+end