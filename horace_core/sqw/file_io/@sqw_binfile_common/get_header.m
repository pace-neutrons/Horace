<<<<<<< HEAD
function  [exp_info,pos,alatt,angdeg]   = get_header(obj,varargin)
=======
function  [header,pos,runid_map]   = get_header(obj,varargin)
>>>>>>> 96cd8bc7
% Get header of one of the files, contributed into sqw file
%
% Usage:
%>>header = loader.get_header() % -- returns sqw headers
% or
%>>header = loader.get_header(n_header) % returns header number n_header
%
% pos -- service information
%     Equal to the location of the last + 1 byte of the header's data in
%     the bytes array, where the first byte of the header's data has number
%     1.
%
% runid_map -- the map, connecting run_id with the header number
%
% Throws if the loader was not initialized properly or n_header is not
% correct || non-existing header number
%
%
%
% always verbatim
[ok,mess,get_all,~,argi]= parse_char_options(varargin,{'-all','-verbatim'});
if ~ok
    error('HORACE:sqw_binfile_common:invalid_argument',mess);
end
% remove unnecessary keywords, which may be relevant to other versions of
% the sqw file format
prop_keys =  cellfun(@(x)strncmp('-',x,1),varargin);
if any(prop_keys)
    argi = varargin(~prop_keys);
end


%
if ischar(obj.num_contrib_files)
    error('HORACE:sqw_binfile_common:runtime_error',...
        ' get_header called on un-initialized loader')
end

if isempty(argi)
    n_header = 1;
else
    n_header = argi{1};
    if ~isnumeric(n_header)
<<<<<<< HEAD
        error('HORACE:sqw_binfile_common:invalid_argument',...
=======
        error('SQW_FILE_IO:invalid_argument',...
>>>>>>> 96cd8bc7
            'get_header do not understand input argument: %s',n_header);
    end

end

if n_header<1 || (n_header>obj.num_contrib_files)
    error('HORACE:sqw_binfile_common:invalid_argument',...
        ' wrong number of header requested : %d, Available numbers are 1-%d',...
        n_header,n_header>obj.num_contrib_files);
end

if get_all && obj.num_contrib_files > 1
    header = cell(obj.num_contrib_files,1);
    for i=1:obj.num_contrib_files
        [header{i},pos] = get_single_header(obj,i);
    end
else
    [header,pos] = get_single_header(obj,n_header);
end

%TODO: en conversion sucks. Should  be implemented within formatters
%themselves!
<<<<<<< HEAD
n_header = numel(header);
for i=1:n_header
=======
runids = zeros(numel(header),1);
for i=1:numel(header)
>>>>>>> 96cd8bc7
    if iscell(header)
        header{i}.instruments = IX_null_inst(); %struct(); % this is necessary
        header{i}.samples = IX_null_sample(); %struct();      % to satisfy current interface
        if size(header{i}.en,1)==1
            header{i}.en = header{i}.en';
        end
        runids(i) = rundata.extract_id_from_filename(header{i}.filename);                
    else
        if size(header(i).en,1)==1
            header(i).en = header(i).en';
        end
<<<<<<< HEAD
        header(i).instruments = IX_null_inst(); %struct();
        header(i).samples = IX_null_sample(); %struct();
=======
        header(i).instrument = struct();
        header(i).sample = struct();
        runids(i) = rundata.extract_id_from_filename(header(i).filename);        
>>>>>>> 96cd8bc7
    end

end
header_numbers = 1:numel(header);
if any(isnan(runids)) % this also had been done in gen_sqw;
    % rundata_write_to_sqw_ procedure in gen_sqw_files job.
    % It have setup update_runlabels to true, which aslo made
    % duplicated headers unique
    runids = header_numbers;
end
<<<<<<< HEAD
%
exp_info = Experiment(header);

=======
runid_map = containers.Map(runids,header_numbers);
>>>>>>> 96cd8bc7


function [head,pos] = get_single_header(obj,n_header)
% get single sqw v2 header
if n_header == obj.num_contrib_files
    sz = obj.detpar_pos_ - obj.header_pos_(n_header);
else
    sz = obj.header_pos_(n_header+1) - obj.header_pos_(n_header);
end
%
fseek(obj.file_id_,obj.header_pos_(n_header),'bof');
[mess,res] = ferror(obj.file_id_);
if res ~= 0
    error('HORACE:sqw_binfile_common:runtime_error',...
        'get_single_header: can not move at the start of header N%d, reason: %s',n_header,mess);
end
%
bytes = fread(obj.file_id_,sz,'*uint8');
[mess,res] = ferror(obj.file_id_);
if res ~=0
    error('HORACE:sqw_binfile_common:runtime_error',...
        'get_single_header: Can not read header N%d data; error: %s',n_header,mess);
end


header_format = obj.get_header_form();
[head,pos] = obj.sqw_serializer_.deserialize_bytes(bytes,header_format,1);
if obj.convert_to_double
    head = obj.do_convert_to_double(head);
end

<|MERGE_RESOLUTION|>--- conflicted
+++ resolved
@@ -1,8 +1,4 @@
-<<<<<<< HEAD
-function  [exp_info,pos,alatt,angdeg]   = get_header(obj,varargin)
-=======
-function  [header,pos,runid_map]   = get_header(obj,varargin)
->>>>>>> 96cd8bc7
+function  [exp_info,pos,runid_map]   = get_header(obj,varargin)
 % Get header of one of the files, contributed into sqw file
 %
 % Usage:
@@ -46,14 +42,10 @@
 else
     n_header = argi{1};
     if ~isnumeric(n_header)
-<<<<<<< HEAD
         error('HORACE:sqw_binfile_common:invalid_argument',...
-=======
-        error('SQW_FILE_IO:invalid_argument',...
->>>>>>> 96cd8bc7
             'get_header do not understand input argument: %s',n_header);
     end
-
+    
 end
 
 if n_header<1 || (n_header>obj.num_contrib_files)
@@ -73,35 +65,23 @@
 
 %TODO: en conversion sucks. Should  be implemented within formatters
 %themselves!
-<<<<<<< HEAD
 n_header = numel(header);
+runids = zeros(n_header,1);
 for i=1:n_header
-=======
-runids = zeros(numel(header),1);
-for i=1:numel(header)
->>>>>>> 96cd8bc7
     if iscell(header)
         header{i}.instruments = IX_null_inst(); %struct(); % this is necessary
         header{i}.samples = IX_null_sample(); %struct();      % to satisfy current interface
         if size(header{i}.en,1)==1
             header{i}.en = header{i}.en';
         end
-        runids(i) = rundata.extract_id_from_filename(header{i}.filename);                
+        runids(i) = rundata.extract_id_from_filename(header{i}.filename);
     else
         if size(header(i).en,1)==1
             header(i).en = header(i).en';
         end
-<<<<<<< HEAD
         header(i).instruments = IX_null_inst(); %struct();
         header(i).samples = IX_null_sample(); %struct();
-=======
-        header(i).instrument = struct();
-        header(i).sample = struct();
-        runids(i) = rundata.extract_id_from_filename(header(i).filename);        
->>>>>>> 96cd8bc7
-    end
-
-end
+        runids(i) = rundata.extract_id_from_filename(header(i).filename);    end
 header_numbers = 1:numel(header);
 if any(isnan(runids)) % this also had been done in gen_sqw;
     % rundata_write_to_sqw_ procedure in gen_sqw_files job.
@@ -109,13 +89,10 @@
     % duplicated headers unique
     runids = header_numbers;
 end
-<<<<<<< HEAD
 %
+runid_map = containers.Map(runids,header_numbers);
 exp_info = Experiment(header);
 
-=======
-runid_map = containers.Map(runids,header_numbers);
->>>>>>> 96cd8bc7
 
 
 function [head,pos] = get_single_header(obj,n_header)
