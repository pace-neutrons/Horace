--- conflicted
+++ resolved
@@ -97,12 +97,8 @@
 data_opt= [opt1, opt2, opt3];
 sqw_struc.data = obj.get_data(data_opt{:}, 'pixel_page_size', opts.pixel_page_size);
 
-<<<<<<< HEAD
 sqw_struc.experiment_info = headers;
-=======
-sqw_struc.header = headers;
 sqw_struc.runid_map = runid_map;
->>>>>>> 96cd8bc7
 if opts.legacy
     sqw_object = sqw_struc.main_header;
     varargout{1} = sqw_struc.experiment_info;
