classdef (Abstract) SQWDnDBase
    %SQWDnDBase Abstract SQW/DnD object base class
    %   Abstract class defining common API and atrributes of the SQW and
    %   DnD objects
    properties (Access = protected)
        % base_property
        data_;
    end
    
    methods (Abstract)
        pixels = has_pixels(win);
    end
    
    methods (Static)
        [iax, iint, pax, p, noffset, nkeep, mess] = cut_dnd_calc_ubins (pbin, pin, nbin);
    end
    
    methods (Abstract, Access = protected)
        wout = unary_op_manager(w, operation_handle);
        wout = binary_op_manager_single(w1,w2,binary_op);
        wout = sqw_eval_pix_(wout, sqwfunc, ave_pix, pars, outfile, i);
    end
    
    methods  % Public
        [s,var,mask_null] = sigvar_get (w);
        
        wout = mask(win, mask_array);
        wout = mask_pixels(win, mask_array);
        [sel,ok,mess] = mask_points(win, varargin);
        wout = mask_random_fraction_pixels(win,npix);
        wout = mask_random_pixels(win,npix);
        varargout = change_crystal (varargin);
        
        save(w, varargin);
        
        [xout,yout,sout,eout,nout] = convert_bins_for_shoelace(win, wref);
        wout = IX_dataset_1d(w);
        wout = IX_dataset_2d(w);
        wout = IX_dataset_3d(w);
        [nd, sz] = dimensions(w);
        [ok,mess,nd_ref] = dimensions_match(w, nd_ref);
        [wout_disp, wout_weight] = dispersion(win, dispreln, pars);
        wout = disp2sqw_eval(win, dispreln, pars, fwhh, opt);
        wout = func_eval(win, func_handle, pars, varargin);
        wout = sqw_eval(win, sqwfunc, pars, varargin);
        
        varargout = multifit_func (varargin);
        varargout = multifit_sqw (varargin);
        varargout = multifit_sqw_sqw (varargin);
        
        wout = smooth(win, varargin);
        wout = smooth_units(win, varargin);
<<<<<<< HEAD
        
        %dat = struct(obj);
=======
        %
        function save_xye(obj,varargin)
            %TODO remove this doing Ticket #730
            save_xye_(obj,varargin{:});
        end
>>>>>>> 7726c79c
    end
    
    methods (Access = protected)
        wout = binary_op_manager(w1, w2, binary_op);
        [ok, mess] = equal_to_tol_internal(w1, w2, name_a, name_b, varargin);
        wout = recompute_bin_data(w);
        wout = sqw_eval_nopix_(win, sqwfunc, all_bins, pars);
    end
    
    methods (Access = private)
        status = adjust_aspect(w);
        [ok,mess,adjust,present]=adjust_aspect_option(args_in);
        dout = smooth_dnd(din, xunit, varargin);
    end
    
    methods (Static, Access = private)
        c = smooth_func_gaussian(width);
        c = smooth_func_hat(width);
        c = smooth_func_resolution(width);
    end
    
end
<|MERGE_RESOLUTION|>--- conflicted
+++ resolved
@@ -6,24 +6,24 @@
         % base_property
         data_;
     end
-    
+
     methods (Abstract)
         pixels = has_pixels(win);
     end
-    
+
     methods (Static)
         [iax, iint, pax, p, noffset, nkeep, mess] = cut_dnd_calc_ubins (pbin, pin, nbin);
     end
-    
+
     methods (Abstract, Access = protected)
         wout = unary_op_manager(w, operation_handle);
         wout = binary_op_manager_single(w1,w2,binary_op);
         wout = sqw_eval_pix_(wout, sqwfunc, ave_pix, pars, outfile, i);
     end
-    
+
     methods  % Public
         [s,var,mask_null] = sigvar_get (w);
-        
+
         wout = mask(win, mask_array);
         wout = mask_pixels(win, mask_array);
         [sel,ok,mess] = mask_points(win, varargin);
@@ -32,7 +32,7 @@
         varargout = change_crystal (varargin);
         
         save(w, varargin);
-        
+
         [xout,yout,sout,eout,nout] = convert_bins_for_shoelace(win, wref);
         wout = IX_dataset_1d(w);
         wout = IX_dataset_2d(w);
@@ -43,42 +43,37 @@
         wout = disp2sqw_eval(win, dispreln, pars, fwhh, opt);
         wout = func_eval(win, func_handle, pars, varargin);
         wout = sqw_eval(win, sqwfunc, pars, varargin);
-        
+
         varargout = multifit_func (varargin);
         varargout = multifit_sqw (varargin);
         varargout = multifit_sqw_sqw (varargin);
-        
+
         wout = smooth(win, varargin);
         wout = smooth_units(win, varargin);
-<<<<<<< HEAD
-        
-        %dat = struct(obj);
-=======
-        %
+        %dat = struct(obj);        %
         function save_xye(obj,varargin)
             %TODO remove this doing Ticket #730
             save_xye_(obj,varargin{:});
         end
->>>>>>> 7726c79c
     end
-    
+
     methods (Access = protected)
         wout = binary_op_manager(w1, w2, binary_op);
         [ok, mess] = equal_to_tol_internal(w1, w2, name_a, name_b, varargin);
         wout = recompute_bin_data(w);
         wout = sqw_eval_nopix_(win, sqwfunc, all_bins, pars);
     end
-    
+
     methods (Access = private)
         status = adjust_aspect(w);
         [ok,mess,adjust,present]=adjust_aspect_option(args_in);
         dout = smooth_dnd(din, xunit, varargin);
     end
-    
+
     methods (Static, Access = private)
         c = smooth_func_gaussian(width);
         c = smooth_func_hat(width);
         c = smooth_func_resolution(width);
     end
-    
+
 end
