classdef Experiment < serializable
    %EXPERIMENT object-holder for all data describing the Experiment

    properties (Dependent)
        n_runs;  % return the number of runs, this class contains
        %
        instruments      % Container with references to instruments
        detector_arrays  % Container with references to detectors for each run
        samples          % Container with references to samples
        expdata          % array, containing information about each run,
        %                  contributing into experiment

        % the property defines the relationship between
        % the runid, contained in expdata and the position of the object
        % with this runid in the appropriate container (e.g. expdata
        % container but also correspondent samples instrument and (TODO:)
        % detector_arrays
        runid_map;
        %
    end

    properties(Access=private)
        % String input here (a) invalid value so should be caught if not
        % redefined later (b) describes what the construction process is.
<<<<<<< HEAD
        instruments_ = 'global storage; refernce initialised in constructor';
        detector_arrays_ = 'global storage; refernce initialised in constructor';
        samples_ = 'global storage; refernce initialised in constructor';
=======
        instruments_ = 'global storage; refernece initialised in constructor';
        detector_arrays_ = 'global storage; refernece initialised in constructor';
        samples_ = 'global storage; refernece initialised in constructor';
>>>>>>> 64a32cf0
        samples_set_ = false; % Two properties used to harmonize lattice
        expdata_set_ = false; % which stored both in sample and in expdata
        %holder to store old sample lattice if the new lattice is set
        old_lattice_holder_ = [];

        % NOTE: Not yet implemented
        % if both sample and expdata are set, all contain lattice and
        % lattices are different, expdata_ lattice takes priority
        expdata_ = [];

        %
        runid_map_ = [];   % the property defines the relationship between
        % the runid, contained in expdata and the position of the object
        % with this runid in the appropriate container (e.g. expdata
        % container but also correspondent samples instrument and (TODO:)
        % detector_arrays

        % True, if runid contained in expdata are inconsistent, and were
        % recalculated to make them consistent. If this have happened, it
        % is certainly old file, with runid_headers not defined correctly.
        % unfortunately, if it does not happen, it still may be old file
<<<<<<< HEAD
        % with incorrect header->pixel.run_indx connection. Fixture in this
=======
        % with incorrect header->pixel.run_indx connection. Fix in this
>>>>>>> 64a32cf0
        % case may be only manual one, trying to identify relation between
        % experiment info and pixels id-s manually.
        runid_recalculated_ = false;
    end

    properties(Dependent,Hidden)
        % property providing compatibility with old header interface and
        % returning array of structures, with information used to written
        % in binary sqw file header.
        header
        % True, if runid contained in expdata are inconsistent, and were
        % recalculated to make them consistent. If this have happened, it
        % is certainly old file, with runid_headers not defined correctly.
        % unfortunately, if it does not happen, it still may be an old file
        % with incorrect header->pixel.run_indx connection.
        runid_recalculated
    end
    %----------------------------------------------------------------------
    % CONSTRUCTOR AND PROPERTIES ACCESSORS
    %----------------------------------------------------------------------
    methods
        function obj = Experiment(varargin)
            % Create a new Experiment object.
            %
            %   obj = Experiment()
            %   obj = Experiment(special_struct)
            %   obj = Experiment(detector_array[s], instrument[s], sample[s],expdata[s])
            %
            %
            %
            % Inputs:
            % 1) special_struct -- the structure obtained from
            %                      experiment by to_struct or to_bare_struct methods
            %
            % 2)
            %   detector_array --  Detector array (IX_detector_array objects)
            %   instrument     --  cellarray of Instrument (Concrete class inheriting IX_inst)
            %   sample         --  cellarray of Sample data (IX_sample objects)
            %   expdata        --  Array of IX_experiment (instr_proj?)
            %                      objects.
            %   The number of elements in instrument sample and expdata
            %   containers have to be equal
            %
            % 3)
            %    The set of key-value pairs where the key is the name of the
            %    property and the value -- its value.
            %    force_runid_recalculation, if used must be the last input
            %    and can  not be preceded with key.
            %
            % Returns:
            % obj       -- valid initialized instance of the Experiment
            %              object.
            %
            % Each argument can be a single object or array of objects.

            % initialising the compressed component containers.
            % these may be overwritten if they are passed in as arguments
            % below
            obj.instruments_ = unique_references_container('IX_inst');
            obj.detector_arrays_ = unique_references_container('IX_detector_array');
            obj.samples_ = unique_references_container('IX_samp');
            % expdata is not compressed and has been initialised as an
            % empty array

            if nargin == 0 || (nargin == 1 && isempty(varargin{1}))
                % no components in initialising arguments
                % so finish
                return;

                % all other nargin values are now processed in init_()
            end
            obj = init_(obj,varargin{:});
        end
        %
        function obj = init(obj,varargin)
            % initialize Experiment object using various possible forms of inputs,
            % provided to Experiment constructor.
            %
            % Called if empty Experiment (i.e. array of experiments produced by e.g. repmat)
            % needs to be initialized.
            if nargin == 1
                return;
            end
            obj = init_(obj,varargin{:});
        end
        %------------------------------------------------------------------
        %------------------------------------------------------------------
        function val=get.detector_arrays(obj)
            val=obj.detector_arrays_;
        end
        function obj=set.detector_arrays(obj, val)
            if isempty(val)
                % many inputs have unset detectors, leave container as-is
                % from default initialisation
                return
            end
            std_form = check_si_input(obj,val,'IX_detector_array');
            obj.detector_arrays_ = std_form;
            if obj.do_check_combo_arg_
                obj = check_combo_arg(obj);
            end
        end
        %
        function val=get.instruments(obj)
            val=obj.instruments_;
        end
        function obj=set.instruments(obj, val)
            std_form = check_si_input(obj,val,'IX_inst');
            obj.instruments_ = std_form;

            if obj.do_check_combo_arg_
                obj = check_combo_arg(obj);
            end
        end
        %
        function val=get.samples(obj)
            val=obj.samples_;
        end
        function obj=set.samples(obj, val)
            std_form = check_si_input(obj,val,'IX_samp');
            %
            [obj,std_form] = check_lattice_defined_(obj,std_form);
            obj.samples_ = std_form;
            obj.samples_set_ = true;

            if obj.do_check_combo_arg_
                obj = check_combo_arg(obj);
            end
        end
        %
        function val=get.expdata(obj)
            val=obj.expdata_;
        end
        function obj=set.expdata(obj, val)
            %check and set the classes, containing main
            %information about every run of the experiment
            %
            % Input should contain one or array of such classes
            obj = check_and_set_expdata_(obj,val);
        end
        %
        function map = get.runid_map(obj)
            map = obj.get_runid_map();
        end
        function map = get_runid_map(obj)
            % Return run_id map, providing consistent interface with
            % IX_experiment
            %
            % deep copy handle class, to maintain consistent behaviour
            if isempty(obj.runid_map_)
                map = [];
            else
                if isa(obj.runid_map_,'containers.Map')
                    % copy existing map as containers.Map is handle.
                    map = fast_map(obj.runid_map_.keys,obj.runid_map_.values,'double');
                else
                    map = obj.runid_map_;
                end
            end
        end
        function obj = set.runid_map(obj,val)
            % Check and set runid_map, connecting run-id, describing the
            % experiment and the number of the experiment information
            % header in the list of all experiment descriptors.
            %
            obj = set_runid_map_(obj,val);
        end
        %------------------------------------------------------------------
        function nr = get.n_runs(obj)
            nr = numel(obj.expdata_);
        end
        function is = get.runid_recalculated(obj)
            is  = obj.runid_recalculated_;
        end
        function obj = set.runid_recalculated(obj,val)
            % Do not normally use, except for tests. This is internal
            % property, which inform about the behaviour of runid map
            %
            % Inputs:
            % logical value, if true, says that run_id were recalculated by
            % external (test) procedure. Normally the property is modified
            % during loading old files and set-up internally in loadobj
            % from_old_struct.
            %
            obj.runid_recalculated_ = logical(val);
        end
        % Alignment
        obj = change_crystal(obj,alignment_info,varargin)
    end
    %----------------------------------------------------------------------
    % legacy instrument methods interface
    %----------------------------------------------------------------------
    methods

        %Change fields in the experiment with corrections related to aligned
        %crystal lattice parameters and orientation

        % add or reset instrument, related to the given experiment object
        % array of instruments, or function, which defines the instrument
        % with its possible parameters
        obj = set_instrument(obj,instrument,varargin)
        % set moderator pulse on every instrument contributing to the
        % object
        obj = set_mod_pulse(obj,pulse_model,pm_par)
        % Return cellarray of incident energies from all contributing runs
<<<<<<< HEAD
        [efix,unique_id,obj] = get_efix(obj,extract_unique);
=======
        [efix,unique_id] = get_efix(obj,extract_unique);
>>>>>>> 64a32cf0
        % Return cellarray of energy transfers from all contributing runs
        [en,nuidx]  = get_en_transfer(obj,bin_centre,get_lidx);

        function emode = get_emode(obj)
            % Return array of instrument modes provided in all contributing runs
            emode = arrayfun(@(x)x.emode,obj.expdata_,'UniformOutput',true);
        end
        function obj = set_efix_emode(obj,efix,emode)
            % change efix and (optionally) emode in all experiment descriptions
            % if emode is absent or described by any character string,
            % the emode is kept unchanged
            if nargin == 2
                emode = '-keep_emode';
            elseif isempty(emode)
                emode = '-keep_emode';
            end
            obj = set_efix_emode_(obj,efix,emode);
        end

        function [pulsemodel,pm_par,present] = get_mod_pulse(obj)
            % Get moderator pulse model names and array of pulse parameters
            % from all runs, contributing to the class
            % if present is false, all or some instruments in runs do not
            % have defined moderator
            %
            [pulsemodel,pm_par,present] = get_mod_pulse_(obj);
        end
        %
        function expi = get_aver_experiment(obj)
            % some, presumably average, run-data. Naive implementation,
            % all data are the same
            expi = obj.expdata(1);
        end
        %
        function is = is_same_ebins(obj)
            % return true if all energy bins of all runs are the
            % same
            is=true;
            en=obj.expdata(1).en;
            for i=2:obj.n_runs
                if numel(en)~=numel(obj.expdata(i).en) || ~all(en==obj.expdata(i).en)
                    is=false;
                    break
                end
            end
        end
        function [inst, all_inst] = get_inst_class (obj)
            % Retrieve the main instrument instance from the collection of
            % instruments.
            % TODO: Confusing. See ticket #917 for modification/clarification
            %
            [inst, all_inst] = get_inst_class_(obj);
        end
        %
        function instr = get_unique_instruments(obj)
            % compatibility fields with old binary file formats
            instr = obj.instruments_.unique_objects;
        end
        %
        function samp = get_unique_samples(obj)
            % compatibility fields with old binary file formats
            samp = obj.samples_.unique_objects;
        end
        %
        function obj = set_sample(obj,val)
            % compatibility with sqw interface
            obj.samples = val;
        end

    end
    %----------------------------------------------------------------------
    methods(Static)
        function [efix,emode,ok,mess,en] = calc_efix_avrgs(efix_arr,emode_arr,tol)
            % calculate specific (emode dependent) average of efix array
            [efix,emode,ok,mess,en] = calc_efix_avrgs_(efix_arr,emode_arr,tol);
        end
        function [pulse_model,pm_par_avrg,ok,mess,p] =calc_mod_pulse_avrgs(pm_par,pm_list,tol)
            %calculates average parameters of the pulse model provided
            [pulse_model,pm_par_avrg,ok,mess,p] =calc_mod_pulse_avrgs_(pm_par,pm_list,tol);
        end
    end
    %----------------------------------------------------------------------
    methods
        %
        function exp = get_experiments(obj,ind)
            % return experiment info, which corresponds to the appropriate
            % experiment indexes provided.
            %
            % Inputs:
            % obj -- the instance of the experiment
            % ind -- array of the indexes, to select experiments for.
            %
            % Returns:
            % exp -- the Experiment class instance containing information,
            %        corresponding to the run indexes provided as input.
            exp = get_experiments_(obj,ind);
        end
        %
        function [exp,nspe,file_id_array] = combine_experiments(obj,exp_cellarray,allow_equal_headers,keep_runid)
            %COMBINE_EXPRIMENTS
            % Take cellarray of experiments (e.g., generated from each runfile build
            % during gen_sqw generation)
            % and combine then together into single Experiment info class
            % Inputs:
            % exp_cellarray -- cellarray of Experiment classes, related to
            %                  different runs or combination of runs
            % allow_equal_headers
            %               -- if true, equal runs are allowed.
            % At present, we insist that the contributing spe data are distinct
            % in that:
            %   - filename, efix, psi, omega, dpsi, gl, gs cannot all be
            %     equal for two spe data input. If allow_equal_headers is
            %     set to true, this check is disabled
            %
            % keep_runid    -- if true, the procedure keeps run_id-s
            %                  defined for contributing experiments.
            %                  if false, the run-ids are reset from 1 for
            %                  first contributed run to n_runs for the
            %                  last contributing run (nxspe file)
            % Returns:
            % exp           -- Experiment class containing combined input
            %                  experiments
            % nspe          -- number of unique runs, contributing into
            %                  resulting Experiment
            % file_id_array -- array of final run_id-s for all input nxspe.
            %                  one id per input run

            [exp,nspe,file_id_array] = combine_experiments_(obj,exp_cellarray,allow_equal_headers,keep_runid);
        end

        %
        function subexper = get_subobj(obj,runids_to_keep,varargin)
            % Return Experiment object containing subset of experiments,
            % requested by the method.
            %
            % Input:
            % obj       -- initialized instance of the Experiment, containing
            %              information about experiments(runs) contributed into sqw
            %              object.
            % runids_to_keep
            %            -- run_id-s,which identify particular experiments(runs)
            %              to include the  experiments(runs) contributing
            %              into the final subset  of experiments.
            % Optional parameters and switches:
            % '-indexes'   - if provided, tread input runids_to_keep as
            %              direct indexes of the experiments to keep rather
            %              then run_id(s). Mainly used for debugging.
            % '-modify_runid'
            %          -- if present redefine final runid_map and run_ind of
            %             the expdata to count from 1 to n_experiments(runs)
            % Returns:
            % subexper  -- the Experiment object, containing information
            %              about experiments(runs) defined by
            %              runids_to_keep.
            %
            opt = {'-indexes'};
            [ok,mess,indexes_provided] = parse_char_options(varargin,opt);
            if ~ok
                error('HORACE:Experiment:invalid_argument',mess);
            end
            subexper = get_subobj_(obj,runids_to_keep,indexes_provided);
        end

        function expt_idx = get_experiment_idx (obj, run_idx, varargin)
            % Get the experiment indices for an array of run indices in the pixel data
            %
            %   >> expt_idx = get_experiment_idx (obj, run_idx)
            %   >> expt_idx = get_experiment_idx (obj, run_idx, sparse_lookup)
            %
            % Input:
            % ------
            %   obj             Instance of Experiment object.
            %   run_idx         Array of run indices selected from the pix field of an sqw object.
            %                   The array can have any size.
            %
            % Optionally:
            %   sparse_lookup   Force a sparse intermediate lookup array or a full lookup
            %                   array according as the value true or false.
            %                   This overrules the default behaviour that selects a full or
            %                   sparse intermediate lookup array according to the size and
            %                   sparcity of the runid_map
            %
            % Output:
            % -------
            %   expt_idx        Index into the arrays of experiment information held in the
            %                   input Experiment object corresponding to the values of
            %                   run_idx.
            %                   The size of expt_idx is the same as that of run_idx.
            expt_idx = get_experiment_idx_ (obj, run_idx, varargin{:});
        end

        %
        % GEN_SQW interface
        %------------------------------------------------------------------
        function [avh,ebins_are_the_same] = header_average(obj)
            % very crude implementation for the header, average over all
            % runs.
            %
            if isempty(obj.expdata) % true if zero runs
                avh = [];
                u_to_rlu = []; % actually inverted B-matrix
            else
                avh = obj.expdata_(1);
                u_to_rlu = avh.u_to_rlu;
            end

            if nargout>1
                ebins_are_the_same = obj.is_same_ebins();
            else
                ebins_are_the_same=[];
            end
            if isempty(avh) % because zero runs, get lattice parms from data
                avh = struct();
                avh.alatt = alatt;
                avh.angdeg = angdeg;
            else % there is at least one run, get lattice parms from first sample
                avh = avh.to_bare_struct();
            end
            if ~isempty(u_to_rlu)
                avh.u_to_rlu = u_to_rlu;
            end
            sampl = obj.samples_{1};
            if ~isempty(sampl)
                avh.alatt = sampl.alatt;
                avh.angdeg = sampl.angdeg;
            else
                avh.alatt  = [];
                avh.angdeg = [];
            end
        end
        %------------------------------------------------------------------
        % REDUNDANT AND OLD FILE FORMAT COMPARTIBILITY METHOS
        %------------------------------------------------------------------
        function head = get.header(obj)
            head = obj.convert_to_old_headers();
            head = [head{:}];
            head = rmfield(head,{'instrument','sample'});
        end
        function oldhdrs = convert_to_old_headers(obj,varargin)
            % convert Experiment into the structure suitable to be
            % stored in old binary sqw files (up to version 3.xxx)
            %
            % this structure is also used in number of places of the old
            % code where, e.g., structure sorting is implemented but this
            % usage is deprecated and will be removed in a future.
            %
            % Optional Inputs:
            % header_num -- if provided, convert only experiment data
            %               corresponding to header number provided
            % '-nomangle'-- if provided, do not modify filename with
            %               additional run_id information (normally assumed
            %               "false" when writing new file or "true" when
            %               upgrading file format
            %
            [ok,mess,nomangle,remains] = parse_char_options(varargin,{'-nomangle'});
            if ~ok
                error('HORACE:Experiment:invalid_argument',mess);
            end
            oldhdrs = convert_to_old_headers_(obj,nomangle,remains{:});
        end
    end
    %
    methods(Access=private)
        % copy non-empty contents to the contents of this class
        [obj,n_added] = check_and_copy_contents_(obj,other_cont,field_name);
        %
        function std_form = check_si_input(~,sample_or_instrument,class_base)
            % The function is the common part of the checks to set sample
            % or instrument methods.
            %
            % check if input is sample or instrument type input and return
            % standard form of the class, to store within the class method.
            % Inputs:
            % sample_or_instrument --object or collection of objects in any
            %                        standard form acceptable
            % class_base           --base class for samples or instruments
            %                        depending on sample or instrument is
            %                        verified
            % Output:
            % std_form -- the standard form of sample or instrument
            %             collection to store within the container
            % Throws 'HORACE:Experiment:invalid_argument' if the input can
            % not be converted into the standard form
            std_form = check_sample_or_inst_array_and_return_std_form_(...
                sample_or_instrument,class_base);
        end

        function obj = add_input_with_checks(obj, val,type)
            % ADD_INPUT_WITH_CHECKS
            %
            % TODO: This is what should be done in check_combo_arg()
            %
            % Add val to one of the unique_reference_container properties.
            % This makes sure that the right thing is added and any
            % duplicates are handled.
            %
            % Input
            % -----
            % - obj:   the Experiment object to which val is being added
            % - val:   the object or container of objects which is being
            %          added. this could be a unique_references_container
            %          or unique_objects_container with baseclass 'type'
            %          or an object which 'isa(,type)'
            % - type:  string naming the baseclass to which val should
            %          belong
            %
            % Output
            % ------
            % - obj:   the modified Experiment object where the value of
            %          the field named by the calling form of val (using
            %          inputname(val#argnum) is modified by adding val if
            %          val is not a unique_references-container or setting
            %          it if it is a unique_references_container

            % get the name of the calling variable which enters as 'val'
            field = [inputname(2) '_'];

            if isa(val, 'unique_references_container') && ...
                    strcmp(val.stored_baseclass,type)
                % if size is right, overwrite default compressed container
                if val.n_runs ~= obj.n_runs
                    error('HORACE:Experiment:invalid_argument', ...
                        'input %d size must match number of runs',obj.n_runs);
                end
                obj.(field) = val;

            elseif ( isa(val, type) &&                       ...
                    numel(val) == obj.n_runs )              ...
                    ||                                        ...
                    ( isa(val, 'unique_objects_container') && ...
                    val.n_runs == obj.n_runs             && ...
                    strcmp(val.baseclass, type) )           ...
                    ||                                        ...
                    ( iscell(val)                          && ...
                    numel(val) == obj.n_runs             && ...
                    isa(val{1}, type) )

                % add to default compressed container
                obj.(field) = obj.(field).add(val);

            elseif ( isa(val, type) &&                       ...
                    numel(val) == 1 )                       ...
                    ||                                        ...
                    ( iscell(val)                          && ...
                    numel(val) == 1                      && ...
                    isa(val{1}, type) )
                % assume we're adding n_runs identical copies
                %
                % add to default compressed container

                obj.(field) = obj.(field).add_copies_(val, obj.n_runs);

            elseif isempty(val)
                % do nothing, leave default compressed container empty
            else
                error('HORACE:Experiment:invalid_argument', ...
                    ['input is not empty, does not have the right number ' ...
                    'of runs, or is not of type %s'], type);
            end
        end
    end
    %
    methods(Static)
        function obj = build_from_binfile_headers(headers)
            % restore basic experiment info from old style headers,
            % stored on hdd.
            %
            obj = build_from_binfile_headers_(headers);
        end
        function [args,npar] = check_and_expand_function_args(varargin)
            % Check arguments have one of the permitted forms below
            %
            %   >> argout=check_and_expand_function_args(arg1,arg2,...)
            %
            % Input:
            % ------
            %   arg1,arg2,...  Input arguments
            %                  Each argument can be a 2D array with 0,1 or more rows
            %                  If more than one row in an argument, then this gives the
            %                  number of argument sets.
            %
            % Output:
            % -------
            %   argout         Cell array of arguments, each row a cell array
            %                  with the input arguments
            %
            % Checks arguments have one of following forms:
            %	- scalar, row vector (which can be numerical, logical,
            %     structure, cell array or object), or character string
            %
            %   - Multiple arguments can be passed, one for each run that
            %     constitutes the sqw object, by having one row per run
            %           i.e
            %           scalar      ---->   column vector (nrun elements)
            %           row vector  ---->   2D array (nrun rows)
            %           string      ---->   cell array of strings
            %
            % Throws if not valid form
            [args,npar] = check_and_expand_function_args_(varargin{:});
        end

    end
    %======================================================================
    % SERIALIZABLE interface
    %------------------------------------------------------------------
    properties(Constant,Access=private)
        % the order is important as in this order the component will be set
        % during deserialization, so this order is chosen to avoid
        % repetitive unnecessary checks
        fields_to_save_ = { 'expdata','detector_arrays','instruments','samples'};
    end

    methods
        function ver  = classVersion(~)
            % define version of the class to store in mat-files
            % and nxsqw data format. Each new version would presumably read
            % the older version, so version substitution is based on this
            % number
            ver = 1;
        end
        %
        function flds = saveableFields(~)
            % get independent fields, which fully define the state of the
            % serializable object.
            flds = Experiment.fields_to_save_;
        end
        %
        function obj = check_combo_arg(obj)
            % verify consistency of Experiment containers
            %
            % Inputs:
            % obj  -- the initialized instance of Experiment obj
            %
            % Returns: unchanged object if Experiment components are
            %          consistent.
            %          Throws HORACE:Experiment:invalid_argument with
            %          details of the issue if they are not
            obj = check_combo_arg_(obj);
        end
    end


    %----------------------------------------------------------------------
    methods(Access=protected)
        function obj = from_old_struct(obj,inputs)
            % Restore object from the old structure, which describes the
            % previous version of the object.
            %
            % The method is called by loadobj in the case if the input
            % structure does not contain version or the version, stored
            % in the structure does not correspond to the current version
            %
            % By default, this function interfaces the default from_bare_struct
            % method, but when the old structure substantially differs from
            % the modern structure, this method needs the specific overloading
            % to allow loadob to recover new structure from an old structure.
            %
            if isfield(inputs,'filename') && isfield(inputs,'efix') % this is probably old single header
                obj = build_from_old_headers_(obj,{inputs});
            elseif iscell(inputs) && isfield(inputs{1},'filename') && isfield(inputs{1},'efix')
                % build from cellarray of headers
                obj = build_from_old_headers_(obj,inputs);
            else
                if isfield(inputs,'array_dat')
                    obj = obj.from_bare_struct(inputs.array_dat);
                else
                    obj = obj.from_bare_struct(inputs);
                end
            end
        end
    end
    methods(Static)
        function ishdr = isoldheader(val)
            ishdr = isstruct(val) && ...
                all(isfield(val,{'alatt','angdeg','efix','emode'}));
        end

        function obj = loadobj(S)
            % boilerplate loadobj method, calling generic method of
            % save-able class
            obj = Experiment();
            obj = loadobj@serializable(S,obj);
        end
    end
    %----------------------------------------------------------------------
end<|MERGE_RESOLUTION|>--- conflicted
+++ resolved
@@ -22,15 +22,9 @@
     properties(Access=private)
         % String input here (a) invalid value so should be caught if not
         % redefined later (b) describes what the construction process is.
-<<<<<<< HEAD
-        instruments_ = 'global storage; refernce initialised in constructor';
-        detector_arrays_ = 'global storage; refernce initialised in constructor';
-        samples_ = 'global storage; refernce initialised in constructor';
-=======
         instruments_ = 'global storage; refernece initialised in constructor';
         detector_arrays_ = 'global storage; refernece initialised in constructor';
         samples_ = 'global storage; refernece initialised in constructor';
->>>>>>> 64a32cf0
         samples_set_ = false; % Two properties used to harmonize lattice
         expdata_set_ = false; % which stored both in sample and in expdata
         %holder to store old sample lattice if the new lattice is set
@@ -52,11 +46,7 @@
         % recalculated to make them consistent. If this have happened, it
         % is certainly old file, with runid_headers not defined correctly.
         % unfortunately, if it does not happen, it still may be old file
-<<<<<<< HEAD
-        % with incorrect header->pixel.run_indx connection. Fixture in this
-=======
         % with incorrect header->pixel.run_indx connection. Fix in this
->>>>>>> 64a32cf0
         % case may be only manual one, trying to identify relation between
         % experiment info and pixels id-s manually.
         runid_recalculated_ = false;
@@ -262,11 +252,7 @@
         % object
         obj = set_mod_pulse(obj,pulse_model,pm_par)
         % Return cellarray of incident energies from all contributing runs
-<<<<<<< HEAD
         [efix,unique_id,obj] = get_efix(obj,extract_unique);
-=======
-        [efix,unique_id] = get_efix(obj,extract_unique);
->>>>>>> 64a32cf0
         % Return cellarray of energy transfers from all contributing runs
         [en,nuidx]  = get_en_transfer(obj,bin_centre,get_lidx);
 
