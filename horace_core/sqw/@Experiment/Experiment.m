--- conflicted
+++ resolved
@@ -252,11 +252,7 @@
         % object
         obj = set_mod_pulse(obj,pulse_model,pm_par)
         % Return cellarray of incident energies from all contributing runs
-<<<<<<< HEAD
         [efix,unique_id,obj] = get_efix(obj,extract_unique);
-=======
-        [efix,unique_id] = get_efix(obj,extract_unique);
->>>>>>> 64a32cf0
         % Return cellarray of energy transfers from all contributing runs
         [en,nuidx]  = get_en_transfer(obj,bin_centre,get_lidx);
 
