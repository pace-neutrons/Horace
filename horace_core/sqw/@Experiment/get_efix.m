<<<<<<< HEAD
function [efix,unique_idx,obj] = get_efix(obj,extract_unique)
=======
function [efix,unique_idx] = get_efix(obj,extract_unique)
>>>>>>> 64a32cf0
% Return cellarray of incident energies from all runs, contributing to
% experiment.
%
% the output cellarray form is necessary for indirect instruments, which
% may have multiple efix. (it is analyzer energy there).  Efix may also
% change from run to run.
%
% Inputs:
% obj   -- initialized instance of instrument
% Optional:
% extract_unique
%       -- if provided and true, return result in the form od
%
% Returns:
% efix  
%   either
%      --  cellrarray or array of incident energies or crystal analyzer
<<<<<<< HEAD
%          eneries for indirect instrument one array per run. If number of
%          incident energy values for each element in cellarray is equal to
%          one, the celarray is converted to array of energies.
%   or 
%      --  If extact_unique == true efix returned in the form of as 
=======
%          energies for indirect instrument one array per run. If number of
%          incident energy values for each element in cellarray is equal to
%          one, the celarray is converted to array of energies.
%   or 
%      --  If extract_unique == true efix returned in the form of 
>>>>>>> 64a32cf0
%          compact_array of data highlighting equal and unique elements
%          in efix
% 
% efix are considered equal if their relative or absolute difference,
% whatever smaller, is smaller then the value specified in the code.
% At the moment error is equal to [1.e-8,1.e-8]

if nargin == 1
    extract_unique = false;
end
if nargout>1
    extract_unique = true;    
end

efix = arrayfun(@(x)x.efix(:)',obj.expdata_,'UniformOutput',false);
if extract_unique  % calculate indices for equal values
    Diff =[1.e-8,1.e-8];
    unique_idx = calc_eq_indices(efix,Diff);
    n_unique = numel(unique_idx);
    ef_selected = cell(1,n_unique);
    for i=1:n_unique
        ef_selected{i} = efix{unique_idx{i}(1)};
    end
    efix = ef_selected;
    efix = compact_array(unique_idx,efix);
else
    % enable support for old efix interface used by get_efix Horace.
    % this interface would not work for MUSHRUM
    n_elem = cellfun(@(x)numel(x),efix);
    if all(n_elem==1) %
        efix = [efix{:}];
    end
end
end<|MERGE_RESOLUTION|>--- conflicted
+++ resolved
@@ -1,8 +1,4 @@
-<<<<<<< HEAD
 function [efix,unique_idx,obj] = get_efix(obj,extract_unique)
-=======
-function [efix,unique_idx] = get_efix(obj,extract_unique)
->>>>>>> 64a32cf0
 % Return cellarray of incident energies from all runs, contributing to
 % experiment.
 %
@@ -20,19 +16,11 @@
 % efix  
 %   either
 %      --  cellrarray or array of incident energies or crystal analyzer
-<<<<<<< HEAD
-%          eneries for indirect instrument one array per run. If number of
-%          incident energy values for each element in cellarray is equal to
-%          one, the celarray is converted to array of energies.
-%   or 
-%      --  If extact_unique == true efix returned in the form of as 
-=======
 %          energies for indirect instrument one array per run. If number of
 %          incident energy values for each element in cellarray is equal to
 %          one, the celarray is converted to array of energies.
 %   or 
 %      --  If extract_unique == true efix returned in the form of 
->>>>>>> 64a32cf0
 %          compact_array of data highlighting equal and unique elements
 %          in efix
 % 
