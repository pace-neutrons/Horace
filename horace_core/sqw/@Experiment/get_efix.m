function [efix,unique_idx,obj] = get_efix(obj,extract_unique)
% Return cellarray of incident energies from all runs, contributing to
% experiment.
%
% the output cellarray form is necessary for indirect instruments, which
% may have multiple efix. (it is analyzer energy there).  Efix may also
% change from run to run.
%
% Inputs:
% obj   -- initialized instance of instrument
% Optional:
% extract_unique
%       -- if provided and true, return result in the form od
%
% Returns:
% efix  
%   either
%      --  cellrarray or array of incident energies or crystal analyzer
<<<<<<< HEAD
%          eneries for indirect instrument one array per run. If number of
%          incident energy values for each element in cellarray is equal to
%          one, the celarray is converted to array of energies.
%   or 
%      --  If extact_unique == true efix returned in the form of as 
=======
%          energies for indirect instrument one array per run. If number of
%          incident energy values for each element in cellarray is equal to
%          one, the celarray is converted to array of energies.
%   or 
%      --  If extract_unique == true efix returned in the form of 
>>>>>>> f110fa56
%          compact_array of data highlighting equal and unique elements
%          in efix
% 
% efix are considered equal if their relative or absolute difference,
% whatever smaller, is smaller then the value specified in the code.
% At the moment error is equal to [1.e-8,1.e-8]

if nargin == 1
    extract_unique = false;
end
if nargout>1
    extract_unique = true;    
end

efix = arrayfun(@(x)x.efix(:)',obj.expdata_,'UniformOutput',false);
if extract_unique  % calculate indices for equal values
    Diff =[1.e-8,1.e-8];
    unique_idx = calc_eq_indices(efix,Diff);
    n_unique = numel(unique_idx);
    ef_selected = cell(1,n_unique);
    for i=1:n_unique
        ef_selected{i} = efix{unique_idx{i}(1)};
    end
    efix = ef_selected;
    efix = compact_array(unique_idx,efix);
else
    % enable support for old efix interface used by get_efix Horace.
    % this interface would not work for MUSHRUM
    n_elem = cellfun(@(x)numel(x),efix);
    if all(n_elem==1) %
        efix = [efix{:}];
    end
end
end<|MERGE_RESOLUTION|>--- conflicted
+++ resolved
@@ -16,19 +16,11 @@
 % efix  
 %   either
 %      --  cellrarray or array of incident energies or crystal analyzer
-<<<<<<< HEAD
-%          eneries for indirect instrument one array per run. If number of
-%          incident energy values for each element in cellarray is equal to
-%          one, the celarray is converted to array of energies.
-%   or 
-%      --  If extact_unique == true efix returned in the form of as 
-=======
 %          energies for indirect instrument one array per run. If number of
 %          incident energy values for each element in cellarray is equal to
 %          one, the celarray is converted to array of energies.
 %   or 
 %      --  If extract_unique == true efix returned in the form of 
->>>>>>> f110fa56
 %          compact_array of data highlighting equal and unique elements
 %          in efix
 % 
