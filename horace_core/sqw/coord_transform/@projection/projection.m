classdef projection<aProjection
    %  Class defines coordinate projections necessary to make Horace cuts
    %  in crystal coordinate system (orthogonal or non-orthogonal)
    %
    %  Uses projection axis and projection logic, defined by projaxis class
    %  and works as interface to this class for defining projection
    %
    %  Defines coordinate transformations, used by cut_sqw when making
    %  Horace cuts
    %
    %
    properties
        %
    end
    properties(Dependent)
        u; %[1x3] Vector of first axis (r.l.u.)
        v; %[1x3] Vector of second axis (r.l.u.)
        w; %[1x3] Vector of third axis (r.l.u.) - used only if third character of type is 'p'
        type; %='rrr';
        uoffset; %=[0,0,0,0];
        lab     %={'\zeta','\xi','\eta','E'};
        %
        %
    end
    properties(Access=private)
        % reference to the class, which defines the projection axis
        projaxes_=[]
        %
    end
    methods(Access = protected)
        % overloads for staitc methods which define if the projection can
        % keep pixels and have mex functions defined
        function isit= can_mex_cut_(~)
            % ortho projection have mex procedures defined
            isit = true;
        end
    end
    
    methods
        function proj=projection(varargin)
            proj = proj@aProjection();
            if nargin==0 % return defaults
                proj.projaxes_ = [];
                proj.data_lab_ = {'qx','qy','qz','en'};
            else
                if isa(varargin{1},'projaxes')
                    proj.projaxes_ = varargin{1};
                else
                    proj.projaxes_ = projaxes(varargin{:});
                end
            end
        end
        
        function u = get.u(this)
            if isempty(this.projaxes_)
                u= 'dnd-X-aligned';
            else
                u = this.projaxes_.u;
            end
        end
        function v = get.v(this)
            if isempty(this.projaxes_)
                v= 'dnd-Y-aligned';
            else
                v = this.projaxes_.v;
            end
        end
        function w = get.w(this)
            if isempty(this.projaxes_)
                w= [];
            else
                w = this.projaxes_.w;
            end
        end
        function type = get.type(this)
            if isempty(this.projaxes_)
                type = 'aaa';
            else
                type = this.projaxes_.type;
            end
        end
        function this =set.type(this,val)
            if isempty(this.projaxes_)
                error('PROJECTION:invalid_argument','define projection plains first');
            else
                this.projaxes_.type = val;
            end
        end
        
        function uoffset = get.uoffset(this)
            if isempty(this.projaxes_)
                uoffset = [0;0;0;0];
            else
                uoffset = this.projaxes_.uoffset;
            end
        end
        function lab = get.lab(this)
            if isempty(this.projaxes_)
                lab = this.data_lab_;
            else
                lab = this.projaxes_.lab;
            end
        end
        %------------------------------------------------------------------
        % Particular implementation of aProjection abstract interface
        %------------------------------------------------------------------
        function img_range_out = find_old_img_range(this,img_range_in)
            % find the range of initial data in the coordinate frame
            % of the new projection.
            % Input:
            % img_range_in -- the range of the data in the initial coordinate
            % system.
            % Output:
            % img_range_out -- the range the initial image data in the new
            % (transformed) coordinate system of the cut.
            img_range_out  = find_ranges_(this,img_range_in);
        end
        
        function [istart,iend,irange,inside,outside] =get_irange_proj(this,img_range,varargin)
            % Get ranges of bins that partially or wholly lie inside an n-dimensional rectangle,
            % where the first three dimensions can be rotated and translated w.r.t. the
            % cuboid that is split into bins.
            [istart,iend,irange,inside,outside] = get_irange_rot(this,img_range,varargin{:});
        end
        %
        function [indx,ok] = get_contributing_pix_ind(this,v)
            % get list of indexes contributing into the cut
            [indx,ok] = get_contributing_pix_ind_(this,v);
        end
        function [uoffset,ulabel,dax,u_to_rlu,ulen,title_build_class] = get_proj_param(this,data_in,pax)
            % get projection parameters, necessary for properly definind a sqw or dnd object
            %
            [uoffset,ulabel,dax,u_to_rlu,ulen] = get_proj_param_(this,data_in,pax);
            title_build_class = an_axis_caption();
        end
        %
        function [urange_step_pix_recent, ok, ix, s, e, npix, npix_retain,success]=...
                accumulate_cut(this,v,s,e,npix,pax,ignore_nan,ignore_inf,keep_pix,n_threads)
            %Method, used to both project data and allocate memory used by
            %sqw&dnd objects. Has to be written in close conjunction with
            %cut_sqw using deep understanding of the ways memory is allocated
            % within sqw objects
            [urange_step_pix_recent, ok, ix, s, e, npix, npix_retain,success]=...
                accumulate_cut_(this,v,s,e,npix,pax,ignore_nan,ignore_inf,keep_pix,n_threads);
        end
        function pix_transformed = transform_pix_to_img(obj,pix_data,varargin)
            % Transform pixels expressed in crystal cartezian coordinate systems
            % into image coordinate system
            %
            % Input:
            % pix_data -- [3xNpix] or [4xNpix] array of pix coordinates
            %             expressed in crystal Cartesian coordinate system
            % Returns:
            % pix_transformed -- the pixels transformed into coordinate
            %             system, related to image (often hkl system)
            %
            pix_transformed = transform_pix_to_img_(obj,pix_data);
        end
        %
        function pix_cc = transform_img_to_pix(obj,pix_hkl,varargin)
            % Transform pixels expressed in image coordinate coordinate systems
            % into crystal cartezian coordinate system
            %
            % Input:
            % pix_data -- [3xNpix] or [4xNpix] array of pix coordinates
            %             expressed in crystal Cartesian coordinate system
            % Returns
            % pix_cc -- pixels expressed in Crystal Cartesian coordinate
            %            system
            %
            pix_cc = transform_img_to_pix_(obj,pix_hkl);
        end
        
    end
    
    methods(Static)
        function [u,v]=uv_from_rlu_mat(alatt,angdeg,u_to_rlu,ulen)
<<<<<<< HEAD
            % Extract initial u/v vectors, defining the plain in hkl from
=======
            % Extract initial u/v vectors, defining the plane in hkl from
>>>>>>> 97da2305
            % lattice parameters and the matrix converting vectors in
            % crystal Cartesian coordinate system into rlu.
            %
            % partially inverting projaxes_to_rlu function of projaxes class
            % as only orthogonal to u part of the v-vector can be recovered
            %
            % Inputs:
            % alatt -- lattice parameters. [1x3]-vector of positive numbers
            %          describing lattice cell size. (In A-units)
            % angdeg-- vector 3 angles describing the lattice cell.
            %          Expressed in degree
            % u_to_rlu -- matrix used for conversion from pixel coordinate
            %          system to the image coordinate system (normally
            %          expressed in rlu)
            % ulen  -- length of the unit vectors of the reciprocal lattice
            %          the Horace image is expressed in
            % Outputs:
            % u     -- [1x3] vector expressed in rlu and defining the cut
            %          direction
            % v     -- [1x3] vecotor expressed in rlu, and together with u
            %          defining the cut plain


            %u_to_rlu(:,i) = ubinv(:,i)*ulen(i);
            ulen_inv = 1./ulen;
            ubinv = u_to_rlu.*repmat(ulen_inv,3,1);
            ubmat = inv(ubinv);
            b_mat = bmatrix(alatt, angdeg);
            %ub = umat*b;
            umat = ubmat/b_mat;
            %
            u_dir = (b_mat\umat(1,:)')';
            % vector, parallel to u:
            u = u_dir/norm(u_dir);
            
            % the length of the V-vector, orthogonal to u (unit vector)
            % in fact real v-vector is not fully recoverable. We can
            % recover only the orthogonal part
            v_tr =  (b_mat\umat(2,:)')';
            v = v_tr/norm(v_tr);
            %
            w=ubinv(:,3)';  % perpendicular to u and v, length 1 Ang^-1, forms rh set with u and v
            
            uvw=[u(:),v(:),w(:)];
            uvw_orthonorm=ubmat*uvw;    % u,v,w in the orthonormal frame defined by u and v
            ulen_new = diag(uvw_orthonorm);
            scale = ulen./ulen_new';
            u = u*scale(1);
            v = v*scale(2);
        end
    end
end
<|MERGE_RESOLUTION|>--- conflicted
+++ resolved
@@ -175,11 +175,7 @@
     
     methods(Static)
         function [u,v]=uv_from_rlu_mat(alatt,angdeg,u_to_rlu,ulen)
-<<<<<<< HEAD
-            % Extract initial u/v vectors, defining the plain in hkl from
-=======
             % Extract initial u/v vectors, defining the plane in hkl from
->>>>>>> 97da2305
             % lattice parameters and the matrix converting vectors in
             % crystal Cartesian coordinate system into rlu.
             %
@@ -201,7 +197,7 @@
             %          direction
             % v     -- [1x3] vecotor expressed in rlu, and together with u
             %          defining the cut plain
-
+            
 
             %u_to_rlu(:,i) = ubinv(:,i)*ulen(i);
             ulen_inv = 1./ulen;
