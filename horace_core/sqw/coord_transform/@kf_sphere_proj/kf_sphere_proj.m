--- conflicted
+++ resolved
@@ -4,11 +4,7 @@
     % related to the spectrometer frame.
     %
     % Unlike sphere_proj, which calculates spherical coordinates of
-<<<<<<< HEAD
-    % scattrging vector Q, kf_sphere_proj calculates spherical coordinates
-    % of scattering vector kf, where Q = ki-kf;
-=======
-    % scattring vector Q, kf_sphere_proj, calculates spherical coordinates
+    % scattering vector Q, kf_sphere_proj, calculates spherical coordinates
     % of scattering vector kf, where Q = RM*(ki-kf), where RM is rotation
     % matrix which describes the crystal rotation from axis qx to
     % beam direction in Crystal Cartesian coordinate system (see
@@ -30,7 +26,6 @@
     % projection will fail on DnD objects.
     %
     % Tested on direct instruments only.
->>>>>>> a590eaf5
     %
     % Usage (with positional parameters):
     %
@@ -85,16 +80,10 @@
     %       cc_to_spec_mat and run_id_mapper being defined.
     %
     properties(Dependent)
-<<<<<<< HEAD
         Ei  % incident energy for direct spectrometer or analyzer energy 
         % for indirect spectrometer.
-        ki_mod % modulo of vector ki in A^-1. Used for debugging and easy
-        % cut range estimation
-=======
-        Ei  % incident for direct or analyzer for indirect energy.
         ki_mod % read-only parameter. Modulo of vector ki in A^-1.
         % Used for debugging and easy cut range estimation
->>>>>>> a590eaf5
         %
         emode % data processing mode (1-direct, 2-indirect, 0 -- elastic)
     end
