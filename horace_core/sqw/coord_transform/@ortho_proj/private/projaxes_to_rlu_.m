--- conflicted
+++ resolved
@@ -40,18 +40,7 @@
     ustep=[1,1,1];
 end
 
-<<<<<<< HEAD
 b = bmatrix(proj.alatt, proj.angdeg);
-=======
-try
-    b = bmatrix(proj.alatt, proj.angdeg);
-catch
-    rlu_to_ustep=[];
-    u_to_rlu=[];
-    ulen=[];
-    return;
-end
->>>>>>> 232b0996
 
 u=proj.u;
 v=proj.v;
