classdef aProjectionBase < serializable
    %  Abstract class, defining interface and common properties used for
    %  transforming pixels from crystal Cartesian
    %  to the coordinate system defined by an sqw image (dnd-object)
    %  and vice-versa and used by cut, symmetrisation and gen_sqw algorithms
    %  to make appropriate coordinate transformations.
    %
    %  Lattice parameters: (User should not be setting them as cut
    %               algorithm resets their value before the cut taking it
    %               from other places of the sqw object)
    %
    %   alatt       3-element vector, containing lattice parameters
    %   angdeg      3-element vector, containing lattice angles
    %
    %
    %   Other generic properties (user may want or need to set them to modify the
    %              projection behaviour)
    %
    %   offset     Row or column vector of offset of origin of a projection axes (rlu)
    %

    properties(Dependent)
        % Lattice parameters are important in any transformation from Crystal
        % Cartesian (pixels) to image coordinate system but are hidden as
        % user is not requested to set these properties -- cut algorithm
        % would set their values from their permanent and unique place in
        % an sqw object. These parameters are the only the source of the
        % lattice for dnd object when cut from dnd object is made
        alatt        % the lattice parameters
        %
        angdeg       % angles between the lattice edges
        %
        offset; % Offset of origin of the projection in r.l.u.
        %         and energy i.e. [h; k; l; en] [row vector]
        img_offset; % Convenience property, providing/accepting the offset
        %           % expressed in the image coordinate system.
		%---------------------------------
        label % the method which allows user to change labels present on a
        %      cut
        %      This is transient property, which would be carried out to
        %      and stored in the AxesBlockBase. If you need to modify the
        %      labels on the final cut, you would work rather with the
        %      axes block, but here you may request changed labels when the
        %      projection is provided as input for a cut
        %
        %
        title % this method would allow change cut title if non-empty value
        %     % is provided to the projection, which defines title
        %
    end
    properties(Dependent,Hidden)
        % Internal properties, used by algorithms and better not to be
        % exposed to users
        %
        targ_proj; % the target projection, used by cut to transform from
        %            source to target coordinate system. Normally set
        %            by cut algorithm.
        %
        %------------------------------------------------------------------
        % DEVELOPERS or FINE-TUNNING properties
        %------------------------------------------------------------------
        % property mainly used in testing. If set to true,
        % the class will always use generic projection transformation
        % instead of may be optimized transformation, specific for
        % particular projection-projection pair of transformations,
        % optimized for specific projection-projection pair of classes
        do_generic;
        % testing property. Normally transformation from source to target
        % coordinate system in cut can be optimized as each transformation
        % is described by transformation matrices and the final
        % transformation is the product of all these matrices.
        % if the property set to true, the transformation performed in two
        % steps, namely transforming from image to pixel coordinate system
        % and then from pixel to other image coordinate system.
        disable_srce_to_targ_optimization
        % check if a projection should use 3D transformation assuming that
        % energy axis is orthogonal to q-axes, which is much more efficient
        % then doing full 4D transformation, where projection may be
        % performed in full 4D space and a cut may be directed in q-dE
        % direction. The majority of physical cases use do_3D_transformation
        % true, though testing or the projection used to identify position
        % of q-dE point in q-dE space may set this property to false.
        do_3D_transformation;
        % Direct access to different parts of 4-component label cellarray.
        % sets up appropriate element of such array. Do not have a getter.
        % Do retrieve label as a whole.
        lab1;
        lab2;
        lab3;
        lab4;
        % returns true if lattice parameters have been set up
        alatt_defined
        % returns true if lattice angles have been set up
        angdeg_defined
        % old interface to img_offset for old data containing a
        % structure with the value of this property, or old user scripts
		% which define structure with this value.
        uoffset
    end

    properties(Constant, Access=protected)
        % minimal value of a vector norm e.g. how close couple of unit vectors
        % should be to be considered parallel. u*v are orthogonal if u*v'<tol
        % or they are parallel if the length of their vector product
        % is the vector that can be considered a null vector
        % (e.g. abs([9.e-13,0,0,0]) will be treated as [0,0,0,0]
        tol_=1e-12;
    end
    %----------------------------------------------------------------------
    properties(Access=protected)
        alatt_ = [2*pi,2*pi,2*pi]; %unit-sized lattice vector
        angdeg_= [90,90,90];
        % true if both alatt and angdeg have been correctly set-up
        lattice_defined_= [false,false];
        %------------------------------------
        %  u(:,1) first vector - u(1:3,1) r.l.u., u(4,1) energy etc.
        offset_  = [0,0,0,0] %Offset of origin of projection axes in image units
        % e.g. r.l.u. and energy [h; k; l; en] [row vector]
        %
        label_  = {'Q_h','Q_k','Q_l','En'};
        title_ ='';
        %
        % holds target projection used in cuts.
        targ_proj_;
        %------------------------------------------------------------------
        % Developers options:
        %
        % if true, disable optimized transformation over
        % specific pairs of the projection types if such optimization
        % is available
        do_generic_ = true;
        % if true, disables optimization of the transformation from source
        % to target coordinate system.
        disable_srce_to_targ_optimization_ = false;
        % majority of projections have energy axis orthogonal to other
        % coordinate axes, so it is much more efficient to analyse 3D
        % transformations only.  Specific projections (and test routines)
        % which request full 4D transformation should set this property to
        % false.  It may be more reasonable to overload the correspondent
        % methods for specific projections, but 4D transformation is
        % algorithmically simpler so actively used in tests.
        do_3D_transformation_ = true;
        %------------------------------------------------------------------
        % temporary variable used to keep img_offset if one is set to the
        % projection, until hkl offset can be properly calculated (lattice
        % and coordinate transformations are fully defined)
        tmp_img_offset_holder_ = [];
    end
    %======================================================================
    % ACCESSORS AND CONSTRUCTION
    methods
        function [obj,par]=aProjectionBase(varargin)
            % aProjectionBase constructor.
            %
            % Accepts any combination (including empty) of aProjectionBase
            % class properties containing setters in the form:
            % {property_name1, value1, property_name2, value2....}
            %
            % Returns:
            %
            % obj  -- Instance of aProjectionBase class
            % par  -- if input arguments contains key-value pairs, which do
            %         not describe aProjectionBase class, the output contains
            %         cellarray of such parameters. Empty, if all inputs
            %         define the projection parameters.
            if nargin == 0
                par = {};
                return;
            end
            [obj,par] = init(obj,varargin{:});
        end
        %
        function [obj,remains] = init(obj,varargin)
            % Method normally used to initialize an empty object.
            %
            % Inputs:
            % A combination (including empty) of aProjectionBase
            % class properties containing setters in the form:
            % {pos_value2,pos_value2,pos_value3,...
            % property_name1, value1, property_name2, value2....}
            % The list of the possible properties to be available for
            % constructor are specified below (opt_par)

            % Returns:
            % obj  -- Initialized instance of aProjectionBase class
            % remains
            %      -- if input arguments contain key-value pairs which do not
            %         describe aProjectionBase class, the output contains
            %         cellarray of such parameters. Empty, if all inputs
            %         define the projection parameters.
            %

            % get list of the property names, used in initialization
            init_par = aProjectionBase.init_params;
            remains = [];
            if nargin == 0
                return;
            end
            if nargin == 1 && isstruct(varargin{1})
                obj = serializable.loadobj(varargin{1});
            else
                [obj,remains] = ...
                    set_positional_and_key_val_arguments(obj,...
                    init_par,false,varargin{:});
            end
        end
        %------------------------------------------------------------------
        %
        %------------------------------------------------------------------
        %------------------------------------------------------------------
        %------------------------------------------------------------------
        % accessors
        %------------------------------------------------------------------
        function alat = get.alatt(obj)
            alat = obj.get_alatt_();
        end
        function obj = set.alatt(obj,val)
            % set lattice parameters as single value, defining 3 equal
            % parameters or vector of 3 different lattice parameters
            %
            % The lattice parameters units expected to be A(Angstrom)
            %
            obj = check_and_set_alatt(obj,val);
        end
        %
        function  angdeg = get.angdeg(obj)
            angdeg = obj.get_angdeg_();
        end
        function obj = set.angdeg(obj,val)
            % set lattice parameters as single value, defining 3 equal
            % lattice angles or vector of 3 different lattice angles
            %
            % All angles are in degrees.
            %
            obj = check_and_set_andgdeg(obj,val);
        end
        %
        function lab=get.label(obj)
            lab = obj.label_;
        end
        function obj=set.label(obj,val)
            obj = check_and_set_labels_(obj,val);
        end
        %------------------------------------------------------------------
        function offset = get.offset(obj)
            offset = obj.offset_;
        end
        function obj = set.offset(obj,val)
            obj.offset_ = check_offset_(obj,val);
<<<<<<< HEAD
            obj.tmp_img_offset_holder_ = []; % just in case if you set up
            % one and then another but reconsiliation have not happened yet
=======
            obj.tmp_img_offset_holder_ = []; % just in case if you set up 
            % one and then another but reconciliation have not happened yet
>>>>>>> c103eb3a
            if obj.do_check_combo_arg_ % does nothing here, but
                % will recalculate caches in children
                obj = obj.check_combo_arg();
            end
        end
        function uoffset = get.img_offset(obj)
            % convert hkl offset into Crystal Cartesian
            if ~isempty(obj.tmp_img_offset_holder_)
                uoffset = obj.tmp_img_offset_holder_;
                return;
            end
            if ~obj.alatt_defined || ~obj.angdeg_defined
                uoffset = [];
                return;
            end
            hkl_offset = obj.offset_(:);
            % nullify internal offset to kill side effects of offset to
            % pix->img transformation. Results are local anyway.
            obj.offset = zeros(1,4);
            pix_offset_cc = obj.bmatrix(4)*hkl_offset;
            uoffset = (obj.transform_pix_to_img(pix_offset_cc))';
        end
        function obj = set.img_offset(obj,val)
            % check common offset properties (shape, size) numeric value
            % and set offset_ in invalid units
            obj.tmp_img_offset_holder_ = check_offset_(obj,val);
            if obj.do_check_combo_arg_
                obj = obj.check_combo_arg();
            end
        end
        %
        function tl = get.title(obj)
            tl = obj.title_;
        end
        function obj = set.title(obj,val)
            if ~istext(val)
                error('HORACE:aProjectionBase:invalid_argument',...
                    'title should be a text string. In fact its type is %s', ...
                    class(val));
            end
            obj.title_ = val;
        end
        function bm = bmatrix(obj,ndim)
            % Return b-matrix defined on this projection lattice.
            %
            % B-matrix is the Busing-Levy matrix which relates a vector,
            % expressed in Crystal Cartesian coordinate system with a
            % vector in the coordinate system attached to reciprocal lattice.
            % Optional Input:
            % ndim -- if provided and equal to 4, return the 4x4 matrix
            %         rather then 3x3 standard matrix, with unit expansion
            %         to fourth dimension (e.g. add rows/columns with 0
            %         except 1 as 4th element of diagonal.
            if ~obj.alatt_defined||~obj.angdeg_defined
                error('HORACE:aProjectionBase:runtime_error', ...
                    ['Attempt to use coordinate transformations before lattice',
					' parameters are defined. Define lattice parameters first'])
            end

            bm = bmatrix(obj.alatt,obj.angdeg);
            if nargin == 2 && ndim == 4
                bm4 = eye(4);
                bm4(1:3,1:3) = bm;
                bm = bm4;
            end
        end

        %----------------------------------------------------------------
        function obj = set.lab1(obj,val)
            obj = set_lab_component_(obj,1,val);
        end
        function obj = set.lab2(obj,val)
            obj = set_lab_component_(obj,2,val);
        end
        function obj = set.lab3(obj,val)
            obj = set_lab_component_(obj,3,val);
        end
        function obj = set.lab4(obj,val)
            obj = set_lab_component_(obj,4,val);
        end
        %----------------------------------------------------------------
        function proj = get.targ_proj(obj)
            proj = obj.get_target_proj();
        end
        function obj = set.targ_proj(obj,val)
            obj = obj.check_and_set_targ_proj(val);
        end
        %
        function gen = get.do_generic(obj)
            gen = obj.do_generic_;
        end
        function obj = set.do_generic(obj,val)
            obj = obj.check_and_set_do_generic(val);
        end
        %
        function do = get.do_3D_transformation(obj)
            do = obj.do_3D_transformation_;
        end
        function obj = set.do_3D_transformation(obj,val)
            obj.do_3D_transformation_ = logical(val);
        end
        %
        function is = get.disable_srce_to_targ_optimization(obj)
            is = obj.disable_srce_to_targ_optimization_;
        end
        function obj = set.disable_srce_to_targ_optimization(obj,val)
            obj.disable_srce_to_targ_optimization_ = logical(val);
        end
        %------------------------------------------------------------------
        function def = get.alatt_defined(obj)
            def = obj.lattice_defined_(1);
        end
        function def = get.angdeg_defined(obj)
            def = obj.lattice_defined_(2);
        end
        % OLD sqw object creation interface.
        function off = get.uoffset(obj)
            off = obj.img_offset;
        end
        function obj = set.uoffset(obj,val)
            obj.img_offset = val;
        end
    end
    %======================================================================
    % MAIN PROJECTION OPERATIONS
    methods
        function [bl_start,bl_size] = get_nrange(obj,npix,cur_axes_block,...
                targ_axes_block,targ_proj)
            % return the positions and the sizes of the pixels blocks
            % belonging to the cells which may contribute to the final cut.
            % The cells are defined by the projections and axes block-s,
            % provided as input.
            %
            % Generic (less efficient) implementation
            if ~exist('targ_proj','var')
                targ_proj = [];
            else
                if isa(targ_proj,class(obj))
                    targ_proj.do_generic = obj.do_generic;
                    targ_proj.disable_srce_to_targ_optimization = obj.disable_srce_to_targ_optimization;
                end

                % Assign target projection to verify if optimization is
                % available and enable if it available
                targ_proj.targ_proj = obj;
                obj.targ_proj = targ_proj;
            end
            contrib_ind= obj.get_contrib_cell_ind(...
                cur_axes_block,targ_proj,targ_axes_block);
            if isempty(contrib_ind)
                bl_start  = [];
                bl_size = [];
                return;
            end
            % Calculate pix indexes from cell indexes. Compress indexes of
            % contributing cells into bl_start:bl_start+bl_size-1 form if
            % it has not been done before.
            % Converted to form ideal for filebased access but not
            % so optimal for arrays.
            [bl_start,bl_size] = obj.convert_contrib_cell_into_pix_indexes(...
                contrib_ind,npix);
        end
        function   [may_contribND,may_contrib_dE] = may_contribute(obj, ...
                cur_axes_block, targ_proj,targ_axes_block)
            % return logical array of size of the current axes block grid
            % containing true for the cells which may contribute into
            % into cut, descrined by target projection and target axes
            % block/
            %
            % Part of get_nrange -> get_contrib_cell_ind routines
            % Inputs:
            % cur_axes_block -- the axes block for the current ND_image
            % targ_proj      -- the projection, which defines the target
            %                   coordinate system
            % targ_axes_block-- the axes block for the coordinate system,
            %                   requested by the cut
            % Output:
            % may_contribND --  logical 1D array of cur_axes_block grid numel,
            %                   containing true for cells with may
            %                   contribute to cut and false for thouse
            %                   which would not. If projection does 3D
            %                   transformation and energy axes is
            %                   orthogonal to it, size and values correspond
            %                   to 3D Q-grid.
            %                   if projection does 4D transformation,
            %                   the size and values are for 4D grid.
            % may_contrib_dE -- logical array containing possible
            %                   contribution from energy transfer cells.
            %                   empty in 4D case.

            [may_contribND,may_contrib_dE] = may_contribute_(obj,...
                cur_axes_block,targ_proj,targ_axes_block);
        end
        %
        function ax_num = projection_axes_coverage(obj,source_ax_block)
            % method defines what axes become intertangled if some
            % projection is involved.
            %
            % E.g. if source projection and target projections are ortho_proj,
            % only projection axes contribute into projection axess of each other.
            % if target projection is a spherical projection, changes to
            % one projection axis of the orthogonal source projectin would
            % contribute to all axes of the sperical projection.

            % NOTE: needs some further thinking about it.
            if isempty(obj.targ_proj_) || isa(obj,class(obj.targ_proj_))
                ax_num = source_ax_block.pax;
            else
                if obj.do_3D_transformation && ~any(source_ax_block.pax == 4)
                    ax_num = 1:3;
                else
                    ax_num = 1:4;
                end
            end
        end
        % Generic methods, which provide generic interface but should
        % normally be overloaded for specific projections for efficiency and
        % specific projection differences
        %------------------------------------------------------------------
        function [npix,s,e,pix_ok,unique_runid,pix_indx] = bin_pixels(obj, ...
                axes,pix_cand,npix,s,e,varargin)
            % Convert pixels into the coordinate system defined by the
            % projection and bin them into the coordinate system defined
            % by the axes block, specified as input.
            %
            % Inputs:
            % axes -- the instance of AxesBlockBase class defining the
            %         shape and the binning of the target coordinate system
            % pix_cand
            %      -- PixelData object or pixel data accessor from file
            %         providing access to the full pixel information, or
            %         data containing information about pixels
            %         in any format accepted by the particular projection,
            %         which does transformation from pix_to_img
            %         coordinate system
            % npix -- the array, containing the numbers of pixels
            %         contributing into each axes grid cell, calculated
            %         during the previous iteration step. zeros(size(npix))
            %         if this is the first step.
            % s    -- array, containing the accumulated signal for each
            %         axes grid cell calculated during the previous
            %         iteration step. zeros(size(npix)) if this is the
            %         first step.
            % e    -- array, containing the accumulated error for each
            %         axes grid cell calculated during the previous
            %         iteration step. zeros(size(npix)) if this is the
            %         first step.
            %
            % Outputs:
            % npix    -- the npix array
            %  The same npix, s, e arrays as inputs modified with added
            %  information from pix_candidates if npix, s, e arrays were
            %  present or axes class - shaped arrays of this information
            %  if there were no inputs.
            % Optional:
            % pix_ok -- the pixel coordinate array or
            %           PixelData object (as input pix_candidates) containing
            %           pixels contributing to the grid and sorted according
            %           to the axes block grid.
            % unique_runid -- the run-id (tags) for the runs, which
            %           contributed into the cut
            % pix_indx--indexes of the pix_ok coordinates according to the
            %           bin. If this index is requested, the pix_ok object
            %           remains unsorted according to the bins and the
            %           follow up sorting of data by the bins is expected
            %
            % Optional arguments transferred without any change to
            % AxesBlockBase.bin_pixels( ____ ) routine
            %
            % '-nomex'    -- do not use mex code even if its available
            %               (usually for testing)
            %
            % '-force_mex' -- use only mex code and fail if mex is not available
            %                (usually for testing)
            % '-force_double'
            %              -- if provided, the routine changes type of pixels
            %                 it gets on input, into double. if not, output
            %                 pixels will keep their initial type
            % -nomex and -force_mex options can not be used together.
            %

            pix_transformed = obj.transform_pix_to_img(pix_cand);
            switch(nargout)
                case(1)
                    npix=axes.bin_pixels(pix_transformed,...
                        npix,varargin{:});
                case(3)
                    [npix,s,e]=axes.bin_pixels(pix_transformed,...
                        npix,s,e,pix_cand,varargin{:});
                case(4)
                    [npix,s,e,pix_ok]=axes.bin_pixels(pix_transformed,...
                        npix,s,e,pix_cand,varargin{:});
                case(5)
                    [npix,s,e,pix_ok,unique_runid]=...
                        axes.bin_pixels(pix_transformed,...
                        npix,s,e,pix_cand,varargin{:});
                case(6)
                    [npix,s,e,pix_ok,unique_runid,pix_indx]=...
                        axes.bin_pixels(pix_transformed,...
                        npix,s,e,pix_cand,varargin{:});
                otherwise
                    error('HORACE:aProjectionBase:invalid_argument',...
                        'This function requests 1,3,4,5 or 6 output arguments');
            end
        end
        function [pix_hkl,en] = transform_pix_to_hkl(obj,pix_coord,varargin)
            % Converts from pixel coordinate system (Crystal Cartesian)
            % to hkl coordinate system
            %
            % Inputs:
            % obj       -- current projection, describing the system of
            %              coordinates where the input pixels vector is
            %              expressed in.
            %
            % pix_coord -- 4xNpix or 3xNpix vector of pixels coordinates
            %              expressed in the coordinate system, defined by
            %              this projection
            %
            % Output:
            % pix_hkl  -- 4xNpix or 3xNpix array of pixel coordinates in
            %             hkl (physical) coordinate system (4-th
            %             coordinate, if requested, is the energy transfer)
            [pix_hkl,en] = transform_pix_to_hkl_(obj,pix_coord,varargin{:});
            if nargout == 1
                pix_hkl = [pix_hkl;en];
            end
        end

        function pix_hkl = tansform_img_to_hkl(obj,img_coord,varargin)
            % Converts from image coordinate system to hkl coordinate
            % system
            %
            % Should be overloaded to optimize for a particular case to
            % improve efficiency.
            %
            % Inputs:
            % obj       -- current projection, describing the system of
            %              coordinates where the input pixels vector is
            %              expressed in. The target projection has to be
            %              set up
            %
            % pix_origin-- 4xNpix or 3xNpix vector of pixels coordinates
            %              expressed in the coordinate system, defined by
            %              this projection
            %
            % Output:
            % pix_hkl   -- 4xNpix or 3xNpix array of pixel coordinates in
            %               hkl (physical) coordinate system (4-th
            %               coordinate, if requested, is the energy transfer)
            ndim = size(img_coord,1);
            pix_hkl = obj.bmatrix(ndim)\obj.transform_img_to_pix(img_coord,varargin{:});
        end
        %
        function pix_target = from_this_to_targ_coord(obj,pix_origin,varargin)
            % Converts from current to target projection coordinate system.
            %
            % Should be overloaded to optimize for a particular case to
            % improve efficiency.
            % (e.g. two orthogonal projections do shift and rotation
            % as the result, so worth combining them into one operation)
            % Inputs:
            % obj       -- current projection, describing the system of
            %              coordinates where the input pixels vector is
            %              expressed in. The target projection has to be
            %              set up
            %
            % pix_origin   4xNpix vector of pixels coordinates expressed in
            %              the coordinate system, defined by current
            %              projection
            %Outputs:
            % pix_target -- 4xNpix vector of the pixels coordinates in the
            %               coordinate system, defined by the target
            %               projection.
            %
            targproj = obj.targ_proj;
            if isempty(targproj)
                error('HORACE:aProjectionBase:runtime_error',...
                    'Target projection property has to be set up to convert to target coordinate system')
            end
            pic_cc = obj.transform_img_to_pix(pix_origin,varargin{:});
            pix_target  = targproj.transform_pix_to_img(pic_cc,varargin{:});
        end
        %
        function ax_bl = get_proj_axes_block(obj,def_bin_ranges,req_bin_ranges)
            % Construct the axes block, corresponding to this projection class
            % Returns generic AxesBlockBase, built from the block ranges or the
            % binning ranges.
            %
            % Usually overloaded for specific projection and specific axes
            % block to return the particular AxesBlockBase specific for the
            % projection class.
            %
            % Inputs:
            % def_bin_ranges --
            %           cellarray of the binning ranges used as defaults
            %           if requested binning ranges are undefined or
            %           infinite. Usually it is the range of the existing
            %           axes block, transformed into the system
            %           coordinates, defined by cut projection using
            %           dnd.targ_range(targ_proj) method.
            % req_bin_ranges --
            %           cellarray of cut bin ranges, requested by user.
            %
            % Returns:
            % ax_bl -- initialized, i.e. containing defined ranges and
            %          numbers of  bins in each direction, AxesBlockBase
            %          corresponding to the projection
            cl_name = class(obj);
            cl_type = split(cl_name,'_');
            proj_class_name = [cl_type{1},'_axes'];
            ax_bl = AxesBlockBase.build_from_input_binning(...
                proj_class_name,def_bin_ranges,req_bin_ranges);
            ax_bl.label = obj.label;
            if ~isempty(obj.title)
                ax_bl.title = obj.title;
            end
        end
        %
        function targ_range = calc_pix_img_range(obj,pix_origin,varargin)
            % Calculate and return the range of pixels in target coordinate
            % system, i.e. the image coordinate system.
            %
            % Not very efficient in the generic form, but may be efficiently
            % overloaded by children. (especially in mex-mode when transformed
            % coordinates may not be stored and not occupy memory)
            %
            % Inputs:
            % pix_origin -- the [4xNpix or 3xNpix] pixel coordinates array
            %               or PixelData object
            % Returns:
            % targ_range  -- the range of the pixels, transformed to target
            %                coordinate system.
            % NOTE:
            % Need verification for non ortho_proj
            pix_transformed = obj.transform_pix_to_img(pix_origin,varargin{:});
            if isa(pix_origin, 'PixelDataBase')
                targ_range = pix_transformed.pixel_range;
            else %Input is array and we want to know its ranges
                targ_range = [min(pix_transformed,[],2),...
                    max(pix_transformed,[],2)]';
            end
        end
    end
    %======================================================================
    methods(Access = protected)
        function  alat = get_alatt_(obj)
            % overloadable alatt accessor
            alat  = obj.alatt_;
        end
        function obj = check_and_set_alatt(obj,val)
            [obj.alatt_,defined] = check_alatt_return_standard_val_(obj,val);
            obj.lattice_defined_(1) = defined;
            if obj.do_check_combo_arg_ % it does nothing here, but
                % will recalculate caches in children
                obj = obj.check_combo_arg();
            end
        end
        function   proj = get_target_proj(obj)
            proj = obj.targ_proj_;
        end
        function  angdeg = get_angdeg_(obj)
            % overloadable angdeg accessor
            angdeg  = obj.angdeg_;
        end
        function obj = check_and_set_andgdeg(obj,val)
            [obj.angdeg_,defined] = check_angdeg_return_standard_val_(obj,val);
            obj.lattice_defined_(2) = defined;
            if obj.do_check_combo_arg_ % it does nothing here, but
                % will recalculate caches in children
                obj = obj.check_combo_arg();
            end
        end
        %
        function obj = check_and_set_targ_proj(obj,val)
            % generic overloadable setter for target proj.
            %
            % made protected to allow overloading to enable optimization for
            % special types of projection pairs
            if ~isa(val,'aProjectionBase')
                error('HORACE:aProjectionBase:invalid_argument',...
                    ['only member of aProjectionBase family can be set up as a target projection.',...
                    ' Attempted to use: %s'],...
                    disp2str(val))
            end
            obj.targ_proj_ = val;
            obj.do_3D_transformation_ = val.do_3D_transformation;
        end
        %
        function   contrib_ind= get_contrib_cell_ind(obj,...
                cur_axes_block,targ_proj,targ_axes_block)
            % get indexes of cells which may contributing into the cut.
            % Inputs:
            % cur_axes_block -- the axes block for the current ND_image
            % targ_proj      -- the projection, which defines the target
            %                   coordinate system
            % targ_axes_block-- the axes block for the coordinate system,
            %                   requested by the cut
            % Output:
            % contrib_ind    -- either array of start_ind;
            %
            contrib_ind= get_contrib_cell_ind_(obj,...
                cur_axes_block,targ_proj,targ_axes_block);
        end
        %
        function obj = check_and_set_do_generic(obj,val)
            % setter for do_generic method
            if ~((islogical(val) || isnumeric(val)) && numel(val)==1)
                error('HORACE:aProjectionBase:invalid_argument',...
                    'you may set do_generic property into true or false state only');
            end
            obj.do_generic_ = logical(val);
        end
    end
    %
    methods(Static,Access=protected)
        %
        function [bl_start,bl_size]=convert_contrib_cell_into_pix_indexes(...
                cell_ind,npix)
            % Compress indexes of contributing cells into the form, which
            % define the indexes of pixels from PixelData dataset, namely
            % the form: bl_start:bl_start+bl_size-1, where bl_start and
            % bl_size are defined below.
            % The routine uses information about the number of pixels,
            % belonging to each cell.
            %
            % Inputs:
            % cell_ind    -- 1D array of linear indexes of cells,
            %                which may contribute into the cut, to be
            %                selected from npix array below
            % npix        -- array with each cell containing the number
            %                of pixels, contributing to a cell.
            % Outputs:
            % bl_start    -- array of the initial positions of the
            %                blocks of pixels which belong to the
            %                requested cells
            % bl_size     -- number of pixels, contributed into each
            %                block
            pix_start = [0,cumsum(npix(:)')]; % pixel location in C-indexed
            % array
            if iscell(cell_ind) % input contributing cell indexes arranged
                % in the form of cellarray, containing cell_start:cell_end
                bl_start = pix_start(cell_ind{1});
                bl_end   = pix_start(cell_ind{2}+1);
                bl_size  = bl_end-bl_start;
            else % input contributing cell indexes arranged as linear array
                % of indexes
                adjacent = cell_ind(1:end-1)+1==cell_ind(2:end);
                adjacent = [false;adjacent];
                adj_end  = [cell_ind(1:end-1)+1<cell_ind(2:end);true];

                bl_start  = pix_start(cell_ind(~adjacent));
                bl_size   = pix_start(cell_ind(adj_end)+1)-bl_start;
            end
            non_empty = bl_size~=0;
            bl_start  = bl_start(non_empty)+1; % +1 converts to Matlab indexing
            bl_size   = bl_size(non_empty);
        end
        %
        function contrib_ind=convert_3Dplus1Ind_to_4Dind_ranges(...
                bin_inside3D,en_inside)
            % Convert cell indexes calculated on 3D-q + 1D-dE
            % grid into 4D indexes on 4D lattice using assumption that
            % dE axis is orthogonal to 3 other q-axes
            % Inputs:
            % bin_inside3D -- 3D logical array, containing true
            %                 for indexes to include
            % en_inside    -- 1D logical array, containing true, for
            %                 orthogonal 1D indexes on dE lattice to include
            %                 into contributing indexes.
            %
            % Uses knowledge about linear arrangement of 4-D array of indexes
            % in memory and on disk

            q_block_size = numel(bin_inside3D);
            change = diff([false;bin_inside3D(:);false]);
            istart = find(change==1);
            if isempty(istart)
                contrib_ind = {};
                return;
            end
            iend   = find(change==-1) - 1;

            % calculate full 4D indexes from the the knowledge of the contributing dE bins,
            % 3D indexes and 4D array allocation layout
            q_stride = (0:numel(en_inside)-1)*q_block_size; % the shift of indexes for
            % every subsequent dE block shifted by q_stride
            q_stride = q_stride(en_inside); % but only contributing dE blocks matter

            n_eblocks = numel(q_stride);
            q_stride  = repmat(q_stride,numel(istart),1); % expand to every q-block

            istart = repmat(istart,1,n_eblocks)+q_stride;
            iend   = repmat(iend,1,n_eblocks)+q_stride;
            % if any blocks follow each other through 4-th dimension, we
            % want to join them together
            not_subsequent = iend(1:end-1)+1 ~= istart(2:end);
            if any(~not_subsequent)
                istart = istart([true,not_subsequent]);
                iend   = iend([not_subsequent,true]);
            end
            contrib_ind = {istart(:)',iend(:)'};
        end
        function val = check_and_brush3vector(val)
            % Helper function verifying setting 3 vector defining direction
            % and modifying it to have standard row form avoiding small values in
            % some directions when other directions are not small.
            val = check_and_brush3vector_(val);
        end

    end
    %----------------------------------------------------------------------
    %  ABSTRACT INTERFACE
    %----------------------------------------------------------------------
    methods(Abstract)
        % Transform pixels expressed in crystal Cartesian or any source
        % coordinate systems defined by projection into image coordinate system
        [pix_transformed,varargout] = transform_pix_to_img(obj,pix_cc,varargin);
        % Transform pixels expressed in image coordinate coordinate systems
        % into crystal Cartesian system or other source coordinate system,
        % defined by projection
        [pix_cc,varargout] = transform_img_to_pix(obj,pix_transformed,varargin);

        % return parameters of transformation used for conversion from pixels
        % to image coordinate system
        varargout = get_pix_img_transformation(obj,ndim,varargin);
    end
    methods(Abstract,Access=protected)
    end
    %======================================================================
    % Serializable interface
    %======================================================================
    properties(Constant,Access=protected)
        init_params = {'alatt','angdeg','offset','label','title','lab1','lab2','lab3','lab4'};
    end
    methods
        function ver  = classVersion(~)
            ver = 1;
        end
        function  flds = saveableFields(obj)
            flds = {'alatt','angdeg','offset','label'};
            if ~isempty(obj.title)
                flds = [flds(:);'title']';
            end
        end
        % validation
        function obj = check_combo_arg (obj)
            % check if the img_offset has been set and transform it into
            % hkl offset if all necessary class properties are defined
            if ~isempty(obj.tmp_img_offset_holder_) && obj.alatt_defined && obj.angdeg_defined
                img_offset_ = obj.tmp_img_offset_holder_(:);
                obj.offset  = zeros(0,4); % nullify any previous offset
                % to avoid side effects from transformations
                % Note the public interface -- necessary for
                % clearing the children caches properly

                % transform offset into hkl coordinate system and set it
                % using public interface (check interdependent properties)
                obj.offset  = (obj.transform_img_to_hkl(img_offset_))';
                obj.tmp_img_offset_holder_ = [];
            end
        end
    end
end<|MERGE_RESOLUTION|>--- conflicted
+++ resolved
@@ -34,7 +34,7 @@
         %         and energy i.e. [h; k; l; en] [row vector]
         img_offset; % Convenience property, providing/accepting the offset
         %           % expressed in the image coordinate system.
-		%---------------------------------
+        %---------------------------------
         label % the method which allows user to change labels present on a
         %      cut
         %      This is transient property, which would be carried out to
@@ -247,13 +247,8 @@
         end
         function obj = set.offset(obj,val)
             obj.offset_ = check_offset_(obj,val);
-<<<<<<< HEAD
             obj.tmp_img_offset_holder_ = []; % just in case if you set up
-            % one and then another but reconsiliation have not happened yet
-=======
-            obj.tmp_img_offset_holder_ = []; % just in case if you set up 
             % one and then another but reconciliation have not happened yet
->>>>>>> c103eb3a
             if obj.do_check_combo_arg_ % does nothing here, but
                 % will recalculate caches in children
                 obj = obj.check_combo_arg();
