classdef aProjectionBase < serializable
    %  Abstract class, defining interface and common properties used for
    %  transforming pixels from crystal Cartesian
    %  to the coordinate system defined by an sqw image (dnd-object)
    %  and vice-versa and used by cut, symmetrisation and gen_sqw algorithms
    %  to make appropriate coordinate transformations.
    %
    %  Lattice parameters: (User should not be setting them as cut
    %               algorithm resets their value before the cut taking it
    %               from other places of the sqw object)
    %
    %   alatt       3-element vector, containing lattice parameters
    %   angdeg      3-element vector, containing lattice angles
    %
    %
    %   Other generic properties (user may want or need to set them to modify the
    %              projection behaviour)
    %
    %   offset     Row or column vector of offset of origin of a projection axes (rlu)
    %

    properties(Dependent)
        % Lattice parameters are important in any transformation from Crystal
        % Cartesian (pixels) to image coordinate system but are hidden as
        % user is not requested to set these properties -- cut algorithm
        % would set their values from their permanent and unique place in
        % an sqw object. These parameters are the only the source of the
        % lattice for dnd object when cut from dnd object is made
        alatt        % the lattice parameters
        %
        angdeg       % angles between the lattice edges
        %
        offset;     % Offset of origin of the projection in r.l.u.
        %           % and energy i.e. [h; k; l; en] [row vector]
        type;      % Character string length 3 defining normalisation, specific
        %           to a projection type
        %---------------------------------
        label % the method which allows user to change labels present on a
        %      cut
        %      This is transient property, which would be carried out to
        %      and stored in the AxesBlockBase. If you need to modify the
        %      labels on the final cut, you would work rather with the
        %      axes block, but here you may request changed labels when the
        %      projection is provided as input for a cut
        %
        %
        title % this method would allow change cut title if non-empty value
        %     % is provided to the projection, which defines title
        %
    end
    properties(Dependent,Hidden)
        % scaling factors used in transformation from pix to image
        % coordinate system. Property of ubmat_proj but calculated in
        % line_proj, sphere_proj or cylinder_proj
        img_scales % the scaling factor (in A^-1)

        % Internal properties, used by algorithms and better not to be
        % exposed to users
        %
        targ_proj; % the target projection, used by cut to transform from
        %            source to target coordinate system. Normally set
        %            by cut algorithm.
        %
        %------------------------------------------------------------------
        % DEVELOPERS or FINE-TUNNING properties
        %------------------------------------------------------------------
        % property mainly used in testing. If set to true,
        % the class will always use generic projection transformation
        % instead of may be optimized transformation, specific for
        % particular projection-projection pair of transformations,
        % optimized for specific projection-projection pair of classes
        do_generic;
        % testing property. Normally transformation from source to target
        % coordinate system in cut can be optimized as each transformation
        % is described by transformation matrices and the final
        % transformation is the product of all these matrices.
        % if the property set to true, the transformation performed in two
        % steps, namely transforming from image to pixel coordinate system
        % and then from pixel to other image coordinate system.
        disable_srce_to_targ_optimization
        % check if a projection should use 3D transformation assuming that
        % energy axis is orthogonal to q-axes, which is much more efficient
        % then doing full 4D transformation, where projection may be
        % performed in full 4D space and a cut may be directed in q-dE
        % direction. The majority of physical cases use do_3D_transformation
        % true, though testing or the projection used to identify position
        % of q-dE point in q-dE space may set this property to false.
        do_3D_transformation;
        % Direct access to different parts of 4-component label cellarray.
        % sets up appropriate element of such array. Do not have a getter.
        % Do retrieve label as a whole.
        lab1;
        lab2;
        lab3;
        lab4;
        % returns true if lattice parameters have been set up
        alatt_defined
        % returns true if lattice angles have been set up
        angdeg_defined
        % Helper property, which specifies the name of the axes class,
        % which corresponds to this projection. The class has to be defined
        axes_name
        % property used in testing and if set to true, disables
        % pixel preselection part of cut algorithm. Cut then works over all
        % pixels present in the source image. Default -- false. Setting
        % it to true makes cut very inefficient unless cut ranges set to do
        % cut over all pixels anyway.
        disable_pix_preselection
    end

    properties(Constant, Hidden)
        % minimal value of a vector norm e.g. how close couple of unit vectors
        % should be to be considered parallel. u*v are orthogonal if u*v'<tol
        % or they are parallel if the length of their vector product
        % is the vector that can be considered a null vector
        % (e.g. abs([9.e-13,0,0,0]) will be treated as [0,0,0,0]
        tol_=1e-12;
    end
    %----------------------------------------------------------------------
    properties(Access=protected)
        alatt_ = []; % holder for lattice parameters
        angdeg_= []; % holder for lattice angles
        % true if both alatt and angdeg have been correctly set-up
        lattice_defined_= [false,false];
        %------------------------------------
        %  u(:,1) first vector - u(1:3,1) r.l.u., u(4,1) energy etc.
        offset_  = [0,0,0,0] %Offset of origin of projection axes in
        % r.l.u. and energy [h; k; l; en] [row vector]
        %
        label_  = {'Q_h','Q_k','Q_l','En'};
        title_ ='';
        %
        % holds target projection used in cuts.
        targ_proj_;
        %------------------------------------------------------------------
        % Developers options:
        %
        % if true, disable optimized transformation over
        % specific pairs of the projection types if such optimization
        % is available
        do_generic_ = true;
        % if true, disables optimization of the transformation from source
        % to target coordinate system.
        disable_srce_to_targ_optimization_ = false;
        % majority of projections have energy axis orthogonal to other
        % coordinate axes, so it is much more efficient to analyse 3D
        % transformations only.  Specific projections (and test routines)
        % which request full 4D transformation should set this property to
        % false.  It may be more reasonable to overload the correspondent
        % methods for specific projections, but 4D transformation is
        % algorithmically simpler so actively used in tests.
        do_3D_transformation_ = true;
        %if set to true, disables pixel preselection part of cut algorithm.
        % Cut then works over all pixels present in the source image.
        % Default -- false. Setting it to true makes cut very inefficient
        % unless cut ranges set to do cut over all pixels anyway.
        disable_pix_preselection_ = false;
        %------------------------------------------------------------------
        %
        type_ = ''
    end
    %======================================================================
    % ACCESSORS AND CONSTRUCTION
    methods
        function [obj,par]=aProjectionBase(varargin)
            % aProjectionBase constructor.
            %
            % Accepts any combination (including empty) of aProjectionBase
            % class properties containing setters in the form:
            % {property_name1, value1, property_name2, value2....}
            %
            % Returns:
            %
            % obj  -- Instance of aProjectionBase class
            % par  -- if input arguments contains key-value pairs, which do
            %         not describe aProjectionBase class, the output contains
            %         cellarray of such parameters. Empty, if all inputs
            %         define the projection parameters.
            if nargin == 0
                par = {};
                return;
            end
            [obj,par] = init(obj,varargin{:});
        end
        function obj = copy_proj_param_from_source(obj,cut_source)
            % Load information into the projection from the object being
            % processed, which is required to perform the operation. 
            % For example, all projections used for cut need to know
            % lattice parameters of sqw object used as source.
            %
<<<<<<< HEAD
            % this is generic method, which may be overloaded by specific
            % projections, which may want more information from the source
            % sqw or dnd object
            % 
=======
            % This is generic method which copies lattice parameters and 
            % should be overloaded by specific projections, which
            % need more information from the source sqw or dnd object.
            %
>>>>>>> f110fa56
            % Input:
            % obj         -- partially initialized projection object, 
            %                used by cut
            % cut_source  -- sqw or dnd object to be cut using the
            %                projection object
            %
            % Result:
            % obj         -- projection object initialized by data
            %                retrieved from the source object

            if isa(cut_source,'sqw')
                source_proj = cut_source.data.proj;
            else
                source_proj = cut_source.proj;
            end
            %
            %Retrived lattice from the source object
            obj.do_check_combo_arg = false;
            obj.alatt = source_proj.alatt;
            obj.angdeg = source_proj.angdeg;

            obj.do_check_combo_arg = true;
            obj = obj.check_combo_arg();
        end
        %
        function [obj,remains] = init(obj,varargin)
            % Method normally used to initialize an empty object.
            %
            % Inputs:
            % A combination (including empty) of aProjectionBase
            % class properties containing setters in the form:
            % {pos_value2,pos_value2,pos_value3,...
            % property_name1, value1, property_name2, value2....}
            % The list of the possible properties to be available for
            % constructor are specified below (opt_par)

            % Returns:
            % obj  -- Initialized instance of aProjectionBase class
            % remains
            %      -- if input arguments contain key-value pairs which do not
            %         describe aProjectionBase class, the output contains
            %         cellarray of such parameters. Empty, if all inputs
            %         define the projection parameters.
            %

            % get list of the property names, used in initialization
            init_par = aProjectionBase.init_params;
            remains = [];
            if nargin == 0
                return;
            end
            if nargin == 1 && isstruct(varargin{1})
                obj = serializable.loadobj(varargin{1});
            else
                [obj,remains] = ...
                    set_positional_and_key_val_arguments(obj,...
                    init_par,false,varargin{:});
            end
        end
        %------------------------------------------------------------------
        %
        %------------------------------------------------------------------
        %------------------------------------------------------------------
        %------------------------------------------------------------------
        % accessors
        %------------------------------------------------------------------
        function alat = get.alatt(obj)
            alat = obj.get_alatt_();
        end
        function obj = set.alatt(obj,val)
            % set lattice parameters as single value, defining 3 equal
            % parameters or vector of 3 different lattice parameters
            %
            % The lattice parameters units expected to be A(Angstrom)
            %
            obj = check_and_set_alatt(obj,val);
        end
        %
        function  angdeg = get.angdeg(obj)
            angdeg = obj.get_angdeg_();
        end
        function obj = set.angdeg(obj,val)
            % set lattice parameters as single value, defining 3 equal
            % lattice angles or vector of 3 different lattice angles
            %
            % All angles are in degrees.
            %
            obj = check_and_set_andgdeg(obj,val);
        end
        %
        function ul = get.img_scales(obj)
            ul = get_img_scales(obj);
        end
        function obj = set.img_scales(obj,val)
            obj = set_img_scales(obj,val);
        end
        %
        function lab=get.label(obj)
            lab = obj.label_;
        end
        function obj=set.label(obj,val)
            obj = check_and_set_labels_(obj,val);
        end
        %------------------------------------------------------------------
        function offset = get.offset(obj)
            offset = obj.offset_;
        end
        function obj = set.offset(obj,val)
            obj = set_offset(obj,val);
        end
        %
        function tl = get.title(obj)
            tl = obj.title_;
        end
        function obj = set.title(obj,val)
            if ~istext(val)
                error('HORACE:aProjectionBase:invalid_argument',...
                    'title should be a text string. In fact its type is %s', ...
                    class(val));
            end
            obj.title_ = val;
        end
        %
        function typ=get.type(obj)
            typ = obj.type_;
        end
        function obj=set.type(obj,type)
            obj = check_and_set_type(obj,type);
        end
        %
        function dis = get.disable_pix_preselection(obj)
            dis = obj.disable_pix_preselection_;
        end
        function obj = set.disable_pix_preselection(obj,val)
            obj.disable_pix_preselection_ = logical(val);
        end
        %
        function [bm,arlu,angrlu] = bmatrix(obj,ndim)
            % Return b-matrix defined on this projection lattice.
            %
            % B-matrix is the Busing-Levy matrix which relates a vector,
            % expressed in Crystal Cartesian coordinate system with a
            % vector in the coordinate system attached to reciprocal lattice.
            % Optional Input:
            % ndim -- if provided and equal to 4, return the 4x4 matrix
            %         rather then 3x3 standard matrix, with unit expansion
            %         to fourth dimension (e.g. add rows/columns with 0
            %         except 1 as 4th element of diagonal.
            if ~obj.alatt_defined||~obj.angdeg_defined
                error('HORACE:aProjectionBase:runtime_error', ...
                    ['Attempt to use hkl-coordinate transformations before lattice',...
                    ' parameters are defined.\n', ...
                    ' You have alatt= %s, angdeg = %s. Define lattice parameters first'], ...
                    mat2str(obj.alatt_),mat2str(obj.angdeg_))
            end

            [bm,arlu,angrlu] = bmatrix(obj.alatt,obj.angdeg);
            if nargin == 2 && ndim == 4
                bm4 = eye(4);
                bm4(1:3,1:3) = bm;
                bm = bm4;
            end
        end

        %----------------------------------------------------------------
        function obj = set.lab1(obj,val)
            obj = set_lab_component_(obj,1,val);
        end
        function obj = set.lab2(obj,val)
            obj = set_lab_component_(obj,2,val);
        end
        function obj = set.lab3(obj,val)
            obj = set_lab_component_(obj,3,val);
        end
        function obj = set.lab4(obj,val)
            obj = set_lab_component_(obj,4,val);
        end
        %----------------------------------------------------------------
        function proj = get.targ_proj(obj)
            proj = obj.get_target_proj();
        end
        function obj = set.targ_proj(obj,val)
            obj = obj.check_and_set_targ_proj(val);
        end
        %
        function gen = get.do_generic(obj)
            gen = obj.do_generic_;
        end
        function obj = set.do_generic(obj,val)
            obj = obj.check_and_set_do_generic(val);
        end
        %
        function do = get.do_3D_transformation(obj)
            do = obj.do_3D_transformation_;
        end
        function obj = set.do_3D_transformation(obj,val)
            obj.do_3D_transformation_ = logical(val);
        end
        %
        function is = get.disable_srce_to_targ_optimization(obj)
            is = obj.disable_srce_to_targ_optimization_;
        end
        function obj = set.disable_srce_to_targ_optimization(obj,val)
            obj.disable_srce_to_targ_optimization_ = logical(val);
        end
        %------------------------------------------------------------------
        function def = get.alatt_defined(obj)
            def = obj.lattice_defined_(1);
        end
        function def = get.angdeg_defined(obj)
            def = obj.lattice_defined_(2);
        end
        function name = get.axes_name(obj)
            name = get_axes_name(obj);
        end
    end

    %======================================================================
    % MAIN PROJECTION OPERATIONS
    % BINNING:
    methods
        function [bl_start,bl_size] = get_nrange(obj,npix,cur_axes_block,...
                targ_axes_block,targ_proj)
            % return the positions (w.r.t the position of the first pixel which is 1)
            % and the sizes of the pixels blocks
            % belonging to the cells which may contribute to the final cut.
            % The cells are defined by the projections and axes block-s,
            % provided as input.
            %
            % Generic (less efficient) implementation
            if ~exist('targ_proj','var')
                targ_proj = [];
            else
                if isa(targ_proj,class(obj))
                    targ_proj.do_generic = obj.do_generic;
                    targ_proj.disable_srce_to_targ_optimization = obj.disable_srce_to_targ_optimization;
                end

                % Assign target projection to verify if optimization is
                % available and enable if it available
                targ_proj.targ_proj = obj;
                obj.targ_proj = targ_proj;
                
                if targ_proj.disable_pix_preselection_
                    % select all pixels
                    bl_start = 1;
                    bl_size  = sum(npix(:));
                    return;
                end
            end

            contrib_ind= obj.get_contrib_cell_ind(...
                cur_axes_block,targ_proj,targ_axes_block);

            if isempty(contrib_ind)
                bl_start  = [];
                bl_size = [];
                return;
            end
            % Calculate pix indexes from cell indexes. Compress indexes of
            % contributing cells into bl_start:bl_start+bl_size-1 form if
            % it has not been done before.
            % Converted to form ideal for filebased access but not
            % so optimal for arrays.
            [bl_start,bl_size] = obj.convert_contrib_cell_into_pix_indexes(...
                contrib_ind,npix);
        end
        %
        function   [may_contribND,may_contrib_dE] = may_contribute(obj, ...
                cur_axes_block, targ_proj,targ_axes_block)
            % return logical array of size of the current axes block grid
            % containing true for the cells which may contribute into
            % cut, described by target projection and target axes
            % block.
            %
            % Part of get_nrange -> get_contrib_cell_ind routines
            % Inputs:
            % cur_axes_block -- the axes block for the current ND_image
            % targ_proj      -- the projection, which defines the target
            %                   coordinate system
            % targ_axes_block-- the axes block for the coordinate system,
            %                   requested by the cut
            % Output:
            % may_contribND --  logical 1D array of cur_axes_block grid numel,
            %                   containing true for cells with may
            %                   contribute to cut and false for thouse
            %                   which would not. If projection does 3D
            %                   transformation and energy axes is
            %                   orthogonal to it, size and values correspond
            %                   to 3D Q-grid.
            %                   if projection does 4D transformation,
            %                   the size and values are for 4D grid.
            % may_contrib_dE -- logical array containing possible
            %                   contribution from energy transfer cells.
            %                   empty in 4D case.

            [may_contribND,may_contrib_dE] = may_contribute_(obj,...
                cur_axes_block,targ_proj,targ_axes_block);
        end
        %
        function ax_num = projection_axes_coverage(obj,source_ax_block)
            % method defines what axes become intertangled if some
            % projection is involved.
            %
            % E.g. if source projection and target projections are line_proj,
            % only projection axes contribute into projection axess of each other.
            % if target projection is a spherical projection, changes to
            % one projection axis of the orthogonal source projectin would
            % contribute to all axes of the sperical projection.

            % NOTE: needs some further thinking about it.
            if isempty(obj.targ_proj_) || isa(obj,class(obj.targ_proj_))
                ax_num = source_ax_block.pax;
            else
                if obj.do_3D_transformation && ~any(source_ax_block.pax == 4)
                    ax_num = 1:3;
                else
                    ax_num = 1:4;
                end
            end
        end
        % Generic methods, which provide generic interface but should
        % normally be overloaded for specific projections for efficiency and
        % specific projection differences
        %------------------------------------------------------------------
        function [npix,s,e,pix_ok,unique_runid,pix_indx,selected] = bin_pixels(obj, ...
                axes,pix_cand,npix,s,e,varargin)
            % Convert pixels into the coordinate system defined by the
            % projection and bin them into the coordinate system defined
            % by the axes block, specified as input.
            %
            % Inputs:
            % axes -- the instance of AxesBlockBase class defining the
            %         shape and the binning of the target coordinate system
            % pix_cand
            %      -- PixelData object or pixel data accessor from file
            %         providing access to the full pixel information, or
            %         data containing information about pixels
            %         in any format accepted by the particular projection,
            %         which does transformation from pix_to_img
            %         coordinate system
            % npix -- the array, containing the numbers of pixels
            %         contributing into each axes grid cell, calculated
            %         during the previous iteration step. zeros(size(npix))
            %         if this is the first step.
            % s    -- array, containing the accumulated signal for each
            %         axes grid cell calculated during the previous
            %         iteration step. zeros(size(npix)) if this is the
            %         first step.
            % e    -- array, containing the accumulated error for each
            %         axes grid cell calculated during the previous
            %         iteration step. zeros(size(npix)) if this is the
            %         first step.
            %
            % Outputs:
            % npix    -- the npix array
            %  The same npix, s, e arrays as inputs modified with added
            %  information from pix_candidates if npix, s, e arrays were
            %  present or axes class - shaped arrays of this information
            %  if there were no inputs.
            % Optional:
            % pix_ok -- the pixel coordinate array or
            %           PixelData object (as input pix_candidates) containing
            %           pixels contributing to the grid and sorted according
            %           to the axes block grid.
            %           IF '-return_selected' passed and only npix,s,e requested
            %            instead contains indices of kept pixels (cf. `selected`)
            %
            % unique_runid -- the run-id (tags) for the runs, which
            %           contributed into the cut
            % pix_indx--indexes of the pix_ok coordinates according to the
            %           bin. If this index is requested, the pix_ok object
            %           remains unsorted according to the bins and the
            %           follow up sorting of data by the bins is expected
            % selected  -- numerical array of indices of selected pixels after
            %            binning
            %
            % Optional arguments transferred without any change to
            % AxesBlockBase.bin_pixels( ____ ) routine
            %
            % '-nomex'    -- do not use mex code even if its available
            %               (usually for testing)
            %
            % '-force_mex' -- use only mex code and fail if mex is not available
            %                (usually for testing)
            % '-force_double'
            %              -- if provided, the routine changes type of pixels
            %                 it gets on input, into double. if not, output
            %                 pixels will keep their initial type
            % -nomex and -force_mex options can not be used together.
            % '-return_selected' -- returns `selected` in `pix_ok`
            %             (For DnD only cuts fewer arguments are returned this uses
            %              the pix_ok slot)

            pix_transformed = obj.transform_pix_to_img(pix_cand);
            switch(nargout)
                case(1)
                    npix=axes.bin_pixels(pix_transformed,...
                        npix,varargin{:});
                case(3)
                    [npix,s,e]=axes.bin_pixels(pix_transformed,...
                        npix,s,e,pix_cand,varargin{:});
                case(4)
                    [npix,s,e,pix_ok]=axes.bin_pixels(pix_transformed,...
                        npix,s,e,pix_cand,varargin{:});
                case(5)
                    [npix,s,e,pix_ok,unique_runid]=...
                        axes.bin_pixels(pix_transformed,...
                        npix,s,e,pix_cand,varargin{:});
                case(6)
                    [npix,s,e,pix_ok,unique_runid,pix_indx]=...
                        axes.bin_pixels(pix_transformed,...
                        npix,s,e,pix_cand,varargin{:});
                case(7)
                    [npix,s,e,pix_ok,unique_runid,pix_indx,selected]=...
                        axes.bin_pixels(pix_transformed,...
                        npix,s,e,pix_cand,varargin{:});
                otherwise
                    error('HORACE:aProjectionBase:invalid_argument',...
                        'This function requests 1, 3, 4, 5, 6 or 7 output arguments');
            end
        end
    end
    %======================================================================
    % TRANSFORMATIONS
    methods
        function [pix_hkl,en] = transform_pix_to_hkl(obj,pix_coord,varargin)
            % Converts from pixel coordinate system (Crystal Cartesian)
            % to hkl coordinate system
            %
            % Inputs:
            % obj       -- current projection, describing the system of
            %              coordinates where the input pixels vector is
            %              expressed in.
            %
            % pix_coord -- 4xNpix or 3xNpix vector of pixels coordinates
            %              expressed in the coordinate system, defined by
            %              this projection
            %
            % Output:
            % pix_hkl  -- 4xNpix or 3xNpix array of pixel coordinates in
            %             hkl (physical) coordinate system (4-th
            %             coordinate, if requested, is the energy transfer)
            [pix_hkl,en] = transform_pix_to_hkl_(obj,pix_coord,varargin{:});
            if nargout == 1
                pix_hkl = [pix_hkl;en];
            end
        end

        function pix_img = transform_hkl_to_pix(obj,pix_hkl,varargin)
            % Converts from hkl coordinate system
            % to pixel coordinate system (Crystal Cartesian)
            %
            % Inputs:
            % obj       -- current projection, describing the system of
            %              coordinates where the input pixels vector is
            %              expressed in.
            %
            % pix_hkl  -- 4xNpix or 3xNpix array of pixel coordinates in
            %             hkl (physical) coordinate system (4-th
            %             coordinate, if requested, is the energy transfer)
            %
            % Output:
            % pix_img   -- 4xNpix or 3xNpix vector of pixels coordinates
            %              expressed in the coordinate system defined by
            %              this projection
            ndim = size(pix_hkl,1);
            pix_img = obj.bmatrix(ndim) * pix_hkl;
        end

        function pix_img = transform_hkl_to_img(obj,pix_hkl,varargin)
            % Converts from hkl coordinate system
            % to image coordinate system
            %
            % Inputs:
            % obj       -- current projection, describing the system of
            %              coordinates where the input pixels vector is
            %              expressed in.
            %
            % pix_hkl  -- 4xNpix or 3xNpix array of pixel coordinates in
            %             hkl (physical) coordinate system (4-th
            %             coordinate, if requested, is the energy transfer)
            %
            % Output:
            % pix_img   -- 4xNpix or 3xNpix vector of pixels coordinates
            %              expressed in the coordinate system defined by
            %              this projection
            ndim  = size(pix_hkl,1);
            pix_img = obj.transform_pix_to_img(obj.bmatrix(ndim) * pix_hkl);
        end

        function pix_hkl = transform_img_to_hkl(obj,img_coord,varargin)
            % Converts from image coordinate system to hkl coordinate
            % system
            %
            % Should be overloaded to optimize for a particular case to
            % improve efficiency.
            %
            % Inputs:
            % obj       -- current projection, describing the system of
            %              coordinates where the input pixels vector is
            %              expressed in. The target projection has to be
            %              set up
            %
            % pix_origin-- 4xNpix or 3xNpix vector of pixels coordinates
            %              expressed in the coordinate system, defined by
            %              this projection
            %
            % Output:
            % pix_hkl   -- 4xNpix or 3xNpix array of pixel coordinates in
            %               hkl (physical) coordinate system (4-th
            %               coordinate, if requested, is the energy transfer)
            ndim = size(img_coord,1);
            pix_hkl = obj.bmatrix(ndim)\obj.transform_img_to_pix(img_coord,varargin{:});
        end
        %
        function pix_target = from_this_to_targ_coord(obj,pix_origin,varargin)
            % Converts from current to target projection coordinate system.
            %
            % Should be overloaded to optimize for a particular case to
            % improve efficiency.
            % (e.g. two orthogonal projections do shift and rotation
            % as the result, so worth combining them into one operation)
            % Inputs:
            % obj       -- current projection, describing the system of
            %              coordinates where the input pixels vector is
            %              expressed in. The target projection has to be
            %              set up
            %
            % pix_origin   3xNpix or 4xNpix vector of pixels coordinates
            %              expressed in the coordinate system, defined by
            %              current projection
            %Outputs:
            % pix_target -- 4xNpix vector of the pixels coordinates in the
            %               coordinate system, defined by the target
            %               projection.
            %
            targproj = obj.targ_proj;
            if isempty(targproj)
                error('HORACE:aProjectionBase:runtime_error',...
                    'Target projection property has to be set up to convert to target coordinate system')
            end
            pic_cc      = obj.transform_img_to_pix(pix_origin,varargin{:});
            pix_target  = targproj.transform_pix_to_img(pic_cc,varargin{:});
        end
        %
        function targ_range = calc_pix_img_range(obj,pix_origin,varargin)
            % Calculate and return the range of pixels in target coordinate
            % system, i.e. the image coordinate system.
            %
            % Not very efficient in the generic form, but may be efficiently
            % overloaded by children. (especially in mex-mode when transformed
            % coordinates may not be stored and not occupy memory)
            %
            % Inputs:
            % pix_origin -- the [4xNpix or 3xNpix] pixel coordinates array
            %               or PixelData object
            % Returns:
            % targ_range  -- the range of the pixels, transformed to target
            %                coordinate system.
            % NOTE:
            % Need verification for non line_proj
            pix_transformed = obj.transform_pix_to_img(pix_origin,varargin{:});
            if isa(pix_origin, 'PixelDataBase')
                targ_range = pix_transformed.pixel_range;
            else %Input is array and we want to know its ranges
                targ_range = [min(pix_transformed,[],2),...
                    max(pix_transformed,[],2)]';
            end
        end
    end
    %======================================================================
    % Related Axes and Alignment
    methods
        %
        function ax_bl = get_proj_axes_block(obj,default_bin_ranges,requested_bin_ranges)
            % Construct the axes block, corresponding to this projection class
            % Returns projection-specific AxesBlockBase class, built from the
            % block ranges or the binning ranges.
            %
            % Usually overloaded for specific projection
            % to add the particular axes_block properties, specific for the
            % projection class.
            %
            % Inputs:
            % default_bin_ranges --
            %           cellarray of the binning ranges used as defaults
            %           if requested binning ranges are undefined or
            %           infinite. Usually it is the range of the existing
            %           axes block, transformed into the system
            %           coordinates, defined by cut projection using
            %           dnd.get_targ_range(targ_proj) method.
            % requested_bin_ranges --
            %           cellarray of cut bin ranges, requested by user.
            %
            % Returns:
            % ax_bl -- initialized, i.e. containing defined ranges and
            %          numbers of  bins in each direction, AxesBlockBase
            %          corresponding to the projection
            ax_name = obj.axes_name;
            ax_class = feval(ax_name);
            ax_class.axes_units = obj.type;
            ax_bl = AxesBlockBase.build_from_input_binning(...
                ax_class,default_bin_ranges,requested_bin_ranges);
            ax_bl = obj.copy_proj_defined_properties_to_axes(ax_bl);
        end
        %
        function axes_bl = copy_proj_defined_properties_to_axes(obj,axes_bl)
            % copy the properties, which are normally defined on projection
            % into the axes block provided as input
            axes_bl.label = obj.label;
            if ~isempty(obj.title)
                axes_bl.title = obj.title;
            end
            axes_bl.offset      = obj.offset;
            axes_bl.img_scales  = obj.img_scales;
        end
        %
        function [obj,axes] = align_proj(obj,alignment_info,axes)
            % Apply crystal alignment information to the projection
            % and optionally, to the axes block provided as input
            % Inputs:
            % obj -- initialized instance of the projection info
            % alignment_info
            %     -- crystal_alignment_info class, containign information
            %        about new alignment
            % Optional:
            % axes -- AxesBlockBase class, containing information about
            %         axes block, related to this projection.
            % Returns:
            % obj  -- the projection class, modified by information,
            %         containing in the alignment info block
            % optional
            % axes -- the input AxesBlockClass, modified according to the
            %         realigned projection.
            obj.alatt  = alignment_info.alatt;
            obj.angdeg = alignment_info.angdeg;
            if nargin <3
                axes = [];
                return;
            end
            axes = obj.copy_proj_defined_properties_to_axes(axes);
        end
    end
    %======================================================================
    methods(Access = protected)
        function name = get_axes_name(obj)
            % return the name of the axes class, which corresponds to this
            % projection
            cl_name = class(obj);
            cl_type = split(cl_name,'_');
            name = [cl_type{1},'_axes'];
        end
        function  alat = get_alatt_(obj)
            % overloadable alatt accessor
            alat  = obj.alatt_;
        end
        function obj = check_and_set_alatt(obj,val)
            [obj.alatt_,defined] = check_alatt_return_standard_val_(obj,val);
            obj.lattice_defined_(1) = defined;
            if obj.do_check_combo_arg_ % it does nothing here, but
                % will recalculate caches in children
                obj = obj.check_combo_arg();
            end
        end
        function   proj = get_target_proj(obj)
            proj = obj.targ_proj_;
        end
        function  angdeg = get_angdeg_(obj)
            % overloadable angdeg accessor
            angdeg  = obj.angdeg_;
        end
        function obj = check_and_set_andgdeg(obj,val)
            [obj.angdeg_,defined] = check_angdeg_return_standard_val_(obj,val);
            obj.lattice_defined_(2) = defined;
            if obj.do_check_combo_arg_ % it does nothing here, but
                % will recalculate caches in children
                obj = obj.check_combo_arg();
            end
        end
        %
        function obj = check_and_set_targ_proj(obj,val)
            % generic overloadable setter for target proj.
            %
            % made protected to allow overloading to enable optimization for
            % special types of projection pairs
            if ~isa(val,'aProjectionBase')
                error('HORACE:aProjectionBase:invalid_argument',...
                    ['only member of aProjectionBase family can be set up as a target projection.',...
                    ' Attempted to use: %s'],...
                    disp2str(val))
            end
            if ~val.alatt_defined
                val.alatt = obj.alatt;
            end
            if ~val.angdeg_defined
                val.angdeg = obj.angdeg;
            end
            obj.targ_proj_ = val;
            obj.do_3D_transformation_ = val.do_3D_transformation;
        end
        %
        function   contrib_ind= get_contrib_cell_ind(obj,...
                cur_axes_block,targ_proj,targ_axes_block)
            % get indexes of cells which may contributing into the cut.
            % Inputs:
            % cur_axes_block -- the axes block for the current ND_image
            % targ_proj      -- the projection, which defines the target
            %                   coordinate system
            % targ_axes_block-- the axes block for the coordinate system,
            %                   requested by the cut
            % Output:
            % contrib_ind    -- either array of start_ind;
            %
            contrib_ind= get_contrib_cell_ind_(obj,...
                cur_axes_block,targ_proj,targ_axes_block);
        end
        %
        function obj = check_and_set_do_generic(obj,val)
            % setter for do_generic method
            if ~islognumscalar(val)
                error('HORACE:aProjectionBase:invalid_argument',...
                    'you may set do_generic property into true or false state only');
            end
            obj.do_generic_                        = logical(val);
            obj.disable_srce_to_targ_optimization_ = logical(val);
        end

        function obj = set_offset(obj,val)
            obj.offset_ = check_offset_(obj,val);
            % one and then another but reconciliation have not happened yet
            if obj.do_check_combo_arg_ % does nothing here, but
                % will recalculate caches in children
                obj = obj.check_combo_arg();
            end
        end
    end
    %
    methods(Static,Access=protected)
        function [alignment_needed,alignment_mat] = check_alignment_needed(pixData)
            % verify if input argument contain alignment information and
            % return this information if it is available.
            %
            % Inputs:
            % pixData -- any instance of the PixelDataBase or pix_metadata class
            %            containing information about alignment
            % Returns:
            % alignment_needed -- true if input contains non-unary alignment
            %                     info
            %
            % alignment_mat    -- if alignment_needed is true, matrix which
            %                     describes pixels misalignment
            %                     if false, empty argument
            alignment_mat    =  [];
            if nargin>0 && (isa(pixData,'PixelDataBase')|| isa(pixData,'pix_metadata'))
                if pixData.is_corrected
                    alignment_needed = true;
                    alignment_mat = pixData.alignment_matr;
                else
                    alignment_needed = false;
                end
            else
                alignment_needed = false;
            end
        end

        %
        function [bl_start,bl_size]=convert_contrib_cell_into_pix_indexes(...
                cell_ind,npix)
            % Compress indexes of contributing cells into the form, which
            % define the indexes of pixels from PixelData dataset, namely
            % the form: bl_start:bl_start+bl_size-1, where bl_start and
            % bl_size are defined below.
            % The routine uses information about the number of pixels,
            % belonging to each cell.
            %
            % Inputs:
            % cell_ind    -- 1D array of linear indexes of cells,
            %                which may contribute into the cut, to be
            %                selected from npix array below
            % npix        -- array with each cell containing the number
            %                of pixels, contributing to a cell.
            % Outputs:
            % bl_start    -- array of the initial positions of the
            %                blocks of pixels which belong to the
            %                requested cells
            % bl_size     -- number of pixels, contributed into each
            %                block

            % pixel location in C-indexed array
            pix_start = [0,cumsum(npix(:)')];
            if iscell(cell_ind) % input contributing cell indexes arranged
                % in the form of cellarray, containing cell_start:cell_end
                bl_start = pix_start(cell_ind{1});
                bl_end   = pix_start(cell_ind{2}+1);
                bl_size  = bl_end-bl_start;
            else % input contributing cell indexes arranged as linear array
                % of indexes
                adjacent = cell_ind(1:end-1)+1==cell_ind(2:end);
                adjacent = [false;adjacent];
                adj_end  = [cell_ind(1:end-1)+1<cell_ind(2:end);true];

                bl_start  = pix_start(cell_ind(~adjacent));
                bl_size   = pix_start(cell_ind(adj_end)+1)-bl_start;
            end
            non_empty = bl_size~=0;
            bl_start  = bl_start(non_empty)+1; % +1 converts to Matlab indexing
            bl_size   = bl_size(non_empty);
        end
        %
        function contrib_ind=convert_3Dplus1Ind_to_4Dind_ranges(...
                bin_inside3D,en_inside)
            % Convert cell indexes calculated on 3D-q + 1D-dE
            % grid into 4D indexes on 4D lattice using assumption that
            % dE axis is orthogonal to 3 other q-axes
            % Inputs:
            % bin_inside3D -- 3D logical array, containing true
            %                 for indexes to include
            % en_inside    -- 1D logical array, containing true, for
            %                 contributing cells (n_cells = n_edges-1) for
            %                 orthogonal 1D indexes on dE lattice
            %
            % Uses knowledge about linear arrangement of 4-D array of indexes
            % in memory and on disk

            q_block_size = numel(bin_inside3D);
            change = diff([false;bin_inside3D(:);false]);
            istart = find(change==1);
            if isempty(istart)
                contrib_ind = {};
                return;
            end
            iend   = find(change==-1) - 1;

            % calculate full 4D indexes from the the knowledge of the contributing dE bins,
            % 3D indexes and 4D array allocation layout
            q_stride = (0:numel(en_inside))*q_block_size; % the shift of indexes for
            % every subsequent dE block shifted by q_stride
            q_stride = q_stride(en_inside); % but only contributing dE blocks matter

            n_eblocks = numel(q_stride);
            q_stride  = repmat(q_stride,numel(istart),1); % expand to every q-block

            istart = repmat(istart,1,n_eblocks)+q_stride;
            iend   = repmat(iend,1,n_eblocks)+q_stride;
            % if any blocks follow each other through 4-th dimension, we
            % want to join them together
            not_subsequent = iend(1:end-1)+1 ~= istart(2:end);
            if any(~not_subsequent)
                istart = istart([true,not_subsequent]);
                iend   = iend([not_subsequent,true]);
            end
            contrib_ind = {istart(:)',iend(:)'};
        end
        function val = check_and_brush3vector(val)
            % Helper function verifying setting 3 vector defining direction
            % and modifying it to have standard row form avoiding small values in
            % some directions when other directions are not small.
            val = check_and_brush3vector_(val);
        end

    end
    %----------------------------------------------------------------------
    %  ABSTRACT INTERFACE
    %----------------------------------------------------------------------
    methods(Abstract)
        % Transform pixels expressed in crystal Cartesian or any source
        % coordinate systems defined by projection into image coordinate system
        [pix_transformed,varargout] = transform_pix_to_img(obj,pix_cc,varargin);
        % Transform pixels expressed in image coordinate coordinate systems
        % into crystal Cartesian system or other source coordinate system,
        % defined by projection
        [pix_cc,varargout] = transform_img_to_pix(obj,pix_transformed,varargin);

        % return parameters of transformation used for conversion from pixels
        % to image coordinate system
        varargout = get_pix_img_transformation(obj,ndim,varargin);
    end
    %
    methods(Abstract,Access=protected)
        scales   = get_img_scales(obj);
        obj      = set_img_scales(obj,val);

        % set projection type, changing the units of angular dimensions if
        obj = check_and_set_type(obj,val)% necessary/present
    end
    %======================================================================
    % Serializable interface
    %======================================================================
    properties(Constant,Access=protected)
        init_params = {'alatt','angdeg','offset','label','title','lab1','lab2','lab3','lab4'};
    end
    methods
        function ver  = classVersion(~)
            ver = 1;
        end
        function  flds = saveableFields(~)
            flds = {'alatt','angdeg','offset','label','title'};
        end
    end
end<|MERGE_RESOLUTION|>--- conflicted
+++ resolved
@@ -188,17 +188,10 @@
             % For example, all projections used for cut need to know
             % lattice parameters of sqw object used as source.
             %
-<<<<<<< HEAD
-            % this is generic method, which may be overloaded by specific
-            % projections, which may want more information from the source
-            % sqw or dnd object
-            % 
-=======
             % This is generic method which copies lattice parameters and 
             % should be overloaded by specific projections, which
             % need more information from the source sqw or dnd object.
             %
->>>>>>> f110fa56
             % Input:
             % obj         -- partially initialized projection object, 
             %                used by cut
