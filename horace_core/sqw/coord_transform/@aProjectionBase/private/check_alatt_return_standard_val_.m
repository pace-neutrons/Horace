--- conflicted
+++ resolved
@@ -29,10 +29,6 @@
 if any(val<obj.tol_)
     error('HORACE:aProjectionBase:invalid_argument',...
         'input value for lattice may be a single positive number or 3-element vector, with any element bigger then 0. In fact it is: %s',...
-<<<<<<< HEAD
-        evalc('disp(val)'));   
-=======
-        evalc('disp(val)'));
->>>>>>> ea9dee0d
+        disp2str(val));
 end
 defined = true;