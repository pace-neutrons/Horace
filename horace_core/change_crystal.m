function change_crystal(filenames,alignment_info,varargin)
% Change the crystal lattice and orientation of an sqw object stored in a file
% or celarray of files
%
%   >> change_crystal (filenames, alignment_info) % change lattice parameters and orientation
%                                                 % of the crystal according to the
%                                                 % crystal alignment information provided
%
%
% Input:
% -----
%   w           Input sqw object
%
% alignment_info -- class helper containing all information about crystal
%                   realignment
%
%              >> help refine_crystal  for more details).
%
% Output:
% -------
%   wout        Output sqw object with changed crystal lattice parameters and orientation
%
% NOTE
%  The input data set(s) can be reset to their original orientation by inverting the
%  input data e.g.
%    - call with inv(rlu_corr)
%    - call with the original alatt, angdeg, u and v

% Original author: T.G.Perring
%


% This routine used to change the crystal in sqw files, when it overwrites the input file.

% Parse input
% -----------
if ischar(filenames)
    filenames = {filenames};
end
if ~isa(alignment_info,'crystal_alignment_info') || nargin>2
    error('HORACE:change_crystal:invalid_argument',...
        ['Old interface to modify the crystal alighnment is deprecated.\n', ...
        ' Use crystal_alignment_info class obtained from "refine_crystal" routine to realign crystal.\n', ...
        ' Call >>help refine_crystal for the details']);
end

% Perform operations
for i=1:numel(filenames)
    ld = sqw_formats_factory.instance().get_loader(filenames{i});
    data    = ld.get_dnd();
    ld = ld.set_file_to_update();
    if ld.sqw_type
        exp_info= ld.get_exp_info('-all');
        exp_info = change_crystal(exp_info,alignment_info);
        %
<<<<<<< HEAD
        if alignment_info.compat_mode
            ld = ld.put_headers(exp_info);
        else
			pix_info = ld.get_pix_metadata();
            pix_info = pix_info.change_crystal(alignment_info);
			ld = ld.put_pix_metadata(pix_info);            
=======
        if alignment_info.legacy_mode
            ld = ld.put_headers(exp_info);
        else
            pix_info = ld.get_pix_metadata();
            pix_info = pix_info.change_crystal(alignment_info);
            ld = ld.put_pix_metadata(pix_info);
>>>>>>> 30100828
        end
        ld = ld.put_samples(exp_info.samples);
    end
    data= data.change_crystal(alignment_info);
    ld = ld.put_dnd_metadata(data);

    ld.delete();
    clear ld;
end<|MERGE_RESOLUTION|>--- conflicted
+++ resolved
@@ -53,21 +53,12 @@
         exp_info= ld.get_exp_info('-all');
         exp_info = change_crystal(exp_info,alignment_info);
         %
-<<<<<<< HEAD
-        if alignment_info.compat_mode
-            ld = ld.put_headers(exp_info);
-        else
-			pix_info = ld.get_pix_metadata();
-            pix_info = pix_info.change_crystal(alignment_info);
-			ld = ld.put_pix_metadata(pix_info);            
-=======
         if alignment_info.legacy_mode
             ld = ld.put_headers(exp_info);
         else
             pix_info = ld.get_pix_metadata();
             pix_info = pix_info.change_crystal(alignment_info);
             ld = ld.put_pix_metadata(pix_info);
->>>>>>> 30100828
         end
         ld = ld.put_samples(exp_info.samples);
     end
