--- conflicted
+++ resolved
@@ -11,7 +11,7 @@
 %
 %input:
 % pix_retained --  PixelData object, which is to be sorted or a cell array
-%                  containing arrays of PixelData objects
+%       containing arrays of PixelData objects
 %
 % pix_ix_retained
 %              -- indices of these pixels in n-D array or cell array of
@@ -21,28 +21,19 @@
 %                 memory allocation and allow to lock particular cells in
 %                 case of MPI sorting.
 % Optional input:
-%  pix_range   -- if provided, prohibits pix range recalculation in pix
-%                 constructor. The range  provided will be used instead
+%  pix_range -- if provided, prohibits pix range recalculation in pix
+%               constructor. The range  provided will be used instead
 %
-% '-nomex'     -- do not use mex code even if its available
-%                 (usually for testing)
+% '-nomex'    -- do not use mex code even if its available
+%               (usually for testing)
 %
 % '-force_mex' -- use only mex code and fail if mex is not available
-<<<<<<< HEAD
 %                (usually for testing)
 % '-keep_type'
 %              -- if provided, the routine keeps type of pixels
 %                 received on input. If not, pixels converted into double.
 %
-% these two options can not be used together.
-=======
-%                 (usually for testing)
-% '-force_double'
-%              -- if provided, the routine changes type of pixels
-%                 it get on input, into double. if not, output pixels will
-%                 keep their initial type.
->>>>>>> 6d4d8ad9
-%
+% '-nomex' and '-force_mex' options can not be used together.
 
 %Output:
 %pix  array of pixels sorted into 1D array according to indices provided
@@ -149,15 +140,8 @@
     end
 
     [~,ind] = sort(ix);  % returns ind as the indexing array into pix that puts the elements of pix in increasing single bin index
-<<<<<<< HEAD
     clear ix;          % clear big arrays so that final output variable pix is not way up the stac
 
     pix=pix.get_pixels(ind); % reorders pix according to pix indices within bins
-=======
-    clear ix;            % clear big arrays so that final output variable pix is not way up the stack
-
-    pix=pix.get_pixels(ind); % reorders pix according to pix indices within bins
-
->>>>>>> 6d4d8ad9
     clear ind;
 end