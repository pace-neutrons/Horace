--- conflicted
+++ resolved
@@ -88,13 +88,7 @@
 counter=1;
 for i=1:numel(vars)
     test_el=vars(i);
-<<<<<<< HEAD
-    if strcmp(test_el.class,'d1d') || strcmp(test_el.class,'d2d') ||...
-            strcmp(test_el.class,'d3d') || strcmp(test_el.class,'d4d') ||...
-            strcmp(test_el.class,'sqw')
-=======
     if is_sqw_dnd(test_el.class)
->>>>>>> bc8b0d97
         cellofnames{counter}=test_el.name;
         cellofvars{counter}=[test_el.name,'.........',test_el.class];
         counter=counter+1;
@@ -213,13 +207,7 @@
 counter=1;
 for i=1:numel(vars)
     test_el=vars(i);
-<<<<<<< HEAD
-    if strcmp(test_el.class,'d1d') || strcmp(test_el.class,'d2d') ||...
-            strcmp(test_el.class,'d3d') || strcmp(test_el.class,'d4d') ||...
-            strcmp(test_el.class,'sqw')
-=======
     if is_sqw_dnd(test_el.class)
->>>>>>> bc8b0d97
         cellofnames{counter}=test_el.name;
         cellofvars{counter}=[test_el.name,'.........',test_el.class];
         counter=counter+1;
@@ -518,13 +506,7 @@
 counter=1;
 for i=1:numel(vars)
     test_el=vars(i);
-<<<<<<< HEAD
-    if strcmp(test_el.class,'d1d') || strcmp(test_el.class,'d2d') ||...
-            strcmp(test_el.class,'d3d') || strcmp(test_el.class,'d4d') ||...
-            strcmp(test_el.class,'sqw')
-=======
     if is_sqw_dnd(test_el.class)
->>>>>>> bc8b0d97
         cellofnames{counter}=test_el.name;
         cellofvars{counter}=[test_el.name,'.........',test_el.class];
         counter=counter+1;
@@ -961,13 +943,7 @@
 counter=1;
 for i=1:numel(vars)
     test_el=vars(i);
-<<<<<<< HEAD
-    if strcmp(test_el.class,'d1d') || strcmp(test_el.class,'d2d') ||...
-            strcmp(test_el.class,'d3d') || strcmp(test_el.class,'d4d') ||...
-            strcmp(test_el.class,'sqw')
-=======
     if is_sqw_dnd(test_el.class);
->>>>>>> bc8b0d97
         cellofnames{counter}=test_el.name;
         cellofvars{counter}=[test_el.name,'.........',test_el.class];
         counter=counter+1;
@@ -1035,13 +1011,7 @@
 counter=1;
 for i=1:numel(vars)
     test_el=vars(i);
-<<<<<<< HEAD
-    if strcmp(test_el.class,'d1d') || strcmp(test_el.class,'d2d') ||...
-            strcmp(test_el.class,'d3d') || strcmp(test_el.class,'d4d') ||...
-            strcmp(test_el.class,'sqw')
-=======
     if is_sqw_dnd(test_el.class)
->>>>>>> bc8b0d97
         cellofnames{counter}=test_el.name;
         cellofvars{counter}=[test_el.name,'.........',test_el.class];
         counter=counter+1;
@@ -1130,13 +1100,7 @@
 counter=1;
 for i=1:numel(vars)
     test_el=vars(i);
-<<<<<<< HEAD
-    if strcmp(test_el.class,'d1d') || strcmp(test_el.class,'d2d') ||...
-            strcmp(test_el.class,'d3d') || strcmp(test_el.class,'d4d') ||...
-            strcmp(test_el.class,'sqw')
-=======
     if is_sqw_dnd(test_el.class)
->>>>>>> bc8b0d97
         cellofnames{counter}=test_el.name;
         cellofvars{counter}=[test_el.name,'.........',test_el.class];
         counter=counter+1;
@@ -1774,13 +1738,7 @@
 counter=1;
 for i=1:numel(vars)
     test_el=vars(i);
-<<<<<<< HEAD
-    if strcmp(test_el.class,'d1d') || strcmp(test_el.class,'d2d') ||...
-            strcmp(test_el.class,'d3d') || strcmp(test_el.class,'d4d') ||...
-            strcmp(test_el.class,'sqw')
-=======
     if is_sqw_dnd(test_el.class)
->>>>>>> bc8b0d97
         cellofnames{counter}=test_el.name;
         cellofvars{counter}=[test_el.name,'.........',test_el.class];
         counter=counter+1;
@@ -2646,13 +2604,7 @@
 counter=1;
 for i=1:numel(vars)
     test_el=vars(i);
-<<<<<<< HEAD
-    if strcmp(test_el.class,'d1d') || strcmp(test_el.class,'d2d') ||...
-            strcmp(test_el.class,'d3d') || strcmp(test_el.class,'d4d') ||...
-            strcmp(test_el.class,'sqw')
-=======
     if is_sqw_dnd(test_el.class)
->>>>>>> bc8b0d97
         cellofnames{counter}=test_el.name;
         cellofvars{counter}=[test_el.name,'.........',test_el.class];
         counter=counter+1;
@@ -3046,13 +2998,7 @@
 counter=1;
 for i=1:numel(vars)
     test_el=vars(i);
-<<<<<<< HEAD
-    if strcmp(test_el.class,'d1d') || strcmp(test_el.class,'d2d') ||...
-            strcmp(test_el.class,'d3d') || strcmp(test_el.class,'d4d') ||...
-            strcmp(test_el.class,'sqw')
-=======
     if is_sqw_dnd(test_el.class)
->>>>>>> bc8b0d97
         cellofnames{counter}=test_el.name;
         cellofvars{counter}=[test_el.name,'.........',test_el.class];
         counter=counter+1;
@@ -3647,13 +3593,7 @@
 counter=1;
 for i=1:numel(vars)
     test_el=vars(i);
-<<<<<<< HEAD
-    if strcmp(test_el.class,'d1d') || strcmp(test_el.class,'d2d') ||...
-            strcmp(test_el.class,'d3d') || strcmp(test_el.class,'d4d') ||...
-            strcmp(test_el.class,'sqw')
-=======
     if is_sqw_dnd(test_el.class)
->>>>>>> bc8b0d97
         cellofnames{counter}=test_el.name;
         cellofvars{counter}=[test_el.name,'.........',test_el.class];
         counter=counter+1;
@@ -4759,13 +4699,7 @@
 counter=1;
 for i=1:numel(vars)
     test_el=vars(i);
-<<<<<<< HEAD
-    if strcmp(test_el.class,'d1d') || strcmp(test_el.class,'d2d') ||...
-            strcmp(test_el.class,'d3d') || strcmp(test_el.class,'d4d') ||...
-            strcmp(test_el.class,'sqw')
-=======
     if is_sqw_dnd(test_el.class)
->>>>>>> bc8b0d97
         cellofnames{counter}=test_el.name;
         cellofvars{counter}=[test_el.name,'.........',test_el.class];
         counter=counter+1;
