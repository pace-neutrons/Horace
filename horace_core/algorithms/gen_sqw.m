--- conflicted
+++ resolved
@@ -222,6 +222,7 @@
 % Check optional arguments (grid, pix_db_range, instrument, sample) for size, type and validity
 grid_default=[];
 instrument_default=IX_null_inst();  % default 1x1 struct
+sample_default=IX_samp();    % default 1x1 struct
 sample_default = IX_null_sample();
 [ok,mess,present,grid_size_in,pix_db_range,instrument,sample]=gen_sqw_check_optional_args(...
     n_all_spe_files,grid_default,instrument_default,sample_default,args{:});
@@ -318,15 +319,9 @@
     end
     ix=(spe_exist & spe_only);    % the spe data that needs to be processed
 else
-<<<<<<< HEAD
-    [ok, mess] = gen_sqw_check_distinct_input (spe_file, efix, emode, alatt, angdeg,...
-        u, v, psi, omega, dpsi, gl, gs, instrument, sample, opt.replicate);
-    if ~ok, error('HORACE:gen_sqw:invalid_argument',mess), end
-=======
     [ok, mess] = gen_sqw_check_distinct_input (spe_file, efix, emode,...
         lattice, instrument, sample, opt.replicate);
-    if ~ok, error('GEN_SQW:invalid_argument',mess), end
->>>>>>> 69be14a9
+    if ~ok, error('HORACE:gen_sqw:invalid_argument',mess), end
     % Have already checked that all the spe files exist for the case of generate_new_sqw is true
 
     if accumulate_new_sqw && ~any(spe_exist)
