--- conflicted
+++ resolved
@@ -44,11 +44,7 @@
 exper_info = ldr.get_exp_info('-all');
 data   = ldr.get_dnd_metadata();
 %[mess,main_header,header,detpar,data]=get_sqw (sqw_file,'-h');
-<<<<<<< HEAD
-header_ave=header.header_average(data);
-=======
 header_ave=exper_info.header_average();
->>>>>>> bbd97b6c
 
 tol=2e-7;    % test number to define equality allowing for rounding errors (recall fields were saved only as float32)
 % TGP (15/5/2015) I am not sure if this is necessary: both the header and data sections are saved as float32, so
