--- conflicted
+++ resolved
@@ -1,4 +1,4 @@
-function wout = func_eval(source, func_handle, pars, varargin)
+function wout = func_eval(source, varargin)
 % Evaluate a function at the plotting bin centres of sqw/dnd objects or files
 % Syntax:
 %   >> wout = func_eval(win, func_handle, pars)
@@ -12,17 +12,15 @@
 %
 % For more info see help sqw/func_eval
 %
-sqw_dnd_obj = load_sqw_dnd(source, varargin{:});
+sqw_dnd_obj = get_data_sources(source);
 
 if nargout > 0
-    wout = func_eval(sqw_dnd_obj, func_handle, pars, varargin{:});
+    wout = func_eval(sqw_dnd_obj, varargin{:});
 else
-    func_eval(sqw_dnd_obj, func_handle, pars, varargin{:});
+    func_eval(sqw_dnd_obj, varargin{:});
 end
 
-<<<<<<< HEAD
 end  % function
-
 
 % -----------------------------------------------------------------------------
 function sources = get_data_sources(source)
@@ -94,7 +92,4 @@
                'or a cell array of objects/file paths.'], ...
               class(source));
     end
-end
-=======
-end  % function
->>>>>>> f1696445
+end