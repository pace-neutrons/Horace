--- conflicted
+++ resolved
@@ -1,5 +1,4 @@
-<<<<<<< HEAD
-classdef(Abstract) Symop < matlab.mixin.Heterogeneous
+classdef(Abstract) Symop < matlab.mixin.Heterogeneous & serializable
     % Symmetry operator describing equivalent points
     %
     % A symmetry operator object describes how equivalent points are defined by
@@ -39,48 +38,6 @@
     %   transform_vec   - Transform a 3xN list of vectors
     %   transform_pix   - Transform pixel coordinates into symmetry related coordinates
     %   transform_proj  - Transform projection axes description by the symmetry operation
-=======
-classdef(Abstract) Symop < matlab.mixin.Heterogeneous & serializable
-% Symmetry operator describing equivalent points
-%
-% A symmetry operator object describes how equivalent points are defined by
-% operations performed with respect to a reference frame by:
-%   - Rotation about an axis through a given point
-%   - Reflection through a plane passing through a given point
-%
-% An array of the symmetry operator objects can be created to express a
-% more complex operation, in which operations are applied in sequence op(N)*op(N-1)*...*op(1)*targ
-%
-% EXAMPLES:
-%   Equivalent points are reached by general 3x3 Matrix transform
-%       s = SymopGeneral([1,0,0; 0 -1 0; 0,0,-1], [1,1,1]);
-%       s = Symop.create([1,0,0; 0 -1 0; 0,0,-1], [1,1,1]);
-%
-%   Identity (no-op) transform
-%       s = SymopIdentity();
-%       s = Symop.create(eye(3));
-%
-%   Equivalent points are reached by [1,0,0] and [0,1,0] directions passing through [1,1,1]
-%       s1 = SymopReflection([1,0,0], [0,1,0], [1,1,1]);
-%       s1 = Symop.create([1,0,0], [0,1,0], [1,1,1]);
-%
-%   Equivalent points are reached by rotation by 90 degrees about c* passing
-%   through [0,2,0]:
-%       s2 = SymopRotation([0,0,1], 90, [0,2,0]);
-%       s2 = Symop.create([0,0,1], 90, [0,2,0]);
-%
-%   Equivalent points are reached by first reflection in the mirror plane and
-%   then rotating:
-%       stot = [s1,s2]
-%
-% symop Methods:
-% --------------------------------------
-%   Symop           - Create a general symmetry operator object through 3x3 matrix specification
-%   create          - Create appropriate symmetry operator object from
-%   transform_vec   - Transform a 3xN list of vectors
-%   transform_pix   - Transform pixel coordinates into symmetry related coordinates
-%   transform_proj  - Transform projection axes description by the symmetry operation
->>>>>>> b104d180
 
     properties(Dependent)
         % Offset of transform
@@ -94,30 +51,6 @@
     end
 
     methods
-<<<<<<< HEAD
-        function obj = Symop(W, offset)
-            if nargin == 0
-                return
-            end
-
-            if ~exist('offset', 'var')
-                offset = obj.offset;
-            end
-
-            if ~Symop.check_args({W, offset})
-                error('HORACE:symop:invalid_argument', ...
-                    ['Constructor arguments should be:\n', ...
-                    '- General:  Symop(3x3matrix, [3vector])\n', ...
-                    'Received: %s'], disp2str(W));
-            end
-
-            obj.W = W;
-            obj.offset = offset;
-
-        end
-
-=======
->>>>>>> b104d180
         function offset = get.offset(obj)
             offset = obj.offset_;
         end
@@ -431,7 +364,7 @@
             out = struct('class', cell(numel(obj), 1), 'data', cell(numel(obj), 1));
             for i = 1:numel(obj)
                 out(i) = struct('class', class(obj(i)), ...
-                                'data', {cellfun(@(x) obj(i).(x), obj(i).saveableFields, 'UniformOutput', false)});
+                    'data', {cellfun(@(x) obj(i).(x), obj(i).saveableFields, 'UniformOutput', false)});
             end
         end
 
@@ -459,7 +392,7 @@
             iseq = numel(A) == numel(B);
             if ~iseq
                 mess = sprintf('Arrays not same size (%d, %d)', ...
-                               numel(objA), numel(objB));
+                    numel(objA), numel(objB));
                 return;
             end
 
@@ -470,15 +403,15 @@
                 iseq = class(objA) == class(objB);
                 if ~iseq
                     mess = sprintf('Objects not of same class (%s, %s)', ...
-                                   class(objA), class(objB));
+                        class(objA), class(objB));
                     return;
                 end
 
                 iseq = equal_to_tol(objA.saveableFields(), objB.saveableFields());
                 if ~iseq
                     mess = sprintf('Objects have mismatched fields (%s, %s)', ...
-                                   disp2str(objA.saveableFields()), ...
-                                   disp2str(objB.saveableFields()));
+                        disp2str(objA.saveableFields()), ...
+                        disp2str(objB.saveableFields()));
                     return;
                 end
 
@@ -487,9 +420,9 @@
                     iseq = objA.(fld{i}) == objB.(fld{i});
                     if ~iseq
                         mess = sprintf('Objects differ in field %s (%s, %s)', ...
-                                       fld{i}, ...
-                                       disp2str(objA.(fld{i})), ...
-                                       disp2str(objB.(fld{i})));
+                            fld{i}, ...
+                            disp2str(objA.(fld{i})), ...
+                            disp2str(objB.(fld{i})));
                         return;
                     end
                 end
