--- conflicted
+++ resolved
@@ -144,11 +144,6 @@
 end
 
 % Check for valid argument lists
-<<<<<<< HEAD
-if narg>=2 && is_filename(varargin{2}) && (is_horace_data_file_opt(varargin{1}) || (obj_and_file_ok && is_horace_data_object(varargin{1})))
-    % Input arguments must start: (nargout_caller, dummy_obj, filename,...,'$obj_and_file_ok')
-    %                         or: (nargout_caller, file_opt, filename,...)
-=======
 if narg>=2 && is_filename(varargin{2}) && ...
     ( is_horace_data_file_opt(varargin{1}) || ...
       (obj_and_file_ok && isa(varargin{1},'SQWDnDBase')) ...
@@ -156,7 +151,6 @@
     %                                                 <----- varargin ----------------------->
     % Input arguments must start: (nargout_in_caller, dummy_obj, filename,...,'$obj_and_file_ok')
     %                         or: (nargout_in_caller, file_opt,  filename,...)
->>>>>>> bc8b0d97
     % The dummy object determines the data that must be contained in the files:
     %  - if sqw object: All files contain sqw data i.e. have pixel information.
     %  - if dnd object: All files must have the same dimensionality as the dummy object.
@@ -209,11 +203,7 @@
         end
     end
 
-<<<<<<< HEAD
-elseif narg>=2 && is_horace_data_object(varargin{1}) && (isstruct(varargin{2}) &&...
-=======
 elseif narg>=2 && isa(varargin{1},'SQWDnDBase') && (isstruct(varargin{2}) &&...
->>>>>>> bc8b0d97
         numel(fields(data_source))==numel(fields(varargin{2})) &&...
         all(strcmp(fields(data_source),fields(varargin{2}))))
     % Input arguments must start: (nargout_caller, dummy_obj, data_source_structure,...)
@@ -253,11 +243,7 @@
         end
     end
 
-<<<<<<< HEAD
-elseif narg>=1 && is_horace_data_object(varargin{1})
-=======
 elseif narg>=1 && isa(varargin{1}, 'SQWDnDBase')
->>>>>>> bc8b0d97
     % Input arguments must start: (nargout_caller, data_object,...)
     % We restrict the call to make a hard check on input, that is, an sqw object must
     % contain pixel information (to be consistent with how file data is handled).
