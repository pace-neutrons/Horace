function [ok,mess,lookup,npix] = tobyfit_DGfermi_resconv_init (win, varargin)
% Fill various lookup tables and matrix transformations for resolution calculations
%
% For all pixels in the input sqw object(s):
%   >> [ok,mess,lookup]=tobyfit_DGfermi_resconv_init(win)
%
% For specific pixels:
%   >> [ok,mess,lookup]=tobyfit_DGfermi_resconv_init(win,indx)
%
% No lookup tables:
%   >> [ok,mess,lookup]=tobyfit_DGfermi_resconv_init(...,'notables')
%
% Special case of recovering the Monte Carlo contribution options:
%   >> [ok,mess,mc_contr]=tobyfit_DGfermi_resconv_init
%
%
% This routine is used in Tobyfit resolution convolution, and by other methods
% that need to know about resolution functions. Note that for Tobyfit the
% constraints of the mfclass_class object for initialisation function have a very
% specific function call: [ok,mess,lookup]=tobyfit_DGfermi_resconv_init(win) i.e
% no other optional paratmeters.
%
% Input:
% ------
%   win         Array of sqw objects, or cell array of scalar sqw objects
%
%  [Optional]
%   indx        Pixel indicies:
%
%               Single sqw object:
%               ------------------
%                 - ipix            Array of pixels indicies
%            *OR* - {irun,idet,ien} Arrays of run, detector and energy bin index
%                                   Dimension expansion is performed on scalar
%                                  quantities i.e. each must be a scalar or array
%                                  with arrays having the same length
%
%               Multiple sqw objects:
%               ---------------------
%                 - As above, assumed to apply to all sqw objects,
%            *OR* - Cell array of the above, one cell array per sqw object
%                  e.g. if two sqw objects:
%                       {ipix1, ipix2}
%                       {{irun1,idet1,ien1}, {irun2,idet2,ien2}}
%
%   opt         Option: 'tables' (default) or 'notables'
%               If 'tables', then moderator and Fermi chopper lookup tables
%              are added to the output argument lookup
%
%
% Output:
% -------
%   ok          Status flag: =true if all ok, =false otherwise
%
%   mess        Error message: empty if ok, contains error message if not ok
%
%   lookup      Lookup tables and pre-calculated matricies etc.
%               - If win was an sqw object or array of sqw objects, then lookup
%                is a structure
%               - If win was a cell array of sqw objects, then lookup is a cell
%                array with that structure as the single element
%
%               For details of contents of lookup, see below.
%
%   npix        Array of number of pixels for each workspace after selecting
%               with the indexing argument indx. (Array has same size as win)
%
%
% Contents of output argument: lookup
% -----------------------------------
%       Indexed lookup tables: object_lookup objects
%           moderator_table     Index: [isqw, irun] (note: times in microseconds)
%           aperture_table      Index: [isqw, irun]
%           fermi_table         Index: [isqw, irun] (note: times in microseconds)
%           sample_table        Index: [1, isqw]
%           detector_table      Index: [1, isqw]
%
%       Cell array of arrays, one array per dataset, each array with length equal to
%      the number of runs in each dataset:
%           ei          Incident energies (mev)             [Column vector]
%           x0          Moderator - chopper distance (m)    [Column vector]
%           xa          Beam defining aperture - chopper distance (m)       [Column vector]
%           x1          Chopper - sample distance (m)       [Column vector]
%           thetam      Angle of moderator normal to incident beam (rad)    [Column vector]
%           angvel      Chopper angular velocity (rad/s)    [Column vector]
%
%       Cell arrays of incident and final wavevectors, one array per dataset
%           ki          Incident wavevectors [Column vector, length nruns]
%           kf          Final wavevectors [Column vector, length npix]
%
%       Cell arrays of arrays of transformation matricies, one array per dataset:
%           s_mat       Matrix to convert coords in sample frame to spectrometer frame.
%                      Size is [3,3,nrun], where nrun is the number of runs
%           spec_to_rlu Matrix to convert momentum in spectrometer coordinates to
%                      components in r.l.u.:
%                           v_rlu = spec_to_rlu * v_spec
%                      Size is [3,3,nrun], where nrun is the number of runs
%           alatt       Lattice parameters (Angstroms), vector size[1,3]
%           angdeg      Lattice angles in degrees (Angstroms), vector size[1,3]
%
%       Cell arrays of arrays of detector information, one array per dataset:
%           f_mat       Array size [3,3,ndet] to take coordinates in spectrometer
%                      frame and convert into secondary spectrometer frame.
%
%           d_mat       Array size [3,3,ndet] to take coordinates in detector
%                      frame and convert into secondary spectrometer frame.
%
%           detdcn      Direction of detector in spectrometer coordinates ([3 x ndet] array)
%
%           x2          Sample-detector distances (m) (size [ndet,1])
%
%       Cell array of widths of energy bins, one array per dataset
%           dt          Time widths for each pixel (s), size [npix,1]
%
%       Cell arrays of q,w and transformation arrays, one array per dataset
%           qw          Cell array size [1,4] with components of momentum (in rlu) and energy
%                      for each pixel [Columns]
%
%           dq_mat      Array of matricies, size [4,11,npix],  to convert deviations in
%                      tm, tch etc. into deviations in Q in rlu
%
%       Constants:
%           k_to_e      Constant in E(mev)=k_to_e*(k(Ang^-1))^2
%           k_to_v      Constant in v(m/s)=k_to_v*k(Ang^-1)
%
%
% *OR*
%   mc_contr    Cell array of character strings with the names of the
%              possible contributions e.g. {'chopper','moderator'}


% Use 3He cylindrical gas tube (ture) or Tobyfit original (false)
use_tubes=false;

% Catch case of inquiry about mc_contributions
% --------------------------------------------
if nargin==0
    ok=true;
    mess='';
    lookup={'moderator','aperture','chopper','sample',...
        'detector_depth','detector_area','energy_bin','mosaic'};
    npix = [];
    return
end


% Initialise output lookup
% ------------------------
nw = numel(win);
lookup = struct([]);    % empty structure with no fields
if iscell(win)
    lookup = {lookup};
end
npix = zeros(size(win));


% Check optional arguments
% ------------------------
keywrd_def = struct('tables',1);
flags = {'tables'};
[args,keywrd] = parse_arguments (varargin,keywrd_def,flags);
if numel(args)==1
    indx = args{1};
elseif numel(args)>0
    ok = false;
    mess = 'Check the number of input arguments';
    return
end


% Check pixel indexing is valid
% -----------------------------
if exist('indx','var')
    all_pixels = false;
    [ok,mess] = parse_pixel_indicies (win,indx);
    if ~ok, return, end
else
    all_pixels = true;
end


% Create lookup
% -------------
% Get some constants
c=neutron_constants;
k_to_e = c.c_k_to_emev;     % E(mev)=k_to_e*(k(Ang^-1))^2
k_to_v = 1e6/c.c_t_to_k;    % v(m/s)=k_to_v*k(Ang^-1)
deps_to_dt = 0.5e-6*c.c_t_to_k/c.c_k_to_emev;   % dt(s)=deps_to_dt*x2(m)/kf(Ang^-1)^3 * deps(meV)

% Pre-calculate and store various quantities to save time during simulation and fitting
ei=cell(nw,1);          % element size [nrun,1]
x0=cell(nw,1);          %       "
xa=cell(nw,1);          %       "
x1=cell(nw,1);          %       "
thetam=cell(nw,1);      %       "
angvel=cell(nw,1);      %       "
moderator=cell(nw,1);   %       "
aperture=cell(nw,1);    %       "
chopper=cell(nw,1);     %       "
ki=cell(nw,1);          %       "
kf=cell(nw,1);          % element size [npix,1]
sample=repmat(IX_sample,nw,1);
s_mat=cell(nw,1);       % element size [3,3,nrun]
spec_to_rlu=cell(nw,1); % element size [3,3,nrun]
alatt=cell(nw,1);       % element size [1,3]
angdeg=cell(nw,1);      % element size [1,3]
detectors=repmat(IX_detector_array,nw,1);
f_mat=cell(nw,1);       % element size [3,3,ndet]
d_mat=cell(nw,1);       % element size [3,3,ndet]
detdcn=cell(nw,1);      % element size [3,ndet]
x2=cell(nw,1);          % element size [ndet,1]
dt=cell(nw,1);          % element size [npix,1]
qw=cell(nw,1);          % element is cell array size [1,4], each element size [npix,1]
dq_mat=cell(nw,1);      % element size [4,11,npix]

for iw=1:nw
    % Get pointer to a specific sqw pobject
    if iscell(win)
        wtmp = win{iw};
    else
        wtmp = win(iw);
    end
    
    % Pixel indicies
    if all_pixels
        [ok,mess,irun,idet,ien] = parse_pixel_indicies (wtmp);
    else
        [ok,mess,irun,idet,ien] = parse_pixel_indicies (wtmp,indx,iw);
    end
    if ~ok, return, end
    npix(iw) = numel(irun);
    
    % Get energy transfer and bin sizes
    % (Could get eps directly from wtmp.data.pix(:,4), but this does not work if the
    %  pixels have been shifted, so recalculate)
<<<<<<< HEAD
    [deps,eps_lo,eps_hi,ne]=energy_transfer_info(wtmp.experiment_info);
=======
    [deps,eps_lo,eps_hi,ne]=energy_transfer_info(wtmp.header);
    irun_max = max(irun);    
    if irun_max>numel(ne)
        irun = arrayfun(@(x)wtmp.runid_map(x),irun);
    end
>>>>>>> 96cd8bc7
    if ne>1
        eps=(eps_lo(irun).*(ne(irun)-ien)+eps_hi(irun).*(ien-1))./(ne(irun)-1);
    else
        eps=eps_lo;     % only one bin, so ne=1 eps_lo=eps_hi, and the above line fails
    end
    
    % Get instrument information
    [ok,mess,ei{iw},x0{iw},xa{iw},x1{iw},thetam{iw},angvel{iw},...
        moderator{iw},aperture{iw},chopper{iw}] = instpars_DGfermi(wtmp.experiment_info);
    if ~ok, return, end
    
    % Compute ki and kf
    ki{iw}=sqrt(ei{iw}/k_to_e);
    kf{iw}=sqrt((ei{iw}(irun)-eps)/k_to_e);
    
    % Get sample, and both s_mat and spec_to_rlu; each has size [3,3,nrun]
    [ok,mess,sample(iw),s_mat{iw},spec_to_rlu{iw},alatt{iw},angdeg{iw}] =...
        sample_coords_to_spec_to_rlu(wtmp.experiment_info);
    if ~ok, return, end
    
    % Get detector information
    % Because detpar only contains minimal information, hardwire in the detector type here
    detpar = wtmp.my_detpar();   % just get a pointer
    if use_tubes
        detectors(iw) = IX_detector_array (detpar.group, detpar.x2(:), detpar.phi(:), detpar.azim(:),...
            IX_det_He3tube (detpar.width, detpar.height, 6.35e-4, 10));   % 10atms, wall thickness=0.635mm
    else
        detectors(iw) = IX_detector_array (detpar.group, detpar.x2(:), detpar.phi(:), detpar.azim(:),...
            IX_det_TobyfitClassic (detpar.width, detpar.height));
    end
    x2{iw} = detectors(iw).x2;
    d_mat{iw} = detectors(iw).dmat;
    f_mat{iw} = spec_to_secondary(detectors(iw));
    detdcn{iw} = det_direction(detectors(iw));
    
    % Time width corresponding to energy bins for each pixel
    dt{iw} = deps_to_dt*(x2{iw}(idet).*deps(irun)./kf{iw}.^3);
    
    % Calculate h,k,l (symmetrised objects will not have true pixel coordinates)
    qw{iw} = cell(1,4);
    qw{iw}(1:3) = calculate_q (ki{iw}(irun), kf{iw}, detdcn{iw}(:,idet), spec_to_rlu{iw}(:,:,irun));
    qw{iw}{4} = eps;
    
    % Matrix that gives deviation in Q (in rlu) from deviations in tm, tch etc. for each pixel
    dq_mat{iw} = dq_matrix_DGfermi (ki{iw}(irun), kf{iw},...
        x0{iw}(irun), xa{iw}(irun), x1{iw}(irun), x2{iw}(idet), thetam{iw}(irun), angvel{iw}(irun),...
        s_mat{iw}(:,:,irun), f_mat{iw}(:,:,idet), d_mat{iw}(:,:,idet),...
        spec_to_rlu{iw}(:,:,irun), k_to_v, k_to_e);
    
end

% Package output as a structure, in cell array length unity if win was a cell array
ok=true;
mess='';
lookup = struct();    % reinitialise

if keywrd.tables    % lookup tables to minimise memory and optimiose speed of random sampling
    lookup.moderator_table = object_lookup(moderator);
    lookup.aperture_table = object_lookup(aperture);
    lookup.fermi_table = object_lookup(chopper);
    lookup.sample_table = object_lookup(sample);
    lookup.detector_table = object_lookup(detectors);
end
lookup.ei=ei;
lookup.x0=x0;
lookup.xa=xa;
lookup.x1=x1;
lookup.thetam=thetam;
lookup.angvel=angvel;
lookup.ki=ki;
lookup.kf=kf;
lookup.s_mat=s_mat;
lookup.spec_to_rlu=spec_to_rlu;
lookup.alatt=alatt;
lookup.angdeg=angdeg;
lookup.f_mat=f_mat;
lookup.d_mat=d_mat;
lookup.detdcn=detdcn;
lookup.x2=x2;
lookup.dt=dt;
lookup.qw=qw;
lookup.dq_mat=dq_mat;
lookup.k_to_v=k_to_v;
lookup.k_to_e=k_to_e;

if iscell(win)
    lookup = {lookup};
end<|MERGE_RESOLUTION|>--- conflicted
+++ resolved
@@ -233,15 +233,11 @@
     % Get energy transfer and bin sizes
     % (Could get eps directly from wtmp.data.pix(:,4), but this does not work if the
     %  pixels have been shifted, so recalculate)
-<<<<<<< HEAD
     [deps,eps_lo,eps_hi,ne]=energy_transfer_info(wtmp.experiment_info);
-=======
-    [deps,eps_lo,eps_hi,ne]=energy_transfer_info(wtmp.header);
     irun_max = max(irun);    
     if irun_max>numel(ne)
         irun = arrayfun(@(x)wtmp.runid_map(x),irun);
     end
->>>>>>> 96cd8bc7
     if ne>1
         eps=(eps_lo(irun).*(ne(irun)-ien)+eps_hi(irun).*(ien-1))./(ne(irun)-1);
     else
