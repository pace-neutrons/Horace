#!groovy
/**
 * The following parameters must be provided by the Jenkins build job and must match available application
 * on the build target machine
 *
 *  - CMAKE_VERSION: The version of CMake to run the build with
 *  - GCC_VERSION: The version of GCC to build with
 *  - MATLAB_VERSION: The release number of the Matlab to load
 *  - CLANG_VERSION: The version of CLang tooling to load to provide the clang-tidy code-style checks
 */
def post_github_status(String state, String message) {
  // Non-PR builds will not set PR_STATUSES_URL - in which case we do not
  // want to post any statuses to Git
  if (env.PR_STATUSES_URL) {
    script {
      withCredentials([string(credentialsId: 'GitHub_API_Token',
          variable: 'api_token')]) {
        if (isUnix()) {
          sh """
            curl -H "Authorization: token ${api_token}" \
              --request POST \
              --data '{"state": "${state}", \
                "description": "${message}", \
                "target_url": "$BUILD_URL", \
                "context": "$JOB_BASE_NAME"}' \
              $PR_STATUSES_URL > /dev/null
            """
        }
        else {
          powershell """
            [Net.ServicePointManager]::SecurityProtocol = "tls12, tls11, tls"
            \$payload = @{
              "state" = "${state}";
              "description" = "${message}";
              "target_url" = "$BUILD_URL";
              "context" = "$JOB_BASE_NAME"}

            Invoke-RestMethod -URI "$PR_STATUSES_URL" \
              -Headers @{Authorization = "token ${api_token}"} \
              -Method 'POST' \
              -Body (\$payload|ConvertTo-JSON) \
              -ContentType "application/json"
          """
        }
      }
    }
  }
}

def base_job_name = "${env.JOB_BASE_NAME}".replace("PR-", "").replace("Branch-", "")

/* Pipeline parameters:
 *   All platforms:
 *     AGENT (e.g. 'sl7', 'PACE Windows (Private)', 'osx')
 *     MATLAB_VERSION (e.g R2018b)
 *     RELEASE_TYPE ('nightly', 'release' - optional)
 *   Unix only:
 *     CMAKE_VERSION (e.g. 3.7.2)
 *     GCC_VERSION (e.g. 6.3.0)
 *   Windows only:
 *     VS_VERSION (e.g. 2017)
 */
pipeline {
  agent {
    label env.AGENT
  }

  stages {

    stage('Notify') {
      steps {
        script {
          if (env.BRANCH_NAME) {
            currentBuild.description = "Branch: ${env.BRANCH_NAME}"
          } else if (env.PR_NUMBER) {
            currentBuild.displayName = "#${env.BUILD_NUMBER} PR-${env.PR_NUMBER}"
            currentBuild.description = "Git-SHA: ${env.PR_COMMIT_SHA.take(7)}"
          }
        }
        post_github_status("pending", "The build is running")
      }
    }

<<<<<<< HEAD
        stage('Build') {
            steps {
                sh '''
                    module load cmake/\$CMAKE_VERSION &&
                    module load matlab/\$MATLAB_VERSION &&
                    module load gcc/\$GCC_VERSION &&
                    module load clang/\$CLANG_VERSION &&
                    ./tools/build_config/build.sh --build
                '''
            }
=======
    stage('Clone-Herbert') {
      steps {
        copyArtifacts(
          filter: 'build/Herbert-*',
          fingerprintArtifacts: true,
          projectName: "PACE-neutrons/Herbert/${base_job_name}",
          selector: lastSuccessful()
        )
        script {
          if (isUnix()) {
            sh '''
              archive_name="\$(find -name Herbert-*.tar.gz)"
              tar --wildcards --strip-components=1 -xf \$archive_name */Herbert
            '''
          }
          else {
            powershell './tools/build_config/extract_herbert_artifact.ps1'
          }
>>>>>>> 185f8b05
        }
      }
    }

    stage('Build') {
      steps {
        script {
          if (isUnix()) {
            sh '''
              module load cmake/\$CMAKE_VERSION &&
              module load matlab/\$MATLAB_VERSION &&
              module load gcc/\$GCC_VERSION &&
              ./tools/build_config/build.sh --build \
                  --cmake_flags \"-DHorace_RELEASE_TYPE=\$RELEASE_TYPE\" \
                  --matlab_release \$MATLAB_VERSION
            '''
          }
          else {
            powershell '''
            ./tools/build_config/build.ps1 -print_versions -build \
                -cmake_flags \"-DHorace_RELEASE_TYPE=\$env:RELEASE_TYPE\" \
                -matlab_release \$env:MATLAB_VERSION
            '''
          }
        }
      }
    }

    stage('Test') {
      steps {
        script {
          if (isUnix()) {
            sh '''
              module load cmake/\$CMAKE_VERSION &&
              module load matlab/\$MATLAB_VERSION &&
              module load gcc/\$GCC_VERSION &&
              ./tools/build_config/build.sh --test
            '''
          }
          else {
            powershell './tools/build_config/build.ps1 -test'
          }
        }
      }
    }

<<<<<<< HEAD
    post {
        always {
            // archive CTest results file
            archiveArtifacts(
                artifacts: 'build/Testing/**/*.xml',
                fingerprint: true
            )

            recordIssues(
                tools: [
                    clangTidy()
                ]
            )

            xunit (
                testTimeMargin: '3000',
                thresholdMode: 1,
                thresholds: [
                    skipped(failureThreshold: '0'),
                    failed(failureThreshold: '0')
                ],
                tools: [
                    CTest(
                        pattern: 'build/Testing/**/*.xml',
                        deleteOutputFiles: true,
                        failIfNotNew: false,
                        skipNoTestFiles: true,
                        stopProcessingIfError: true
                    )
                ]
            )
=======
    stage('Package') {
      steps {
        script {
          if (isUnix()) {
            sh './tools/build_config/build.sh --package'
          }
          else {
            powershell './tools/build_config/build.ps1 -package'
          }
>>>>>>> 185f8b05
        }

        // Archive the release package
        archiveArtifacts(
            artifacts: 'build/Horace-*',
            fingerprint: true
        )
      }
    }
  }

  post {
    always {
      // archive CTest results file
      archiveArtifacts(
        artifacts: 'build/Testing/**/*.xml',
        fingerprint: true
      )

      xunit (
        testTimeMargin: '3000',
        thresholdMode: 1,
        thresholds: [
          skipped(failureThreshold: '0'),
          failed(failureThreshold: '0')
        ],
        tools: [
          CTest(
            pattern: 'build/Testing/**/*.xml',
            deleteOutputFiles: true,
            failIfNotNew: false,
            skipNoTestFiles: true,
            stopProcessingIfError: true
          )
        ]
      )
    }

    success {
      post_github_status("success", "The build succeeded")
    }

    unsuccessful {
      post_github_status("failure", "The build failed")
    }

    cleanup {
      deleteDir()
    }
  }
}<|MERGE_RESOLUTION|>--- conflicted
+++ resolved
@@ -81,18 +81,6 @@
       }
     }
 
-<<<<<<< HEAD
-        stage('Build') {
-            steps {
-                sh '''
-                    module load cmake/\$CMAKE_VERSION &&
-                    module load matlab/\$MATLAB_VERSION &&
-                    module load gcc/\$GCC_VERSION &&
-                    module load clang/\$CLANG_VERSION &&
-                    ./tools/build_config/build.sh --build
-                '''
-            }
-=======
     stage('Clone-Herbert') {
       steps {
         copyArtifacts(
@@ -111,7 +99,6 @@
           else {
             powershell './tools/build_config/extract_herbert_artifact.ps1'
           }
->>>>>>> 185f8b05
         }
       }
     }
@@ -158,59 +145,25 @@
       }
     }
 
-<<<<<<< HEAD
-    post {
-        always {
-            // archive CTest results file
-            archiveArtifacts(
-                artifacts: 'build/Testing/**/*.xml',
-                fingerprint: true
-            )
-
-            recordIssues(
-                tools: [
-                    clangTidy()
-                ]
-            )
-
-            xunit (
-                testTimeMargin: '3000',
-                thresholdMode: 1,
-                thresholds: [
-                    skipped(failureThreshold: '0'),
-                    failed(failureThreshold: '0')
-                ],
-                tools: [
-                    CTest(
-                        pattern: 'build/Testing/**/*.xml',
-                        deleteOutputFiles: true,
-                        failIfNotNew: false,
-                        skipNoTestFiles: true,
-                        stopProcessingIfError: true
-                    )
-                ]
-            )
-=======
     stage('Package') {
-      steps {
-        script {
-          if (isUnix()) {
-            sh './tools/build_config/build.sh --package'
-          }
-          else {
-            powershell './tools/build_config/build.ps1 -package'
-          }
->>>>>>> 185f8b05
-        }
-
-        // Archive the release package
-        archiveArtifacts(
-            artifacts: 'build/Horace-*',
-            fingerprint: true
-        )
-      }
-    }
-  }
+       steps {
+         script {
+           if (isUnix()) {
+             sh './tools/build_config/build.sh --package'
+           }
+           else {
+             powershell './tools/build_config/build.ps1 -package'
+           }
+         }
+
+         // Archive the release package
+         archiveArtifacts(
+             artifacts: 'build/Horace-*',
+             fingerprint: true
+         )
+       }
+     }
+   }
 
   post {
     always {
@@ -218,6 +171,12 @@
       archiveArtifacts(
         artifacts: 'build/Testing/**/*.xml',
         fingerprint: true
+      )
+
+      recordIssues(
+        tools: [
+         clangTidy()
+        ]
       )
 
       xunit (
